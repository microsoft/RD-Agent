--- conflicted
+++ resolved
@@ -63,14 +63,10 @@
 selenium
 kaggle
 
-<<<<<<< HEAD
-#model related
-xgboost
-lightgbm
-=======
+# tool
 seaborn
 setuptools-scm
 
 # This is a temporary package installed to pass the test_import test
 xgboost
->>>>>>> c097585f
+lightgbm