--- conflicted
+++ resolved
@@ -38,9 +38,6 @@
 streamlit
 plotly
 st-theme
-<<<<<<< HEAD
-streamlit-javascript
-=======
 
 # kaggle crawler
 selenium
@@ -49,5 +46,4 @@
 
 # tool
 seaborn
-setuptools-scm
->>>>>>> 0949cf3d
+setuptools-scm