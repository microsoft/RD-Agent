--- conflicted
+++ resolved
@@ -7,16 +7,13 @@
 from multiprocessing import Pipe
 from multiprocessing.connection import Connection
 from pathlib import Path
-<<<<<<< HEAD
-from typing import Any, Dict, Generator, Union
-=======
-from typing import TYPE_CHECKING, Union, Generator, Dict, Any
-from logging import LogRecord
->>>>>>> 22b5f100
+from typing import TYPE_CHECKING, Any, Dict, Generator, Union
 
 from loguru import logger
+
 if TYPE_CHECKING:
     from loguru import Record
+
 from psutil import Process
 
 from rdagent.core.conf import RD_AGENT_SETTINGS
