--- conflicted
+++ resolved
@@ -114,25 +114,6 @@
         # TODO: I think we can merge the log_object function with other normal log methods to make the interface simpler.
         caller_info = get_caller_info()
         tag = f"{self._tag}.{tag}.{self.get_pids()}".strip(".")
-<<<<<<< HEAD
-
-        # FIXME: it looks like a hacking... We should redesign it...
-        if "debug_" in tag:
-            # debug_log_path = self.log_trace_path / "debug_llm.pkl"
-            # debug_data = {"tag": tag, "obj": obj}
-            # if debug_log_path.exists():
-            #     with debug_log_path.open("rb") as f:
-            #         existing_data = pickle.load(f)
-            #     existing_data.append(debug_data)
-            #     with debug_log_path.open("wb") as f:
-            #         pickle.dump(existing_data, f)
-            # else:
-            #     with debug_log_path.open("wb") as f:
-            #         pickle.dump([debug_data], f)
-            return
-
-=======
->>>>>>> ee57e37a
         logp = self.storage.log(obj, name=tag, save_type="pkl")
 
         file_handler_id = logger.add(
