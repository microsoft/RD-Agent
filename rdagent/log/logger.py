--- conflicted
+++ resolved
@@ -6,17 +6,11 @@
 from typing import Generator
 
 from loguru import logger
-<<<<<<< HEAD
 
 # FIXME: remove me!!!
 logger.remove()
 logger.add(sys.stdout, format="{time:YYYY-MM-DD HH:mm:ss.SSS} | {level: <8} | <cyan>{process}</cyan> | {name}:{function}:{line} - {message}\n")
 
-if TYPE_CHECKING:
-    from loguru import Record
-
-=======
->>>>>>> 7c717054
 from psutil import Process
 
 from rdagent.core.utils import SingletonBaseClass, import_class
@@ -106,16 +100,6 @@
             process = parent_process
         return pid_chain
 
-<<<<<<< HEAD
-    def file_format(self, record: "Record", raw: bool = False) -> str:
-        # FIXME: the formmat is tightly coupled with the message reading in storage.
-        record["message"] = LogColors.remove_ansi_codes(record["message"])
-        if raw:
-            return "{message}"
-        return RD_AGENT_SETTINGS.log_format_file
-
-=======
->>>>>>> 7c717054
     def log_object(self, obj: object, *, tag: str = "") -> None:
         # TODO: I think we can merge the log_object function with other normal log methods to make the interface simpler.
         caller_info = get_caller_info()
