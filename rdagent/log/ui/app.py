--- conflicted
+++ resolved
@@ -681,15 +681,11 @@
             if manually:
                 st.text_input("log path", key="log_path", on_change=refresh, label_visibility="collapsed")
             else:
-<<<<<<< HEAD
                 folders = [
                     folder.relative_to(main_log_path)
                     for folder in main_log_path.iterdir()
                     if folder.is_dir() and any((folder / "__session__").exists for folder in folder.iterdir())
                 ]
-=======
-                folders = [folder.relative_to(main_log_path) for folder in main_log_path.iterdir() if folder.is_dir()]
->>>>>>> f6c522b6
                 folders = sorted(folders, key=lambda x: x.name)
                 st.selectbox(f"**Select from `{main_log_path}`**", folders, key="log_path", on_change=refresh)
         else:
