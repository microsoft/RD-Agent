import argparse
import textwrap
from collections import defaultdict
from datetime import datetime, timezone
from pathlib import Path
from typing import Callable, Type

import pandas as pd
import plotly.express as px
import plotly.graph_objects as go
import streamlit as st
from plotly.subplots import make_subplots
from streamlit import session_state as state
from streamlit.delta_generator import DeltaGenerator
from rdagent.core.scenario import Scenario

from rdagent.components.coder.factor_coder.CoSTEER.evaluators import (
    FactorSingleFeedback,
)
from rdagent.components.coder.factor_coder.factor import FactorFBWorkspace, FactorTask
from rdagent.components.coder.model_coder.CoSTEER.evaluators import ModelCoderFeedback
from rdagent.components.coder.model_coder.model import ModelFBWorkspace, ModelTask
from rdagent.core.proposal import Hypothesis, HypothesisFeedback
from rdagent.log.base import Message
from rdagent.log.storage import FileStorage
from rdagent.log.ui.qlib_report_figure import report_figure
from rdagent.scenarios.data_mining.experiment.model_experiment import DMModelScenario
from rdagent.scenarios.general_model.scenario import GeneralModelScenario
from rdagent.scenarios.qlib.experiment.factor_experiment import (
    QlibFactorExperiment,
    QlibFactorScenario,
)
from rdagent.scenarios.qlib.experiment.factor_from_report_experiment import (
    QlibFactorFromReportScenario,
)
from rdagent.scenarios.qlib.experiment.model_experiment import (
    QlibModelExperiment,
    QlibModelScenario,
)

st.set_page_config(layout="wide", page_title="RD-Agent", page_icon="🎓", initial_sidebar_state="expanded")


# 获取log_path参数
parser = argparse.ArgumentParser(description="RD-Agent Streamlit App")
parser.add_argument("--log_dir", type=str, help="Path to the log directory")
args = parser.parse_args()
if args.log_dir:
    main_log_path = Path(args.log_dir)
    if not main_log_path.exists():
        st.error(f"Log dir `{main_log_path}` does not exist!")
        st.stop()
else:
    main_log_path = None


SELECTED_METRICS = [
    "IC",
    "1day.excess_return_without_cost.annualized_return",
    "1day.excess_return_without_cost.information_ratio",
    "1day.excess_return_without_cost.max_drawdown",
]

if "log_path" not in state:
    if main_log_path:
        state.log_path = next(main_log_path.iterdir()).relative_to(main_log_path)
    else:
        state.log_path = ""
        st.toast(":orange[**Please Set Log Path**]", icon="⚠️")

if 'scenario' not in state:
    state.scenario = None

if "fs" not in state:
    state.fs = None

if "msgs" not in state:
    state.msgs = defaultdict(lambda: defaultdict(list))

if "last_msg" not in state:
    state.last_msg = None

if "current_tags" not in state:
    state.current_tags = []

if "lround" not in state:
    state.lround = 0  # RD Loop Round

if "erounds" not in state:
    state.erounds = defaultdict(int)  # Evolving Rounds in each RD Loop

if "e_decisions" not in state:
    state.e_decisions = defaultdict(lambda: defaultdict(tuple))

# Summary Info
if "hypotheses" not in state:
    # Hypotheses in each RD Loop
    state.hypotheses = defaultdict(None)

if "h_decisions" not in state:
    state.h_decisions = defaultdict(bool)

if "metric_series" not in state:
    state.metric_series = []

# Factor Task Baseline
if "alpha158_metrics" not in state:
    state.alpha158_metrics = None


def should_display(msg: Message):
    for t in state.excluded_tags:
        if t in msg.tag.split("."):
            return False

    if type(msg.content).__name__ in state.excluded_types:
        return False

    return True


def get_msgs_until(end_func: Callable[[Message], bool] = lambda _: True):
    if state.fs:
        while True:
            try:
                msg = next(state.fs)
                if should_display(msg):
                    tags = msg.tag.split(".")
                    if "r" not in state.current_tags and "r" in tags:
                        state.lround += 1
                    if "evolving code" not in state.current_tags and "evolving code" in tags:
                        state.erounds[state.lround] += 1

                    state.current_tags = tags
                    state.last_msg = msg

                    # Update Summary Info
                    if "model runner result" in tags or "factor runner result" in tags or "runner result" in tags:
                        # factor baseline exp metrics
                        if isinstance(state.scenario, QlibFactorScenario) and state.alpha158_metrics is None:
                            sms = msg.content.based_experiments[0].result.loc[SELECTED_METRICS]
                            sms.name = "alpha158"
                            state.alpha158_metrics = sms

                        # common metrics
                        if msg.content.result is None:
                            state.metric_series.append(pd.Series([None], index=["AUROC"], name=f"Round {state.lround}"))
                        else:
                            if len(msg.content.result) < 4:
                                ps = msg.content.result
                                ps.index = ["AUROC"]
                                ps.name = f"Round {state.lround}"
                                state.metric_series.append(ps)
                            else:
                                sms = msg.content.result.loc[SELECTED_METRICS]
                                sms.name = f"Round {state.lround}"
                                state.metric_series.append(sms)
                    elif "hypothesis generation" in tags:
                        state.hypotheses[state.lround] = msg.content
                    elif "ef" in tags and "feedback" in tags:
                        state.h_decisions[state.lround] = msg.content.decision
                    elif "d" in tags:
                        if "evolving code" in tags:
                            msg.content = [i for i in msg.content if i]
                        if "evolving feedback" in tags:
                            total_len = len(msg.content)
                            msg.content = [i for i in msg.content if i]
                            none_num = total_len - len(msg.content)
                            if len(msg.content) != len(state.msgs[state.lround]["d.evolving code"][-1].content):
                                st.toast(":red[**Evolving Feedback Length Error!**]", icon="‼️")
                            right_num = 0
                            for wsf in msg.content:
                                if wsf.final_decision:
                                    right_num += 1
                            wrong_num = len(msg.content) - right_num
                            state.e_decisions[state.lround][state.erounds[state.lround]] = (right_num, wrong_num, none_num)

                    state.msgs[state.lround][msg.tag].append(msg)
                    # Stop Getting Logs
                    if end_func(msg):
                        break
            except StopIteration:
                st.toast(":red[**No More Logs to Show!**]", icon="🛑")
                break


def refresh(same_trace: bool = False):
    if main_log_path:
        state.fs = FileStorage(main_log_path / state.log_path).iter_msg()
    else:
        state.fs = FileStorage(state.log_path).iter_msg()
    
    # detect scenario
    if not same_trace:
        get_msgs_until(lambda m: not isinstance(m.content, str))
        if state.last_msg is None or not isinstance(state.last_msg.content, Scenario):
            st.toast(":red[**No Scenario Info detected**]", icon="❗")
            state.scenario = None
        else:
            state.scenario = state.last_msg.content
            st.toast(f":green[**Scenario Info detected**] *{type(state.scenario).__name__}*", icon="✅")

    state.msgs = defaultdict(lambda: defaultdict(list))
    state.lround = 0
    state.erounds = defaultdict(int)
    state.e_decisions = defaultdict(lambda: defaultdict(tuple))
    state.hypotheses = defaultdict(None)
    state.h_decisions = defaultdict(bool)
    state.metric_series = []
    state.last_msg = None
    state.current_tags = []
    state.alpha158_metrics = None


def evolving_feedback_window(wsf: FactorSingleFeedback | ModelCoderFeedback):
    if isinstance(wsf, FactorSingleFeedback):
        ffc, efc, cfc, vfc = st.tabs(
            ["**Final Feedback🏁**", "Execution Feedback🖥️", "Code Feedback📄", "Value Feedback🔢"]
        )
        with ffc:
            st.markdown(wsf.final_feedback)
        with efc:
            st.code(wsf.execution_feedback, language="log")
        with cfc:
            st.markdown(wsf.code_feedback)
        with vfc:
            st.markdown(wsf.factor_value_feedback)
    elif isinstance(wsf, ModelCoderFeedback):
        ffc, efc, cfc, msfc, vfc = st.tabs(
            [
                "**Final Feedback🏁**",
                "Execution Feedback🖥️",
                "Code Feedback📄",
                "Model Shape Feedback📐",
                "Value Feedback🔢",
            ]
        )
        with ffc:
            st.markdown(wsf.final_feedback)
        with efc:
            st.code(wsf.execution_feedback, language="log")
        with cfc:
            st.markdown(wsf.code_feedback)
        with msfc:
            st.markdown(wsf.shape_feedback)
        with vfc:
            st.markdown(wsf.value_feedback)

def display_hypotheses(hypotheses: dict[int, Hypothesis], decisions: dict[int, bool], success_only: bool = False):
    name_dict = {
        "hypothesis": "RD-Agent proposes the hypothesis⬇️",
        "concise_justification": "because the reason⬇️",
        "concise_observation": "based on the observation⬇️",
        "concise_knowledge": "Knowledge⬇️ gained after practice",
    }
    if success_only:
        shd = {k: v.__dict__ for k, v in hypotheses.items() if decisions[k]}
    else:
        shd = {k: v.__dict__ for k, v in hypotheses.items()}
    df = pd.DataFrame(shd).T

    if 'concise_observation' in df.columns and 'concise_justification' in df.columns:
        df['concise_observation'], df['concise_justification'] = df['concise_justification'], df['concise_observation']
        df.rename(columns={"concise_observation": "concise_justification", "concise_justification": "concise_observation"}, inplace=True)
    if "reason" in df.columns:
        df.drop(["reason"], axis=1, inplace=True)
    if "concise_reason" in df.columns:
        df.drop(["concise_reason"], axis=1, inplace=True)

    df.columns = df.columns.map(lambda x: name_dict.get(x, x))

    def style_rows(row):
        if decisions[row.name]:
            return ["color: green;"] * len(row)
        return [""] * len(row)

    def style_columns(col):
        if col.name != "Hypothesis":
            return ["font-style: italic;"] * len(col)
        return ["font-weight: bold;"] * len(col)

    # st.dataframe(df.style.apply(style_rows, axis=1).apply(style_columns, axis=0))
    st.markdown(df.style.apply(style_rows, axis=1).apply(style_columns, axis=0).to_html(), unsafe_allow_html=True)

def metrics_window(df: pd.DataFrame, R: int, C: int, *, height: int = 300, colors: list[str] = None):
    fig = make_subplots(rows=R, cols=C, subplot_titles=df.columns)

    def hypothesis_hover_text(h: Hypothesis, d: bool = False):
        color = "green" if d else "black"
        text = h.hypothesis
        lines = textwrap.wrap(text, width=60)
        return f"<span style='color: {color};'>{'<br>'.join(lines)}</span>"

    hover_texts = [
        hypothesis_hover_text(state.hypotheses[int(i[6:])], state.h_decisions[int(i[6:])])
        for i in df.index
        if i != "alpha158"
    ]
    if state.alpha158_metrics is not None:
        hover_texts = ["Baseline: alpha158"] + hover_texts
    for ci, col in enumerate(df.columns):
        row = ci // C + 1
        col_num = ci % C + 1
        fig.add_trace(
            go.Scatter(
                x=df.index,
                y=df[col],
                name=col,
                mode="lines+markers",
                connectgaps=True,
                marker=dict(size=10, color=colors[ci]) if colors else dict(size=10),
                hovertext=hover_texts,
                hovertemplate="%{hovertext}<br><br><span style='color: black'>%{x} Value:</span> <span style='color: blue'>%{y}</span><extra></extra>",
            ),
            row=row,
            col=col_num,
        )
    fig.update_layout(showlegend=False, height=height)

    if state.alpha158_metrics is not None:
        for i in range(1, R + 1):  # 行
            for j in range(1, C + 1):  # 列
                fig.update_xaxes(
                    tickvals=[df.index[0]] + list(df.index[1:]),
                    ticktext=[f'<span style="color:blue; font-weight:bold">{df.index[0]}</span>'] + list(df.index[1:]),
                    row=i,
                    col=j,
                )
    st.plotly_chart(fig)

def summary_window():
    if isinstance(state.scenario, (QlibModelScenario, DMModelScenario, QlibFactorScenario, QlibFactorFromReportScenario)):
        st.header("Summary📊", divider="rainbow", anchor="_summary")
        with st.container():
            # TODO: not fixed height
            with st.container():
                bc, cc = st.columns([2, 2], vertical_alignment="center")
                with bc:
                    st.subheader("Metrics📈", anchor="_metrics")
                with cc:
                    show_true_only = st.toggle("successful hypotheses", value=False)

            # hypotheses_c, chart_c = st.columns([2, 3])
            chart_c = st.container()
            hypotheses_c = st.container()

            with hypotheses_c:
                st.subheader("Hypotheses🏅", anchor="_hypotheses")
                display_hypotheses(state.hypotheses, state.h_decisions, show_true_only)

            with chart_c:
                if isinstance(state.scenario, QlibFactorScenario) and state.alpha158_metrics is not None:
                    df = pd.DataFrame([state.alpha158_metrics] + state.metric_series)
                else:
                    df = pd.DataFrame(state.metric_series)
                if show_true_only and len(state.hypotheses) >= len(state.metric_series):
                    if state.alpha158_metrics is not None:
                        selected = ["alpha158"] + [i for i in df.index if state.h_decisions[int(i[6:])]]
                    else:
                        selected = [i for i in df.index if state.h_decisions[int(i[6:])]]
                    df = df.loc[selected]
                if df.shape[0] == 1:
                    st.table(df.iloc[0])
                elif df.shape[0] > 1:
                    if df.shape[1] == 1:
                        # suhan's scenario
                        fig = px.line(df, x=df.index, y=df.columns, markers=True)
                        fig.update_layout(xaxis_title="Loop Round", yaxis_title=None)
                        st.plotly_chart(fig)
                    else:
                        metrics_window(df, 1, 4, height=300, colors=["red", "blue", "orange", "green"])

    elif isinstance(state.scenario, GeneralModelScenario) and len(state.msgs[state.lround]["d.evolving code"]) > 0:
        with st.container(border=True):
            st.subheader("Summary📊", divider="rainbow", anchor="_summary")

            # pass
            ws: list[FactorFBWorkspace | ModelFBWorkspace] = state.msgs[state.lround]["d.evolving code"][-1].content
            # All Tasks

            tab_names = [
                w.target_task.factor_name if isinstance(w.target_task, FactorTask) else w.target_task.name for w in ws
            ]
            for j in range(len(ws)):
                if state.msgs[state.lround]["d.evolving feedback"][-1].content[j].final_decision:
                    tab_names[j] += "✔️"
                else:
                    tab_names[j] += "❌"

            wtabs = st.tabs(tab_names)
            for j, w in enumerate(ws):
                with wtabs[j]:
                    # Evolving Code
                    for k, v in w.code_dict.items():
                        with st.expander(f":green[`{k}`]", expanded=False):
                            st.code(v, language="python")

                    # Evolving Feedback
                    evolving_feedback_window(state.msgs[state.lround]["d.evolving feedback"][-1].content[j])

def tabs_hint():
    st.markdown(
        "<p style='font-size: small; color: #888888;'>You can navigate through the tabs using ⬅️ ➡️ or by holding Shift and scrolling with the mouse wheel🖱️.</p>",
        unsafe_allow_html=True,
    )

def tasks_window(tasks: list[FactorTask | ModelTask]):
    if isinstance(tasks[0], FactorTask):
        st.markdown("**Factor Tasks🚩**")
        tnames = [f.factor_name for f in tasks]
        if sum(len(tn) for tn in tnames) > 100:
            tabs_hint()
        tabs = st.tabs(tnames)
        for i, ft in enumerate(tasks):
            with tabs[i]:
                # st.markdown(f"**Factor Name**: {ft.factor_name}")
                st.markdown(f"**Description**: {ft.factor_description}")
                st.latex("Formulation")
                st.latex(f"{ft.factor_formulation}")

                mks = "| Variable | Description |\n| --- | --- |\n"
                for v, d in ft.variables.items():
                    mks += f"| ${v}$ | {d} |\n"
                st.markdown(mks)

    elif isinstance(tasks[0], ModelTask):
        st.markdown("**Model Tasks🚩**")
        tnames = [m.name for m in tasks]
        if sum(len(tn) for tn in tnames) > 100:
            tabs_hint()
        tabs = st.tabs(tnames)
        for i, mt in enumerate(tasks):
            with tabs[i]:
                # st.markdown(f"**Model Name**: {mt.name}")
                st.markdown(f"**Model Type**: {mt.model_type}")
                st.markdown(f"**Description**: {mt.description}")
                st.latex("Formulation")
                st.latex(f"{mt.formulation}")

                mks = "| Variable | Description |\n| --- | --- |\n"
                for v, d in mt.variables.items():
                    mks += f"| ${v}$ | {d} |\n"
                st.markdown(mks)

def research_window():
    with st.container(border=True):
        title = "Research🔍" if isinstance(state.scenario, (QlibModelScenario, DMModelScenario, QlibFactorScenario, QlibFactorFromReportScenario)) else "Research🔍 (reader)"
        st.subheader(title, divider="blue", anchor="_research")
        if isinstance(state.scenario, (QlibModelScenario, DMModelScenario, QlibFactorScenario, QlibFactorFromReportScenario)):
            # pdf image
            if pim := state.msgs[round]["r.extract_factors_and_implement.load_pdf_screenshot"]:
                for i in range(min(2, len(pim))):
                    st.image(pim[i].content, use_column_width=True)

            # Hypothesis
            if hg := state.msgs[round]["r.hypothesis generation"]:
                st.markdown("**Hypothesis💡**")  # 🧠
                h: Hypothesis = hg[0].content
                st.markdown(
                    f"""
- **Hypothesis**: {h.hypothesis}
- **Reason**: {h.reason}"""
                )

            if eg := state.msgs[round]["r.experiment generation"]:
                tasks_window(eg[0].content)

        elif isinstance(state.scenario, GeneralModelScenario):
            # pdf image
            c1, c2 = st.columns([2, 3])
            with c1:
                if pim := state.msgs[round]["r.pdf_image"]:
                    for i in range(len(pim)):
                        st.image(pim[i].content, use_column_width=True)

            # loaded model exp
            with c2:
                if mem := state.msgs[round]["d.load_experiment"]:
                    me: QlibModelExperiment = mem[0].content
                    tasks_window(me.sub_tasks)

def feedback_window():
    if isinstance(state.scenario, (QlibModelScenario, DMModelScenario, QlibFactorScenario, QlibFactorFromReportScenario)):
        with st.container(border=True):
            st.subheader("Feedback📝", divider="orange", anchor="_feedback")
            if fbr := state.msgs[round]["ef.Quantitative Backtesting Chart"]:
                st.markdown("**Returns📈**")
                fig = report_figure(fbr[0].content)
                st.plotly_chart(fig)
            if fb := state.msgs[round]["ef.feedback"]:
                st.markdown("**Hypothesis Feedback🔍**")
                h: HypothesisFeedback = fb[0].content
                st.markdown(
                    f"""
- **Observations**: {h.observations}
- **Hypothesis Evaluation**: {h.hypothesis_evaluation}
- **New Hypothesis**: {h.new_hypothesis}
- **Decision**: {h.decision}
- **Reason**: {h.reason}"""
                )

@st.experimental_fragment
def evolving_window():
    title = (
        "Development🛠️"
        if isinstance(state.scenario, (QlibModelScenario, DMModelScenario, QlibFactorScenario, QlibFactorFromReportScenario))
        else "Development🛠️ (evolving coder)"
    )
    st.subheader(title, divider="green", anchor="_development")

    # Evolving Status
    if state.erounds[round] > 0:
        st.markdown("**☑️ Evolving Status**")
        es = state.e_decisions[round]
        e_status_mks = "".join(f"| {ei} " for ei in range(1, state.erounds[round] + 1)) + "|\n"
        e_status_mks += "|--" * state.erounds[round] + "|\n"
        for ei, estatus in es.items():
            if not estatus:
                estatus = (0, 0, 0)
            e_status_mks += "| " + "🕙<br>" * estatus[2] + "✔️<br>" * estatus[0] + "❌<br>" * estatus[1] + " "
        e_status_mks += "|\n"
        st.markdown(e_status_mks, unsafe_allow_html=True)

    # Evolving Tabs
    if state.erounds[round] > 0:
        if state.erounds[round] > 1:
            evolving_round = st.radio("**🔄️Evolving Rounds**", horizontal=True,
                options=range(1, state.erounds[round] + 1), index=state.erounds[round] - 1, key="show_eround"
            )
        else:
            evolving_round = 1

        ws: list[FactorFBWorkspace | ModelFBWorkspace] = state.msgs[round]["d.evolving code"][
            evolving_round - 1
        ].content
        # All Tasks

        tab_names = [
            w.target_task.factor_name if isinstance(w.target_task, FactorTask) else w.target_task.name for w in ws
        ]
        if len(state.msgs[round]["d.evolving feedback"]) >= evolving_round:
            for j in range(len(ws)):
                if state.msgs[round]["d.evolving feedback"][evolving_round - 1].content[j].final_decision:
                    tab_names[j] += "✔️"
                else:
                    tab_names[j] += "❌"
        if sum(len(tn) for tn in tab_names) > 100:
            tabs_hint()
        wtabs = st.tabs(tab_names)
        for j, w in enumerate(ws):
            with wtabs[j]:
                # Evolving Code
                for k, v in w.code_dict.items():
                    with st.expander(f":green[`{k}`]", expanded=True):
                        st.code(v, language="python")

                # Evolving Feedback
                if len(state.msgs[round]["d.evolving feedback"]) >= evolving_round:
                    evolving_feedback_window(state.msgs[round]["d.evolving feedback"][evolving_round - 1].content[j])



# Config Sidebar
with st.sidebar:
    st.markdown(
        """
# RD-Agent🤖
## [Scenario Description](#_scenario)
## [Summary](#_summary)
- [**Hypotheses**](#_hypotheses)
- [**Metrics**](#_metrics)
## [RD-Loops](#_rdloops)
- [**Research**](#_research)
- [**Development**](#_development)
- [**Feedback**](#_feedback)
"""
    )

    with st.popover(":orange[**Config⚙️**]"):
        with st.container(border=True):
            st.markdown(":blue[**log path**]")
            if main_log_path:
                if st.toggle("Manual Input"):
                    st.text_input("log path", key="log_path", on_change=refresh)
                else:
                    folders = [
                        folder.relative_to(main_log_path) for folder in main_log_path.iterdir() if folder.is_dir()
                    ]
                    st.selectbox(f"Select from `{main_log_path}`", folders, key="log_path", on_change=refresh)
            else:
                st.text_input("log path", key="log_path", on_change=refresh)

        with st.container(border=True):
            st.markdown(":blue[**excluded configs**]")
            st.multiselect("excluded log tags", ["llm_messages"], ["llm_messages"], key="excluded_tags")
            st.multiselect("excluded log types", ["str", "dict", "list"], ["str"], key="excluded_types")

    if st.button("All Loops"):
        if not state.fs:
            refresh()
        get_msgs_until(lambda m: False)

    if st.button("Next Loop"):
        if not state.fs:
            refresh()
        get_msgs_until(lambda m: "ef.feedback" in m.tag)

    if st.button("One Evolving"):
        if not state.fs:
            refresh()
        get_msgs_until(lambda m: "d.evolving feedback" in m.tag)

    if st.button("refresh logs", help="clear all log messages in cache"):
        refresh(same_trace=True)
    debug = st.toggle("debug", value=False)

    if debug:
        if st.button("Single Step Run"):
            if not state.fs:
                refresh()
            get_msgs_until()



# Debug Info Window
if debug:
    with st.expander(":red[**Debug Info**]", expanded=True):
        dcol1, dcol2 = st.columns([1, 3])
        with dcol1:
            st.markdown(
                f"**log path**: {state.log_path}\n\n"
                f"**excluded tags**: {state.excluded_tags}\n\n"
                f"**excluded types**: {state.excluded_types}\n\n"
                f":blue[**message id**]: {sum(sum(len(tmsgs) for tmsgs in rmsgs.values()) for rmsgs in state.msgs.values())}\n\n"
                f":blue[**round**]: {state.lround}\n\n"
                f":blue[**evolving round**]: {state.erounds[state.lround]}\n\n"
            )
        with dcol2:
            if state.last_msg:
                st.write(state.last_msg)
                if isinstance(state.last_msg.content, list):
                    st.write(state.last_msg.content[0])
                elif not isinstance(state.last_msg.content, str):
                    st.write(state.last_msg.content.__dict__)



# Main Window
if state.fs is None:
    refresh()

header_c1, header_c3 = st.columns([1, 6], vertical_alignment="center")
with st.container():
    with header_c1:
        st.image("https://img-prod-cms-rt-microsoft-com.akamaized.net/cms/api/am/imageFileData/RE1Mu3b?ver=5c31")
    with header_c3:
        st.markdown(
            """
        <h1>
            RD-Agent:<br>LLM-based autonomous evolving agents for industrial data-driven R&D
        </h1>
        """,
            unsafe_allow_html=True,
        )

# Project Info
with st.container():
    image_c, scen_c = st.columns([3, 3], vertical_alignment="center")
    with image_c:
        st.image("./docs/_static/flow.png")
    with scen_c:
        st.header("Scenario Description📖", divider="violet", anchor="_scenario")
<<<<<<< HEAD
        if state.scenario is not None:
            st.markdown(state.scenario.rich_style_description)
=======
        # TODO: other scenarios
        if state.log_type == "Qlib Model":
            st.markdown(QlibModelScenario().rich_style_description, unsafe_allow_html=True)
        elif state.log_type == "Data Mining":
            st.markdown(DMModelScenario().rich_style_description)
        elif state.log_type == "Qlib Factor":
            st.markdown(QlibFactorScenario().rich_style_description, unsafe_allow_html=True)
        elif state.log_type == "Model from Paper":
            st.markdown(GeneralModelScenario().rich_style_description, unsafe_allow_html=True)


# Summary Window
summary_window()

# R&D Loops Window
if state.log_type in ["Qlib Model", "Data Mining", "Qlib Factor"]:
    st.header("R&D Loops♾️", divider="rainbow", anchor="_rdloops")

if state.log_type in ["Qlib Model", "Data Mining", "Qlib Factor"]:
    if len(state.msgs) > 1:
        r_options = list(state.msgs.keys())
        if 0 in r_options:
            r_options.remove(0)
        round = st_btn_select(options=r_options, index=state.lround - 1)
    else:
        round = 1
else:
    round = 1


def research_window():
    with st.container(border=True):
        title = "Research🔍" if state.log_type in ["Qlib Model", "Data Mining", "Qlib Factor"] else "Research🔍 (reader)"
        st.subheader(title, divider="blue", anchor="_research")
        if state.log_type in ["Qlib Model", "Data Mining", "Qlib Factor"]:
            # pdf image
            if pim := state.msgs[round]["r.extract_factors_and_implement.load_pdf_screenshot"]:
                for i in range(min(2, len(pim))):
                    st.image(pim[i].content, use_column_width=True)

            # Hypothesis
            if hg := state.msgs[round]["r.hypothesis generation"]:
                st.markdown("**Hypothesis💡**")  # 🧠
                h: Hypothesis = hg[0].content
                st.markdown(
                    f"""
- **Hypothesis**: {h.hypothesis}
- **Reason**: {h.reason}"""
                )

            if eg := state.msgs[round]["r.experiment generation"]:
                tasks_window(eg[0].content)

        elif state.log_type == "Model from Paper":
            # pdf image
            c1, c2 = st.columns([2, 3])
            with c1:
                if pim := state.msgs[round]["r.pdf_image"]:
                    for i in range(len(pim)):
                        st.image(pim[i].content, use_column_width=True)

            # loaded model exp
            with c2:
                if mem := state.msgs[round]["d.load_experiment"]:
                    me: QlibModelExperiment = mem[0].content
                    tasks_window(me.sub_tasks)


def feedback_window():
    if state.log_type in ["Qlib Model", "Data Mining", "Qlib Factor"]:
        with st.container(border=True):
            st.subheader("Feedback📝", divider="orange", anchor="_feedback")
            if fbr := state.msgs[round]["ef.Quantitative Backtesting Chart"]:
                st.markdown("**Returns📈**")
                fig = report_figure(fbr[0].content)
                st.plotly_chart(fig)
            if fb := state.msgs[round]["ef.feedback"]:
                st.markdown("**Hypothesis Feedback🔍**")
                h: HypothesisFeedback = fb[0].content
                st.markdown(
                    f"""
- **Observations**: {h.observations}
- **Hypothesis Evaluation**: {h.hypothesis_evaluation}
- **New Hypothesis**: {h.new_hypothesis}
- **Decision**: {h.decision}
- **Reason**: {h.reason}"""
                )


if state.log_type in ["Qlib Model", "Data Mining", "Qlib Factor"]:
    rf_c, d_c = st.columns([2, 2])
elif state.log_type == "Model from Paper":
    rf_c = st.container()
    d_c = st.container()


with rf_c:
    research_window()
    feedback_window()

>>>>>>> fbd8c6d8


if state.scenario is not None:
    summary_window()

    # R&D Loops Window
    if isinstance(state.scenario, (QlibModelScenario, DMModelScenario, QlibFactorScenario, QlibFactorFromReportScenario)):
        st.header("R&D Loops♾️", divider="rainbow", anchor="_rdloops")
        if len(state.msgs) > 1:
            r_options = list(state.msgs.keys())
            if 0 in r_options:
                r_options.remove(0)
            round = st.radio("**Loops**", horizontal=True, options=r_options, index=state.lround - 1)
        else:
            round = 1
        rf_c, d_c = st.columns([2, 2])
    elif isinstance(state.scenario, GeneralModelScenario):
        rf_c = st.container()
        d_c = st.container()
        round = 1
    else:
        st.error("Unknown Scenario!")
        st.stop()

    with rf_c:
        research_window()
        feedback_window()

    with d_c.container(border=True):
        evolving_window()


with st.container(border=True):
    st.subheader("Disclaimer", divider="gray")
    st.markdown(
        "This content is AI-generated and may not be fully accurate or up-to-date; please verify with a professional for critical matters."
    )<|MERGE_RESOLUTION|>--- conflicted
+++ resolved
@@ -670,111 +670,8 @@
         st.image("./docs/_static/flow.png")
     with scen_c:
         st.header("Scenario Description📖", divider="violet", anchor="_scenario")
-<<<<<<< HEAD
         if state.scenario is not None:
-            st.markdown(state.scenario.rich_style_description)
-=======
-        # TODO: other scenarios
-        if state.log_type == "Qlib Model":
-            st.markdown(QlibModelScenario().rich_style_description, unsafe_allow_html=True)
-        elif state.log_type == "Data Mining":
-            st.markdown(DMModelScenario().rich_style_description)
-        elif state.log_type == "Qlib Factor":
-            st.markdown(QlibFactorScenario().rich_style_description, unsafe_allow_html=True)
-        elif state.log_type == "Model from Paper":
-            st.markdown(GeneralModelScenario().rich_style_description, unsafe_allow_html=True)
-
-
-# Summary Window
-summary_window()
-
-# R&D Loops Window
-if state.log_type in ["Qlib Model", "Data Mining", "Qlib Factor"]:
-    st.header("R&D Loops♾️", divider="rainbow", anchor="_rdloops")
-
-if state.log_type in ["Qlib Model", "Data Mining", "Qlib Factor"]:
-    if len(state.msgs) > 1:
-        r_options = list(state.msgs.keys())
-        if 0 in r_options:
-            r_options.remove(0)
-        round = st_btn_select(options=r_options, index=state.lround - 1)
-    else:
-        round = 1
-else:
-    round = 1
-
-
-def research_window():
-    with st.container(border=True):
-        title = "Research🔍" if state.log_type in ["Qlib Model", "Data Mining", "Qlib Factor"] else "Research🔍 (reader)"
-        st.subheader(title, divider="blue", anchor="_research")
-        if state.log_type in ["Qlib Model", "Data Mining", "Qlib Factor"]:
-            # pdf image
-            if pim := state.msgs[round]["r.extract_factors_and_implement.load_pdf_screenshot"]:
-                for i in range(min(2, len(pim))):
-                    st.image(pim[i].content, use_column_width=True)
-
-            # Hypothesis
-            if hg := state.msgs[round]["r.hypothesis generation"]:
-                st.markdown("**Hypothesis💡**")  # 🧠
-                h: Hypothesis = hg[0].content
-                st.markdown(
-                    f"""
-- **Hypothesis**: {h.hypothesis}
-- **Reason**: {h.reason}"""
-                )
-
-            if eg := state.msgs[round]["r.experiment generation"]:
-                tasks_window(eg[0].content)
-
-        elif state.log_type == "Model from Paper":
-            # pdf image
-            c1, c2 = st.columns([2, 3])
-            with c1:
-                if pim := state.msgs[round]["r.pdf_image"]:
-                    for i in range(len(pim)):
-                        st.image(pim[i].content, use_column_width=True)
-
-            # loaded model exp
-            with c2:
-                if mem := state.msgs[round]["d.load_experiment"]:
-                    me: QlibModelExperiment = mem[0].content
-                    tasks_window(me.sub_tasks)
-
-
-def feedback_window():
-    if state.log_type in ["Qlib Model", "Data Mining", "Qlib Factor"]:
-        with st.container(border=True):
-            st.subheader("Feedback📝", divider="orange", anchor="_feedback")
-            if fbr := state.msgs[round]["ef.Quantitative Backtesting Chart"]:
-                st.markdown("**Returns📈**")
-                fig = report_figure(fbr[0].content)
-                st.plotly_chart(fig)
-            if fb := state.msgs[round]["ef.feedback"]:
-                st.markdown("**Hypothesis Feedback🔍**")
-                h: HypothesisFeedback = fb[0].content
-                st.markdown(
-                    f"""
-- **Observations**: {h.observations}
-- **Hypothesis Evaluation**: {h.hypothesis_evaluation}
-- **New Hypothesis**: {h.new_hypothesis}
-- **Decision**: {h.decision}
-- **Reason**: {h.reason}"""
-                )
-
-
-if state.log_type in ["Qlib Model", "Data Mining", "Qlib Factor"]:
-    rf_c, d_c = st.columns([2, 2])
-elif state.log_type == "Model from Paper":
-    rf_c = st.container()
-    d_c = st.container()
-
-
-with rf_c:
-    research_window()
-    feedback_window()
-
->>>>>>> fbd8c6d8
+            st.markdown(state.scenario.rich_style_description, unsafe_allow_html=True)
 
 
 if state.scenario is not None:
