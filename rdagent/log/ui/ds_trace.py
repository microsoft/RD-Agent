import hashlib
import json
import pickle
import re
from collections import defaultdict
from datetime import timedelta
from pathlib import Path

import pandas as pd
import streamlit as st
from streamlit import session_state as state

from rdagent.app.data_science.loop import DataScienceRDLoop
from rdagent.log.mle_summary import extract_mle_json, is_valid_session
from rdagent.log.storage import FileStorage
from rdagent.utils import remove_ansi_codes
from rdagent.utils.repo.diff import generate_diff_from_dict

if "show_stdout" not in state:
    state.show_stdout = False
if "show_llm_log" not in state:
    state.show_llm_log = False
if "data" not in state:
    state.data = defaultdict(lambda: defaultdict(dict))
if "llm_data" not in state:
    state.llm_data = defaultdict(lambda: defaultdict(lambda: defaultdict(list)))
if "log_path" not in state:
    state.log_path = None
if "log_folder" not in state:
    state.log_folder = Path("./log")


def extract_loopid_func_name(tag):
    """提取 Loop ID 和函数名称"""
    match = re.search(r"Loop_(\d+)\.([^.]+)", tag)
    return match.groups() if match else (None, None)


def extract_evoid(tag):
    """提取 EVO ID"""
    match = re.search(r"\.evo_loop_(\d+)\.", tag)
    return match.group(1) if match else None


def convert_defaultdict_to_dict(d):
    if isinstance(d, defaultdict):
        d = {k: convert_defaultdict_to_dict(v) for k, v in d.items()}
    return d


@st.cache_data(persist=True)
def load_times(log_path: Path):
    """加载时间数据"""
    try:
        session_path = log_path / "__session__"
        max_li = max(int(p.name) for p in session_path.iterdir() if p.is_dir() and p.name.isdigit())
        max_step = max(int(p.name.split("_")[0]) for p in (session_path / str(max_li)).iterdir() if p.is_file())
        rdloop_obj_p = next((session_path / str(max_li)).glob(f"{max_step}_*"))

        rd_times = DataScienceRDLoop.load(rdloop_obj_p, do_truncate=False).loop_trace
    except Exception as e:
        # st.toast(f"Error loading times: {e}", icon="🟡")
        rd_times = {}
    return rd_times


@st.cache_data(persist=True)
def load_data(log_path: Path):
    data = defaultdict(lambda: defaultdict(dict))
    for msg in FileStorage(log_path).iter_msg():
        if msg.tag and "llm" not in msg.tag and "session" not in msg.tag and "batch embedding" not in msg.tag:
            if msg.tag == "competition":
                data["competition"] = msg.content
                continue

            li, fn = extract_loopid_func_name(msg.tag)
            if li:
                li = int(li)

            ei = extract_evoid(msg.tag)
            msg.tag = re.sub(r"\.evo_loop_\d+", "", msg.tag)
            msg.tag = re.sub(r"Loop_\d+\.[^.]+\.?", "", msg.tag)
            msg.tag = msg.tag.strip()

            if ei:
                if int(ei) not in data[li][fn]:
                    data[li][fn][int(ei)] = {}
                data[li][fn][int(ei)][msg.tag] = msg.content
            else:
                if msg.tag:
                    data[li][fn][msg.tag] = msg.content
                else:
                    if not isinstance(msg.content, str):
                        data[li][fn]["no_tag"] = msg.content

    # debug_llm data
    llm_data = defaultdict(lambda: defaultdict(lambda: defaultdict(list)))
    llm_log_p = log_path / "debug_llm.pkl"
    try:
        rd = pickle.loads(llm_log_p.read_bytes())
    except:
        rd = []
    for d in rd:
        t = d["tag"]
        if "debug_exp_gen" in t:
            continue
        if "debug_tpl" in t and "filter_" in d["obj"]["uri"]:
            continue
        lid, fn = extract_loopid_func_name(t)
        ei = extract_evoid(t)
        if lid:
            lid = int(lid)
        if ei:
            ei = int(ei)

        if ei is not None:
            llm_data[lid][fn][ei].append(d)
        else:
            llm_data[lid][fn]["no_tag"].append(d)

    return convert_defaultdict_to_dict(data), convert_defaultdict_to_dict(llm_data)


@st.cache_data
def load_stdout(stdout_path: Path):
    if stdout_path.exists():
        stdout = stdout_path.read_text()
    else:
        stdout = f"Please Set: {stdout_path}"
    return stdout


# UI windows
def task_win(data):
    with st.container(border=True):
        st.markdown(f"**:violet[{data.name}]**")
        st.markdown(data.description)
        if hasattr(data, "architecture"):  # model task
            st.markdown(
                f"""
    | Model_type | Architecture | hyperparameters |
    |------------|--------------|-----------------|
    | {data.model_type} | {data.architecture} | {data.hyperparameters} |
    """
            )


def workspace_win(workspace, instance_id=None, cmp_workspace=None):
    show_files = {k: v for k, v in workspace.file_dict.items() if "test" not in k}

    base_key = str(workspace.workspace_path)
    if instance_id is not None:
        base_key += f"_{instance_id}"
    unique_key = hashlib.md5(base_key.encode()).hexdigest()
    if len(show_files) > 0:
        if cmp_workspace:
            diff = generate_diff_from_dict(cmp_workspace.file_dict, show_files, "main.py")
            with st.expander(":violet[**Diff with last SOTA**]"):
                st.code("".join(diff), language="diff", wrap_lines=True, line_numbers=True)
        with st.expander(f"Files in :blue[{replace_ep_path(workspace.workspace_path)}]"):
            code_tabs = st.tabs(show_files.keys())
            for ct, codename in zip(code_tabs, show_files.keys()):
                with ct:
                    st.code(
                        show_files[codename],
                        language=("python" if codename.endswith(".py") else "markdown"),
                        wrap_lines=True,
                        line_numbers=True,
                    )

            st.markdown("### Save All Files to Folder")
            target_folder = st.text_input("Enter target folder path:", key=f"save_folder_path_input_{unique_key}")

            if st.button("Save Files", key=f"save_files_button_{unique_key}"):
                if target_folder.strip() == "":
                    st.warning("Please enter a valid folder path.")
                else:
                    target_folder_path = Path(target_folder)
                    target_folder_path.mkdir(parents=True, exist_ok=True)
                    for filename, content in workspace.file_dict.items():
                        save_path = target_folder_path / filename
                        save_path.parent.mkdir(parents=True, exist_ok=True)
                        save_path.write_text(content, encoding="utf-8")
                    st.success(f"All files saved to: {target_folder}")
    else:
        st.markdown(f"No files in :blue[{replace_ep_path(workspace.workspace_path)}]")


# Helper functions
def show_text(text, lang=None):
    """显示文本代码块"""
    if lang:
        st.code(text, language=lang, wrap_lines=True)
    elif "\n" in text:
        st.code(text, language="python", wrap_lines=True)
    else:
        st.code(text, language="html", wrap_lines=True)


def highlight_prompts_uri(uri):
    """高亮 URI 的格式"""
    parts = uri.split(":")
    if len(parts) > 1:
        return f"**{parts[0]}:**:green[**{parts[1]}**]"
    return f"**{uri}**"


def llm_log_win(llm_d: list):
    for d in llm_d:
        if "debug_tpl" in d["tag"]:
            uri = d["obj"]["uri"]
            tpl = d["obj"]["template"]
            cxt = d["obj"]["context"]
            rd = d["obj"]["rendered"]
            with st.expander(highlight_prompts_uri(uri), expanded=False, icon="⚙️"):
                t1, t2, t3 = st.tabs([":green[**Rendered**]", ":blue[**Template**]", ":orange[**Context**]"])
                with t1:
                    show_text(rd)
                with t2:
                    show_text(tpl, lang="django")
                with t3:
                    st.json(cxt)
        elif "debug_llm" in d["tag"]:
            system = d["obj"].get("system", None)
            user = d["obj"]["user"]
            resp = d["obj"]["resp"]
            with st.expander(f"**LLM**", expanded=False, icon="🤖"):
                t1, t2, t3 = st.tabs([":green[**Response**]", ":blue[**User**]", ":orange[**System**]"])
                with t1:
                    try:
                        rdict = json.loads(resp)
                        if "code" in rdict:
                            code = rdict["code"]
                            st.markdown(":red[**Code in response dict:**]")
                            st.code(code, language="python", wrap_lines=True, line_numbers=True)
                            rdict.pop("code")
                        elif "spec" in rdict:
                            spec = rdict["spec"]
                            st.markdown(":red[**Spec in response dict:**]")
                            st.markdown(spec)
                            rdict.pop("spec")
                        else:
                            # show model codes
                            showed_keys = []
                            for k, v in rdict.items():
                                if k.startswith("model_") and k.endswith(".py"):
                                    st.markdown(f":red[**{k}**]")
                                    st.code(v, language="python", wrap_lines=True, line_numbers=True)
                                    showed_keys.append(k)
                            for k in showed_keys:
                                rdict.pop(k)
                        st.write(":red[**Other parts (except for the code or spec) in response dict:**]")
                        st.json(rdict)
                    except:
                        st.json(resp)
                with t2:
                    show_text(user)
                with t3:
                    show_text(system or "No system prompt available")


def hypothesis_win(hypo):
    try:
        st.code(str(hypo).replace("\n", "\n\n"), wrap_lines=True)
    except Exception as e:
        st.write(hypo.__dict__)


def exp_gen_win(exp_gen_data, llm_data=None):
    st.header("Exp Gen", divider="blue", anchor="exp-gen")
    if state.show_llm_log and llm_data is not None:
        llm_log_win(llm_data["no_tag"])
    st.subheader("Hypothesis")
    hypothesis_win(exp_gen_data["no_tag"].hypothesis)

    st.subheader("pending_tasks")
    for tasks in exp_gen_data["no_tag"].pending_tasks_list:
        task_win(tasks[0])
    st.subheader("Exp Workspace")
    workspace_win(exp_gen_data["no_tag"].experiment_workspace)


def evolving_win(data, key, llm_data=None):
    with st.container(border=True):
        if len(data) > 1:
            evo_id = st.slider("Evolving", 0, len(data) - 1, 0, key=key)
        elif len(data) == 1:
            evo_id = 0
        else:
            st.markdown("No evolving.")
            return

        if evo_id in data:
            if state.show_llm_log and llm_data is not None:
                llm_log_win(llm_data[evo_id])
            if data[evo_id]["evolving code"][0] is not None:
                st.subheader("codes")
                workspace_win(data[evo_id]["evolving code"][0], instance_id=key)
                fb = data[evo_id]["evolving feedback"][0]
                st.subheader("evolving feedback" + ("✅" if bool(fb) else "❌"))
                f1, f2, f3 = st.tabs(["execution", "return_checking", "code"])
                f1.code(fb.execution, wrap_lines=True)
                f2.code(fb.return_checking, wrap_lines=True)
                f3.code(fb.code, wrap_lines=True)
            else:
                st.write("data[evo_id]['evolving code'][0] is None.")
                st.write(data[evo_id])
        else:
            st.markdown("No evolving.")


def coding_win(data, llm_data: dict | None = None):
    st.header("Coding", divider="blue", anchor="coding")
    if llm_data is not None:
        common_llm_data = llm_data.pop("no_tag", [])
    evolving_data = {k: v for k, v in data.items() if isinstance(k, int)}
    task_set = set()
    for v in evolving_data.values():
        for t in v:
            if "Task" in t.split(".")[0]:
                task_set.add(t.split(".")[0])
    if task_set:
        # 新版存Task tag的Trace
        for task in task_set:
            st.subheader(task)
            task_data = {k: {a.split(".")[1]: b for a, b in v.items() if task in a} for k, v in evolving_data.items()}
            evolving_win(task_data, key=task, llm_data=llm_data if llm_data else None)
    else:
        # 旧版未存Task tag的Trace
        evolving_win(evolving_data, key="coding", llm_data=llm_data if llm_data else None)
    if state.show_llm_log:
        llm_log_win(common_llm_data)
    if "no_tag" in data:
        st.subheader("Exp Workspace (coding final)")
        workspace_win(data["no_tag"].experiment_workspace, instance_id="coding_dump")


def running_win(data, mle_score, llm_data=None, sota_exp=None):
    st.header("Running", divider="blue", anchor="running")
    if llm_data is not None:
        common_llm_data = llm_data.pop("no_tag", [])
    evolving_win(
        {k: v for k, v in data.items() if isinstance(k, int)}, key="running", llm_data=llm_data if llm_data else None
    )
    if state.show_llm_log and llm_data is not None:
        llm_log_win(common_llm_data)
    if "no_tag" in data:
        st.subheader("Exp Workspace (running final)")
        workspace_win(
            data["no_tag"].experiment_workspace,
            instance_id="running_dump",
            cmp_workspace=sota_exp.experiment_workspace if sota_exp else None,
        )
        st.subheader("Result")
        st.write(data["no_tag"].result)
        st.subheader("MLE Submission Score" + ("✅" if (isinstance(mle_score, dict) and mle_score["score"]) else "❌"))
        if isinstance(mle_score, dict):
            st.json(mle_score)
        else:
            st.code(mle_score, wrap_lines=True)


def feedback_win(fb_data, llm_data=None):
    fb_data = fb_data["no_tag"]
    st.header("Feedback" + ("✅" if bool(fb_data) else "❌"), divider="orange", anchor="feedback")
    if state.show_llm_log and llm_data is not None:
        llm_log_win(llm_data["no_tag"])
    st.code(str(fb_data).replace("\n", "\n\n"), wrap_lines=True)
    if fb_data.exception is not None:
        st.markdown(f"**:red[Exception]**: {fb_data.exception}")


def sota_win(sota_exp, trace):
    st.header("SOTA Experiment", divider="rainbow", anchor="sota-exp")
    if hasattr(trace, "sota_exp_to_submit") and trace.sota_exp_to_submit is not None:
        st.markdown(":orange[trace.**sota_exp_to_submit**]")
        sota_exp = trace.sota_exp_to_submit
    else:
        st.markdown(":orange[trace.**sota_experiment()**]")

    if sota_exp:
        st.markdown(f"**SOTA Exp Hypothesis**")
        hypothesis_win(sota_exp.hypothesis)
        st.markdown("**Exp Workspace**")
        workspace_win(sota_exp.experiment_workspace, instance_id="sota")
    else:
        st.markdown("No SOTA experiment.")


def main_win(loop_id, llm_data=None):
    loop_data = state.data[loop_id]
    exp_gen_win(loop_data["direct_exp_gen"], llm_data["direct_exp_gen"] if llm_data else None)
    if "coding" in loop_data:
        coding_win(loop_data["coding"], llm_data["coding"] if llm_data else None)
    if "running" in loop_data:
        running_win(
            loop_data["running"],
            loop_data.get("mle_score", "no submission to score"),
            llm_data=llm_data["running"] if llm_data else None,
<<<<<<< HEAD
            sota_exp=state.data[loop_id - 1].get("record", {}).get("SOTA experiment", None) if (loop_id - 1) in state.data else None,
=======
            sota_exp=(
                state.data[loop_id - 1].get("record", {}).get("SOTA experiment", None)
                if (loop_id - 1) in state.data
                else None
            ),
>>>>>>> 0e54c9fe
        )
    if "feedback" in loop_data:
        feedback_win(loop_data["feedback"], llm_data.get("feedback", None) if llm_data else None)
    if "record" in loop_data and "SOTA experiment" in loop_data["record"]:
        sota_win(loop_data["record"]["SOTA experiment"], loop_data["record"]["trace"])


def replace_ep_path(p: Path):
    # 替换workspace path为对应ep机器mount在ep03的path
    # TODO: FIXME: 使用配置项来处理
    match = re.search(r"ep\d+", str(state.log_folder))
    if match:
        ep = match.group(0)
        return Path(
            str(p).replace("repos/RD-Agent-Exp", f"repos/batch_ctrl/all_projects/{ep}").replace("/Data", "/data")
        )
    return p


def summarize_data():
    st.header("Summary", divider="rainbow")
    with st.container(border=True):
        df = pd.DataFrame(
            columns=[
                "Component",
                "Hypothesis",
                "Reason",
                "Others",
                "Running Score (valid)",
                "Running Score (test)",
                "Feedback",
                "e-loops(coding)",
                "Time",
                "Exp Gen",
                "Coding",
                "Running",
                "Start Time (UTC+8)",
                "End Time (UTC+8)",
            ],
            index=range(len(state.data) - 1),
        )

        min_id, max_id = get_state_data_range(state.data)
        for loop in range(min_id, max_id + 1):
            loop_data = state.data[loop]
            df.loc[loop, "Component"] = loop_data["direct_exp_gen"]["no_tag"].hypothesis.component
            df.loc[loop, "Hypothesis"] = loop_data["direct_exp_gen"]["no_tag"].hypothesis.hypothesis
            df.loc[loop, "Reason"] = loop_data["direct_exp_gen"]["no_tag"].hypothesis.reason
            df.at[loop, "Others"] = {
                k: v
                for k, v in loop_data["direct_exp_gen"]["no_tag"].hypothesis.__dict__.items()
                if k not in ["component", "hypothesis", "reason"]
            }
            if loop in state.times and state.times[loop]:
                df.loc[loop, "Time"] = str(sum((i.end - i.start for i in state.times[loop]), timedelta())).split(".")[0]
                exp_gen_time = state.times[loop][0].end - state.times[loop][0].start
                df.loc[loop, "Exp Gen"] = str(exp_gen_time).split(".")[0]
                if len(state.times[loop]) > 1:
                    coding_time = state.times[loop][1].end - state.times[loop][1].start
                    df.loc[loop, "Coding"] = str(coding_time).split(".")[0]
                if len(state.times[loop]) > 2:
                    running_time = state.times[loop][2].end - state.times[loop][2].start
                    df.loc[loop, "Running"] = str(running_time).split(".")[0]
                df.loc[loop, "Start Time (UTC+8)"] = state.times[loop][0].start + timedelta(hours=8)
                df.loc[loop, "End Time (UTC+8)"] = state.times[loop][-1].end + timedelta(hours=8)
            if "running" in loop_data and "no_tag" in loop_data["running"]:
                try:
                    df.loc[loop, "Running Score (valid)"] = str(
                        round(loop_data["running"]["no_tag"].result.loc["ensemble"].iloc[0], 5)
                    )
                except:
                    df.loc[loop, "Running Score (valid)"] = "❌"
                if "mle_score" not in state.data[loop]:
                    if "mle_score" in loop_data["running"]:
                        mle_score_txt = loop_data["running"]["mle_score"]
                        state.data[loop]["mle_score"] = extract_mle_json(mle_score_txt)
                        if (
                            state.data[loop]["mle_score"] is not None
                            and state.data[loop]["mle_score"]["score"] is not None
                        ):
                            df.loc[loop, "Running Score (test)"] = str(state.data[loop]["mle_score"]["score"])
                        else:
                            state.data[loop]["mle_score"] = mle_score_txt
                            df.loc[loop, "Running Score (test)"] = "❌"
                    else:
                        mle_score_path = (
                            replace_ep_path(loop_data["running"]["no_tag"].experiment_workspace.workspace_path)
                            / "mle_score.txt"
                        )
                        try:
                            mle_score_txt = mle_score_path.read_text()
                            state.data[loop]["mle_score"] = extract_mle_json(mle_score_txt)
                            if state.data[loop]["mle_score"]["score"] is not None:
                                df.loc[loop, "Running Score (test)"] = str(state.data[loop]["mle_score"]["score"])
                            else:
                                state.data[loop]["mle_score"] = mle_score_txt
                                df.loc[loop, "Running Score (test)"] = "❌"
                        except Exception as e:
                            state.data[loop]["mle_score"] = str(e)
                            df.loc[loop, "Running Score (test)"] = "❌"
                else:
                    if isinstance(state.data[loop]["mle_score"], dict):
                        df.loc[loop, "Running Score (test)"] = str(state.data[loop]["mle_score"]["score"])
                    else:
                        df.loc[loop, "Running Score (test)"] = "❌"

            else:
                df.loc[loop, "Running Score (valid)"] = "N/A"
                df.loc[loop, "Running Score (test)"] = "N/A"

            if "coding" in loop_data:
                if len([i for i in loop_data["coding"].keys() if isinstance(i, int)]) == 0:
                    df.loc[loop, "e-loops(coding)"] = 0
                else:
                    df.loc[loop, "e-loops(coding)"] = (
                        max(i for i in loop_data["coding"].keys() if isinstance(i, int)) + 1
                    )
            if "feedback" in loop_data:
                df.loc[loop, "Feedback"] = "✅" if bool(loop_data["feedback"]["no_tag"]) else "❌"
            else:
                df.loc[loop, "Feedback"] = "N/A"
        st.dataframe(df[df.columns[~df.columns.isin(["Hypothesis", "Reason", "Others"])]])
        st.markdown("### Hypotheses Table")
        st.dataframe(
            df.iloc[:, :8],
            row_height=100,
            column_config={
                "Others": st.column_config.JsonColumn(width="medium"),
                "Reason": st.column_config.TextColumn(width="medium"),
                "Hypothesis": st.column_config.TextColumn(width="large"),
            },
        )

        def comp_stat_func(x: pd.DataFrame):
            total_num = x.shape[0]
            valid_num = x[x["Running Score (test)"] != "N/A"].shape[0]
            success_num = x[x["Feedback"] == "✅"].shape[0]
            avg_e_loops = x["e-loops(coding)"].mean()
            return pd.Series(
                {
                    "Loop Num": total_num,
                    "Valid Loop": valid_num,
                    "Success Loop": success_num,
                    "Valid Rate": round(valid_num / total_num * 100, 2),
                    "Success Rate": round(success_num / total_num * 100, 2),
                    "Avg e-loops(coding)": round(avg_e_loops, 2),
                }
            )

        st1, st2 = st.columns([1, 1])

        # component statistics
        comp_df = (
            df.loc[:, ["Component", "Running Score (test)", "Feedback", "e-loops(coding)"]]
            .groupby("Component")
            .apply(comp_stat_func)
        )
        comp_df.loc["Total"] = comp_df.sum()
        comp_df.loc["Total", "Valid Rate"] = round(
            comp_df.loc["Total", "Valid Loop"] / comp_df.loc["Total", "Loop Num"] * 100, 2
        )
        comp_df.loc["Total", "Success Rate"] = round(
            comp_df.loc["Total", "Success Loop"] / comp_df.loc["Total", "Loop Num"] * 100, 2
        )
        comp_df["Valid Rate"] = comp_df["Valid Rate"].apply(lambda x: f"{x}%")
        comp_df["Success Rate"] = comp_df["Success Rate"].apply(lambda x: f"{x}%")
        comp_df.loc["Total", "Avg e-loops(coding)"] = round(df["e-loops(coding)"].mean(), 2)
        st2.markdown("### Component Statistics")
        st2.dataframe(comp_df)

        # component time statistics
        time_df = df.loc[:, ["Component", "Time", "Exp Gen", "Coding", "Running"]]
        time_df = time_df.astype(
            {
                "Time": "timedelta64[ns]",
                "Exp Gen": "timedelta64[ns]",
                "Coding": "timedelta64[ns]",
                "Running": "timedelta64[ns]",
            }
        )
        st1.markdown("### Time Statistics")
        time_stat_df = time_df.groupby("Component").sum()
        time_stat_df.loc["Total"] = time_stat_df.sum()
        time_stat_df.loc[:, "Exp Gen(%)"] = time_stat_df["Exp Gen"] / time_stat_df["Time"] * 100
        time_stat_df.loc[:, "Coding(%)"] = time_stat_df["Coding"] / time_stat_df["Time"] * 100
        time_stat_df.loc[:, "Running(%)"] = time_stat_df["Running"] / time_stat_df["Time"] * 100
        time_stat_df = time_stat_df.map(lambda x: str(x).split(".")[0] if pd.notnull(x) else "0:00:00")
        st1.dataframe(time_stat_df)


def stdout_win(loop_id: int):
    stdout = load_stdout(state.log_folder / f"{state.log_path}.stdout")
    if stdout.startswith("Please Set"):
        st.toast(stdout, icon="🟡")
        return
    start_index = stdout.find(f"Start Loop {loop_id}")
    end_index = stdout.find(f"Start Loop {loop_id + 1}")
    loop_stdout = remove_ansi_codes(stdout[start_index:end_index])
    with st.container(border=True):
        st.subheader(f"Loop {loop_id} stdout")
        pattern = f"Start Loop {loop_id}, " + r"Step \d+: \w+"
        matches = re.finditer(pattern, loop_stdout)
        step_stdouts = {}
        for match in matches:
            step = match.group(0)
            si = match.start()
            ei = loop_stdout.find(f"Start Loop {loop_id}", match.end())
            step_stdouts[step] = loop_stdout[si:ei].strip()

        for k, v in step_stdouts.items():
            with st.expander(k, expanded=False):
                st.code(v, language="log", wrap_lines=True)


def get_folders_sorted(log_path):
    """缓存并返回排序后的文件夹列表，并加入进度打印"""
    if not log_path.exists():
        st.toast(f"Path {log_path} does not exist!")
        return []
    with st.spinner("正在加载文件夹列表..."):
        folders = sorted(
            (folder for folder in log_path.iterdir() if is_valid_session(folder)),
            key=lambda folder: folder.stat().st_mtime,
            reverse=True,
        )
        st.write(f"找到 {len(folders)} 个文件夹")
    return [folder.name for folder in folders]


# UI - Sidebar
with st.sidebar:
    # TODO: 只是临时的功能
    if any("log.srv" in folder for folder in state.log_folders):
        day_map = {"srv": "最近(srv)", "srv2": "上一批(srv2)", "srv3": "上上批(srv3)"}
        day_srv = st.radio("选择批次", ["srv", "srv2", "srv3"], format_func=lambda x: day_map[x], horizontal=True)
        if day_srv == "srv":
            state.log_folders = [re.sub(r"log\.srv\d*", "log.srv", folder) for folder in state.log_folders]
        elif day_srv == "srv2":
            state.log_folders = [re.sub(r"log\.srv\d*", "log.srv2", folder) for folder in state.log_folders]
        elif day_srv == "srv3":
            state.log_folders = [re.sub(r"log\.srv\d*", "log.srv3", folder) for folder in state.log_folders]

    if "log_folder" in st.query_params:
        state.log_folder = Path(st.query_params["log_folder"])
        state.log_folders = [str(state.log_folder)]
    else:
        state.log_folder = Path(
            st.radio(
                f"Select :blue[**one log folder**]",
                state.log_folders,
                format_func=lambda x: x[x.rfind("amlt") + 5 :].split("/")[0],
            )
        )
    if not state.log_folder.exists():
        st.warning(f"Path {state.log_folder} does not exist!")
    else:
        folders = get_folders_sorted(state.log_folder)
        if "selection" in st.query_params:
            default_index = (
                folders.index(st.query_params["selection"]) if st.query_params["selection"] in folders else 0
            )
        else:
            default_index = 0
        state.log_path = st.selectbox(
            f"Select from :blue[**{state.log_folder.absolute()}**]", folders, index=default_index
        )

        if st.button("Refresh Data"):
            if state.log_path is None:
                st.toast("Please select a log path first!", icon="🟡")
                st.stop()

            state.times = load_times(state.log_folder / state.log_path)
            state.data, state.llm_data = load_data(state.log_folder / state.log_path)
            st.rerun()
    st.toggle("Show LLM Log", key="show_llm_log")
    st.toggle("Show stdout", key="show_stdout")
    st.markdown(
        f"""
- [Exp Gen](#exp-gen)
- [Coding](#coding)
- [Running](#running)
- [Feedback](#feedback)
- [SOTA Experiment](#sota-exp)
"""
    )


def get_state_data_range(state_data):
    # we have a "competition" key in state_data
    # like dict_keys(['competition', 10, 11, 12, 13, 14])
    keys = [k for k in state_data.keys() if isinstance(k, int)]
    return min(keys), max(keys)


# UI - Main
if state.data["competition"]:
    st.title(state.data["competition"])
    st.markdown(f"[share_link](/ds_trace?log_folder={state.log_folder}&selection={state.log_path})")
    summarize_data()
    if len(state.data) > 2:
        min_id, max_id = get_state_data_range(state.data)
        loop_id = st.slider("Loop", min_id, max_id, min_id)
    else:
        loop_id = 0
    if state.show_stdout:
        stdout_win(loop_id)
    main_win(loop_id, state.llm_data[loop_id] if loop_id in state.llm_data else None)<|MERGE_RESOLUTION|>--- conflicted
+++ resolved
@@ -397,15 +397,11 @@
             loop_data["running"],
             loop_data.get("mle_score", "no submission to score"),
             llm_data=llm_data["running"] if llm_data else None,
-<<<<<<< HEAD
-            sota_exp=state.data[loop_id - 1].get("record", {}).get("SOTA experiment", None) if (loop_id - 1) in state.data else None,
-=======
             sota_exp=(
                 state.data[loop_id - 1].get("record", {}).get("SOTA experiment", None)
                 if (loop_id - 1) in state.data
                 else None
             ),
->>>>>>> 0e54c9fe
         )
     if "feedback" in loop_data:
         feedback_win(loop_data["feedback"], llm_data.get("feedback", None) if llm_data else None)
