"""

"""

from __future__ import annotations

from abc import ABC, abstractmethod
from typing import TYPE_CHECKING, Generic, TypeVar

from rdagent.core.evaluation import Feedback
from rdagent.core.experiment import ASpecificExp, Experiment
from rdagent.core.scenario import Scenario

if TYPE_CHECKING:
    from rdagent.core.prompts import Prompts

# class data_ana: XXX


class Hypothesis:
    """
    TODO: We may have better name for it.

    Name Candidates:
    - Belief
    """

<<<<<<< HEAD
    def __init__(self, hypothesis: str, reason: str, concise_reason: str, concise_observation: str, concise_justification: str, concise_knowledge: str) -> None:
=======
    def __init__(
        self,
        hypothesis: str,
        reason: str,
        concise_reason: str,
        concise_observation: str,
        concise_justification: str,
        concise_knowledge: str,
    ) -> None:
>>>>>>> a5c96a4d
        self.hypothesis: str = hypothesis
        self.reason: str = reason
        self.concise_reason: str = concise_reason
        self.concise_observation: str = concise_observation
<<<<<<< HEAD
        self.concise_justification: str = concise_justification 
=======
        self.concise_justification: str = concise_justification
>>>>>>> a5c96a4d
        self.concise_knowledge: str = concise_knowledge

    def __str__(self) -> str:
        return f"""Hypothesis: {self.hypothesis}
                Reason: {self.reason}
                Concise Reason & Knowledge: {self.concise_reason}
                Concise Observation: {self.concise_observation}
                Concise Justification: {self.concise_justification}
                Concise Knowledge: {self.concise_knowledge}
                """

    # source: data_ana | model_nan = None


# Origin(path of repo/data/feedback) => view/summarization => generated Hypothesis


class HypothesisFeedback(Feedback):
    def __init__(
        self,
        observations: str,
        hypothesis_evaluation: str,
        new_hypothesis: str,
        reason: str,
        decision: bool,
    ) -> None:
        self.observations = observations
        self.hypothesis_evaluation = hypothesis_evaluation
        self.new_hypothesis = new_hypothesis
        self.reason = reason
        self.decision = decision

    def __bool__(self) -> bool:
        return self.decision

    def __str__(self) -> str:
        return f"""Observations: {self.observations}
Hypothesis Evaluation: {self.hypothesis_evaluation}
New Hypothesis: {self.new_hypothesis}
Decision: {self.decision}
Reason: {self.reason}"""


ASpecificScen = TypeVar("ASpecificScen", bound=Scenario)


class Trace(Generic[ASpecificScen]):
    def __init__(self, scen: ASpecificScen) -> None:
        self.scen: ASpecificScen = scen
        self.hist: list[tuple[Hypothesis, Experiment, HypothesisFeedback]] = []

    def get_sota_hypothesis_and_experiment(self) -> tuple[Hypothesis | None, Experiment | None]:
        """Access the last experiment result, sub-task, and the corresponding hypothesis."""
        # TODO: The return value does not align with the signature.
        for hypothesis, experiment, feedback in self.hist[::-1]:
            if feedback.decision:
                return hypothesis, experiment

        return None, None


class HypothesisGen(ABC):
    # NOTE: the design is a little wierd
    # - Sometimes we want accurate access the prompts in a specific level
    #   - It renders the prompt to a specific abstract level
    # - Sometimes we want to access the most recent level prompts
    prompts: Prompts  # this is a class level prompt.

    def __init__(self, scen: Scenario) -> None:
        self.scen = scen

    @abstractmethod
    def gen(self, trace: Trace) -> Hypothesis:
        # def gen(self, scenario_desc: str, ) -> Hypothesis:
        """
        Motivation of the variable `scenario_desc`:
            - Mocking a data-scientist is observing the scenario.

        scenario_desc may include:
            - data observation:
                - Original or derivative
            - Task information:
        """


class Hypothesis2Experiment(ABC, Generic[ASpecificExp]):
    """
    [Abstract description => concrete description] => Code implementation Card
    """

    @abstractmethod
    def convert(self, hypothesis: Hypothesis, trace: Trace) -> ASpecificExp:
        """Connect the idea proposal to implementation"""
        ...


# Boolean, Reason, Confidence, etc.


class HypothesisExperiment2Feedback(ABC):
    """ "Generated feedbacks on the hypothesis from **Executed** Implementations of different tasks
    & their comparisons with previous performances"""

    def __init__(self, scen: Scenario) -> None:
        self.scen = scen

    @abstractmethod
    def generate_feedback(self, exp: Experiment, hypothesis: Hypothesis, trace: Trace) -> HypothesisFeedback:
        """
        The `exp` should be executed and the results should be included, as well as the comparison
        between previous results (done by LLM).
        For example: `mlflow` of Qlib will be included.
        """
        error_message = "generate_feedback method is not implemented."
        raise NotImplementedError(error_message)<|MERGE_RESOLUTION|>--- conflicted
+++ resolved
@@ -25,9 +25,6 @@
     - Belief
     """
 
-<<<<<<< HEAD
-    def __init__(self, hypothesis: str, reason: str, concise_reason: str, concise_observation: str, concise_justification: str, concise_knowledge: str) -> None:
-=======
     def __init__(
         self,
         hypothesis: str,
@@ -37,16 +34,11 @@
         concise_justification: str,
         concise_knowledge: str,
     ) -> None:
->>>>>>> a5c96a4d
         self.hypothesis: str = hypothesis
         self.reason: str = reason
         self.concise_reason: str = concise_reason
         self.concise_observation: str = concise_observation
-<<<<<<< HEAD
-        self.concise_justification: str = concise_justification 
-=======
         self.concise_justification: str = concise_justification
->>>>>>> a5c96a4d
         self.concise_knowledge: str = concise_knowledge
 
     def __str__(self) -> str:
