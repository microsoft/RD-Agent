"""

"""

from __future__ import annotations

from abc import ABC, abstractmethod
from typing import TYPE_CHECKING, Generic, TypeVar

from rdagent.core.evaluation import Feedback
from rdagent.core.experiment import ASpecificExp, Experiment
<<<<<<< HEAD

if TYPE_CHECKING:
    from rdagent.core.scenario import Scenario
=======
from rdagent.core.prompts import Prompts
from rdagent.core.scenario import Scenario
>>>>>>> 80cd1c7f

# class data_ana: XXX


class Hypothesis:
    """
    TODO: We may have better name for it.

    Name Candidates:
    - Belief
    """

    def __init__(self, hypothesis: str, reason: str, concise_reason = str) -> None:
        self.hypothesis: str = hypothesis
        self.reason: str = reason
        self.concise_reason: str = concise_reason

    def __str__(self) -> str:
        return f"""Hypothesis: {self.hypothesis}
Reason: {self.reason}"""

    # source: data_ana | model_nan = None


# Origin(path of repo/data/feedback) => view/summarization => generated Hypothesis


class HypothesisFeedback(Feedback):
    def __init__(
        self,
        observations: str,
        hypothesis_evaluation: str,
        new_hypothesis: str,
        reason: str,
        decision: bool,
    ) -> None:
        self.observations = observations
        self.hypothesis_evaluation = hypothesis_evaluation
        self.new_hypothesis = new_hypothesis
        self.reason = reason
        self.decision = decision

    def __bool__(self) -> bool:
        return self.decision

    def __str__(self) -> str:
        return f"""Observations: {self.observations}
Hypothesis Evaluation: {self.hypothesis_evaluation}
New Hypothesis: {self.new_hypothesis}
Decision: {self.decision}
Reason: {self.reason}"""


ASpecificScen = TypeVar("ASpecificScen", bound=Scenario)


class Trace(Generic[ASpecificScen]):
    def __init__(self, scen: ASpecificScen) -> None:
        self.scen: ASpecificScen = scen
        self.hist: list[tuple[Hypothesis, Experiment, HypothesisFeedback]] = []

    def get_sota_hypothesis_and_experiment(self) -> tuple[Hypothesis | None, Experiment | None]:
        """Access the last experiment result, sub-task, and the corresponding hypothesis."""
        # TODO: The return value does not align with the signature.
        for hypothesis, experiment, feedback in self.hist[::-1]:
            if feedback.decision:
                return hypothesis, experiment

        return None, None


class HypothesisGen(ABC):
    # NOTE: the design is a little wierd
    # - Sometimes we want accurate access the prompts in a specific level
    #   - It renders the prompt to a specific abstract level
    # - Sometimes we want to access the most recent level prompts
    prompts: Prompts  # this is a class level prompt.

    def __init__(self, scen: Scenario) -> None:
        self.scen = scen

    @abstractmethod
    def gen(self, trace: Trace) -> Hypothesis:
        # def gen(self, scenario_desc: str, ) -> Hypothesis:
        """
        Motivation of the variable `scenario_desc`:
        - Mocking a data-scientist is observing the scenario.

        scenario_desc may conclude:
        - data observation:
            - Original or derivative
        - Task information:
        """


class Hypothesis2Experiment(ABC, Generic[ASpecificExp]):
    """
    [Abstract description => concrete description] => Code implement
    """

    @abstractmethod
    def convert(self, hypothesis: Hypothesis, trace: Trace) -> ASpecificExp:
        """Connect the idea proposal to implementation"""
        ...


# Boolean, Reason, Confidence, etc.


class HypothesisExperiment2Feedback(ABC):
    """ "Generated feedbacks on the hypothesis from **Executed** Implementations of different tasks
    & their comparisons with previous performances"""

    def __init__(self, scen: Scenario) -> None:
        self.scen = scen

    @abstractmethod
    def generate_feedback(self, exp: Experiment, hypothesis: Hypothesis, trace: Trace) -> HypothesisFeedback:
        """
        The `exp` should be executed and the results should be included, as well as the comparison
        between previous results (done by LLM).
        For example: `mlflow` of Qlib will be included.
        """
        error_message = "generate_feedback method is not implemented."
        raise NotImplementedError(error_message)<|MERGE_RESOLUTION|>--- conflicted
+++ resolved
@@ -9,14 +9,8 @@
 
 from rdagent.core.evaluation import Feedback
 from rdagent.core.experiment import ASpecificExp, Experiment
-<<<<<<< HEAD
-
-if TYPE_CHECKING:
-    from rdagent.core.scenario import Scenario
-=======
 from rdagent.core.prompts import Prompts
 from rdagent.core.scenario import Scenario
->>>>>>> 80cd1c7f
 
 # class data_ana: XXX
 
