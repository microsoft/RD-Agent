# TODO: remove `self.scen` if traces will be passed into the instance.

from __future__ import annotations

from abc import ABC, abstractmethod
from typing import TYPE_CHECKING, Generic, TypeVar

from rdagent.core.evaluation import Feedback
from rdagent.core.experiment import ASpecificExp, Experiment
from rdagent.core.knowledge_base import KnowledgeBase
from rdagent.core.scenario import Scenario

if TYPE_CHECKING:
    from rdagent.core.prompts import Prompts

# class data_ana: XXX


class Hypothesis:
    """
    TODO: We may have better name for it.

    Name Candidates:
    - Belief
    """

    def __init__(
        self,
        hypothesis: str,
        reason: str,
        concise_reason: str,
        concise_observation: str,
        concise_justification: str,
        concise_knowledge: str,
    ) -> None:
        self.hypothesis: str = hypothesis
        self.reason: str = reason
        self.concise_reason: str = concise_reason
        self.concise_observation: str = concise_observation
        self.concise_justification: str = concise_justification
        self.concise_knowledge: str = concise_knowledge

    def __str__(self) -> str:
        return f"""Hypothesis: {self.hypothesis}
                Reason: {self.reason}
                Concise Reason & Knowledge: {self.concise_reason}
                Concise Observation: {self.concise_observation}
                Concise Justification: {self.concise_justification}
                Concise Knowledge: {self.concise_knowledge}
                """

    # source: data_ana | model_nan = None


# Origin(path of repo/data/feedback) => view/summarization => generated Hypothesis


class ExperimentFeedback(Feedback):
    def __init__(
        self,
        reason: str,
        *,
        decision: bool,
        exception: Exception | None = None,
    ) -> None:
        self.decision = decision
        self.reason = reason
        # Exception is not None means failing to generate runnable experiments due to exception.
        # Runable reuslts are not always good.
        self.exception: Exception | None = (
            exception  # if the experiment raises exception, it will be integrated into part of the feedback.
        )

    def __bool__(self) -> bool:
        return self.decision

    def __str__(self) -> str:
        return f"Decision: {self.decision}\nReason: {self.reason}"

    @classmethod
    def from_exception(cls, e: Exception) -> ExperimentFeedback:
        """
        A convenient method to create Feedback from an exception.
        """
        return cls(decision=False, reason=f"The experiment fails due to {e!s}", exception=e)


class HypothesisFeedback(ExperimentFeedback):
    def __init__(
        self,
        observations: str,
        hypothesis_evaluation: str,
        new_hypothesis: str,
        reason: str,
        *,
        decision: bool,
    ) -> None:
        super().__init__(reason, decision=decision)
        self.observations = observations
        self.hypothesis_evaluation = hypothesis_evaluation
        self.new_hypothesis = new_hypothesis

    def __str__(self) -> str:
        return f"""{super().__str__()}
Observations: {self.observations}
Hypothesis Evaluation: {self.hypothesis_evaluation}
New Hypothesis: {self.new_hypothesis}"""


ASpecificScen = TypeVar("ASpecificScen", bound=Scenario)
ASpecificKB = TypeVar("ASpecificKB", bound=KnowledgeBase)


class Trace(Generic[ASpecificScen, ASpecificKB]):
    NodeType = tuple[Experiment, ExperimentFeedback]  # Define NodeType as a new type representing the tuple

    def __init__(self, scen: ASpecificScen, knowledge_base: ASpecificKB | None = None) -> None:
        self.scen: ASpecificScen = scen
<<<<<<< HEAD
        self.hist: list[Trace.NodeType] = []  # List of tuples containing experiments and their feedback, organized over time.
        self.dag_parent: list[tuple[int, ...]] = []  # List of tuples representing parent indices in the DAG structure.
        # (,) represents no parent; (1,) presents one parent; (1, 2) represents two parents.
        
=======
        self.hist: list[Trace.NodeType] = (
            []
        )  # List of tuples containing experiments and their feedback, organized over time.
        self.dag_parent: list[tuple[int, ...]] = []  # List of tuples representing parent indices in the DAG structure.
        # (,) represents no parent; (1,) presents one parent; (1, 2) represents two parents.
>>>>>>> a15a06ad

        # TODO: self.hist is 2-tuple now, remove hypothesis from it, change old code for this later.
        self.knowledge_base: ASpecificKB | None = knowledge_base

    def get_sota_hypothesis_and_experiment(self) -> tuple[Hypothesis | None, Experiment | None]:
        """Access the last experiment result, sub-task, and the corresponding hypothesis."""
        # TODO: The return value does not align with the signature.
        for experiment, feedback in self.hist[::-1]:
            if feedback.decision:
                return experiment.hypothesis, experiment

        return None, None


class CheckpointSelector:
    """
    In the trace, we may start from any check point (we'll represent it as a variable `from_checkpoint_idx`)
    """

    @abstractmethod
<<<<<<< HEAD
    def get_selection(self, trace: Trace) -> tuple[int , ...] | None:
        """
        checkpoint_idx represents the place where we want to create a new node.
        comment from fsk:: the return value should be the idx of target node (the parent of the new generating node) in hist.
=======
    def get_selection(self, trace: Trace) -> tuple[int, ...] | None:
        """
        checkpoint_idx represents the place where we want to create a new node.
        the return value should be the idx of target node (the parent of the new generating node).
>>>>>>> a15a06ad
        - `(-1, )` represents starting from the latest trial in the trace - default value
        - `(idx, )` represents starting from the `idx`-th trial in the trace.
        - `None` represents starting from scratch (start a new trace)

<<<<<<< HEAD
        
=======

>>>>>>> a15a06ad
        - More advanced selection strategies in `select.py`
        """


<<<<<<< HEAD

    
    
    


=======
>>>>>>> a15a06ad
class ExpGen(ABC):

    def __init__(self, scen: Scenario) -> None:
        self.scen = scen

    @abstractmethod
<<<<<<< HEAD
    def gen(self, trace: Trace, selection: tuple[int, ...] | None = (-1, )) -> Experiment:
=======
    def gen(self, trace: Trace, selection: tuple[int, ...] = (-1,)) -> Experiment:
>>>>>>> a15a06ad
        """
        Generate the experiment based on the trace.

        `ExpGen().gen()` play a role like

        .. code-block:: python

            # ExpGen().gen() ==
            Hypothesis2Experiment().convert(
                HypothesisGen().gen(trace)
            )
        """


class HypothesisGen(ABC):
    # NOTE: the design is a little wierd
    # - Sometimes we want accurate access the prompts in a specific level
    #   - It renders the prompt to a specific abstract level
    # - Sometimes we want to access the most recent level prompts
    prompts: Prompts  # this is a class level prompt.

    def __init__(self, scen: Scenario) -> None:
        self.scen = scen

    @abstractmethod
    def gen(self, trace: Trace) -> Hypothesis:
        # def gen(self, scenario_desc: str, ) -> Hypothesis:
        """
        Motivation of the variable `scenario_desc`:
            - Mocking a data-scientist is observing the scenario.

        scenario_desc may include:
            - data observation:
                - Original or derivative
            - Task information:
        """


class Hypothesis2Experiment(ABC, Generic[ASpecificExp]):
    """
    [Abstract description => concrete description] => Code implementation Card
    """

    @abstractmethod
    def convert(self, hypothesis: Hypothesis, trace: Trace) -> ASpecificExp:
        """Connect the idea proposal to implementation"""
        ...


# Boolean, Reason, Confidence, etc.


class Experiment2Feedback(ABC):
    """ "Generated feedbacks on the hypothesis from **Executed** Implementations of different tasks
    & their comparisons with previous performances"""

    def __init__(self, scen: Scenario) -> None:
        self.scen = scen

    @abstractmethod
    def generate_feedback(self, exp: Experiment, trace: Trace) -> ExperimentFeedback:
        """
        The `exp` should be executed and the results should be included, as well as the comparison
        between previous results (done by LLM).
        For example: `mlflow` of Qlib will be included.
        """
        error_message = "generate_feedback method is not implemented."
        raise NotImplementedError(error_message)<|MERGE_RESOLUTION|>--- conflicted
+++ resolved
@@ -116,18 +116,11 @@
 
     def __init__(self, scen: ASpecificScen, knowledge_base: ASpecificKB | None = None) -> None:
         self.scen: ASpecificScen = scen
-<<<<<<< HEAD
-        self.hist: list[Trace.NodeType] = []  # List of tuples containing experiments and their feedback, organized over time.
-        self.dag_parent: list[tuple[int, ...]] = []  # List of tuples representing parent indices in the DAG structure.
-        # (,) represents no parent; (1,) presents one parent; (1, 2) represents two parents.
-        
-=======
         self.hist: list[Trace.NodeType] = (
             []
         )  # List of tuples containing experiments and their feedback, organized over time.
         self.dag_parent: list[tuple[int, ...]] = []  # List of tuples representing parent indices in the DAG structure.
         # (,) represents no parent; (1,) presents one parent; (1, 2) represents two parents.
->>>>>>> a15a06ad
 
         # TODO: self.hist is 2-tuple now, remove hypothesis from it, change old code for this later.
         self.knowledge_base: ASpecificKB | None = knowledge_base
@@ -148,50 +141,25 @@
     """
 
     @abstractmethod
-<<<<<<< HEAD
-    def get_selection(self, trace: Trace) -> tuple[int , ...] | None:
-        """
-        checkpoint_idx represents the place where we want to create a new node.
-        comment from fsk:: the return value should be the idx of target node (the parent of the new generating node) in hist.
-=======
     def get_selection(self, trace: Trace) -> tuple[int, ...] | None:
         """
         checkpoint_idx represents the place where we want to create a new node.
         the return value should be the idx of target node (the parent of the new generating node).
->>>>>>> a15a06ad
         - `(-1, )` represents starting from the latest trial in the trace - default value
         - `(idx, )` represents starting from the `idx`-th trial in the trace.
         - `None` represents starting from scratch (start a new trace)
 
-<<<<<<< HEAD
-        
-=======
-
->>>>>>> a15a06ad
         - More advanced selection strategies in `select.py`
         """
 
 
-<<<<<<< HEAD
-
-    
-    
-    
-
-
-=======
->>>>>>> a15a06ad
 class ExpGen(ABC):
 
     def __init__(self, scen: Scenario) -> None:
         self.scen = scen
 
     @abstractmethod
-<<<<<<< HEAD
-    def gen(self, trace: Trace, selection: tuple[int, ...] | None = (-1, )) -> Experiment:
-=======
     def gen(self, trace: Trace, selection: tuple[int, ...] = (-1,)) -> Experiment:
->>>>>>> a15a06ad
         """
         Generate the experiment based on the trace.
 
