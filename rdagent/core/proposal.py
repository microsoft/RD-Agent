# TODO: remove `self.scen` if traces will be passed into the instance.

from __future__ import annotations

from abc import ABC, abstractmethod
<<<<<<< HEAD
import asyncio
from typing import Generic, TypeVar
=======
from typing import Generic, List, Tuple, TypeVar
>>>>>>> 7c717054

from rdagent.core.conf import RD_AGENT_SETTINGS
from rdagent.core.evaluation import Feedback
from rdagent.core.experiment import ASpecificExp, Experiment
from rdagent.core.knowledge_base import KnowledgeBase
from rdagent.core.scenario import Scenario
from rdagent.utils.workflow.loop import LoopBase


class Hypothesis:
    """
    TODO: We may have better name for it.

    Name Candidates:
    - Belief
    """

    def __init__(
        self,
        hypothesis: str,
        reason: str,
        concise_reason: str,
        concise_observation: str,
        concise_justification: str,
        concise_knowledge: str,
    ) -> None:
        self.hypothesis: str = hypothesis
        self.reason: str = reason
        self.concise_reason: str = concise_reason
        self.concise_observation: str = concise_observation
        self.concise_justification: str = concise_justification
        self.concise_knowledge: str = concise_knowledge

    def __str__(self) -> str:
        return f"""Hypothesis: {self.hypothesis}
Reason: {self.reason}"""

    # source: data_ana | model_nan = None


# Origin(path of repo/data/feedback) => view/summarization => generated Hypothesis


class ExperimentFeedback(Feedback):
    def __init__(
        self,
        reason: str,
        *,
        decision: bool,
        exception: Exception | None = None,
    ) -> None:
        self.decision = decision
        self.reason = reason
        # Exception is not None means failing to generate runnable experiments due to exception.
        # Runable reuslts are not always good.
        self.exception: Exception | None = (
            exception  # if the experiment raises exception, it will be integrated into part of the feedback.
        )

    def __bool__(self) -> bool:
        return self.decision

    def __str__(self) -> str:
        return f"Decision: {self.decision}\nReason: {self.reason}"

    @classmethod
    def from_exception(cls, e: Exception) -> ExperimentFeedback:
        """
        A convenient method to create Feedback from an exception.
        """
        return cls(decision=False, reason=f"The experiment fails due to {e!s}", exception=e)


class HypothesisFeedback(ExperimentFeedback):
    def __init__(
        self,
        observations: str,
        hypothesis_evaluation: str,
        new_hypothesis: str,
        reason: str,
        *,
        decision: bool,
    ) -> None:
        super().__init__(reason, decision=decision)
        self.observations = observations
        self.hypothesis_evaluation = hypothesis_evaluation
        self.new_hypothesis = new_hypothesis

    def __str__(self) -> str:
        return f"""{super().__str__()}
Observations: {self.observations}
Hypothesis Evaluation: {self.hypothesis_evaluation}
New Hypothesis: {self.new_hypothesis}"""


ASpecificScen = TypeVar("ASpecificScen", bound=Scenario)
ASpecificKB = TypeVar("ASpecificKB", bound=KnowledgeBase)


class Trace(Generic[ASpecificScen, ASpecificKB]):
    NodeType = tuple[Experiment, ExperimentFeedback]  # Define NodeType as a new type representing the tuple
    NEW_ROOT: Tuple = ()

    def __init__(self, scen: ASpecificScen, knowledge_base: ASpecificKB | None = None) -> None:
        self.scen: ASpecificScen = scen
        self.hist: list[Trace.NodeType] = (
            []
        )  # List of tuples containing experiments and their feedback, organized over time.
        self.dag_parent: list[tuple[int, ...]] = []  # List of tuples representing parent indices in the DAG structure.
        # (,) represents no parent; (1,) presents one parent; (1, 2) represents two parents.

        # TODO: self.hist is 2-tuple now, remove hypothesis from it, change old code for this later.
        self.knowledge_base: ASpecificKB | None = knowledge_base
        self.current_selection: tuple[int, ...] = (-1,)

    def get_sota_hypothesis_and_experiment(self) -> tuple[Hypothesis | None, Experiment | None]:
        """Access the last experiment result, sub-task, and the corresponding hypothesis."""
        # TODO: The return value does not align with the signature.
        for experiment, feedback in self.hist[::-1]:
            if feedback.decision:
                return experiment.hypothesis, experiment

        return None, None

    def is_selection_new_tree(self, selection: tuple[int, ...] | None = None) -> bool:
        """
        Check if the current trace is a new tree.
        - selection maybe (-1,) when the dag_parent is empty.
        """
        if selection is None:
            selection = self.get_current_selection()

        return selection == self.NEW_ROOT or len(self.dag_parent) == 0

    def get_current_selection(self) -> tuple[int, ...]:
        return self.current_selection

    def set_current_selection(self, selection: tuple[int, ...]) -> None:
        self.current_selection = selection

    def get_parent_exps(
        self,
        selection: tuple[int, ...] | None = None,
    ) -> list[Trace.NodeType]:
        """
        Collect all ancestors of the given selection.
        The return list follows the order of [root->...->parent->current_node].
        """
        if selection is None:
            selection = self.get_current_selection()

        if self.is_selection_new_tree(selection):
            return []

        return [self.hist[i] for i in self.get_parents(selection[0])]

    def exp2idx(self, exp: Experiment | List[Experiment]) -> int | List[int] | None:
        if isinstance(exp, list):
            exps: List[Experiment] = exp

            # keep the order
            exp_to_index: dict[Experiment, int] = {_exp: i for i, (_exp, _) in enumerate(self.hist)}
            return [exp_to_index[_exp] for _exp in exps]
        else:
            for i, (_exp, _) in enumerate(self.hist):
                if _exp == exp:
                    return i
        return None

    def idx2exp(self, idx: int | List[int]) -> Experiment | List[Experiment]:
        if isinstance(idx, list):
            idxs: List[int] = idx
            return [self.hist[_idx][0] for _idx in idxs]
        else:
            return self.hist[idx][0]

    def is_parent(self, parent_idx: int, child_idx: int) -> bool:
        ancestors = self.get_parents(child_idx)
        return parent_idx in ancestors

    def get_parents(self, child_idx: int) -> List[int]:
        if self.is_selection_new_tree((child_idx,)):
            return []

        ancestors: List[int] = []
        curr = child_idx
        while True:
            ancestors.insert(0, curr)
            parent_tuple = self.dag_parent[curr]
            if not parent_tuple or parent_tuple[0] == curr:
                break
            curr = parent_tuple[0]

        return ancestors


class CheckpointSelector:
    """
    In the trace, we may start from any check point (we'll represent it as a variable `from_checkpoint_idx`)
    """

    @abstractmethod
    def get_selection(self, trace: Trace) -> tuple[int, ...] | None:
        """
        checkpoint_idx represents the place where we want to create a new node.
        the return value should be the idx of target node (the parent of the new generating node).
        - `(-1, )` represents starting from the latest trial in the trace - default value
        - `(idx, )` represents starting from the `idx`-th trial in the trace.
        - `None` represents starting from scratch (start a new trace)

        - More advanced selection strategies in `select.py`
        """


class SOTAexpSelector:
    """
    Select the SOTA experiment from the trace to submit
    """

    @abstractmethod
    def get_sota_exp_to_submit(self, trace: Trace) -> Experiment | None:
        """
        Select the SOTA experiment from the trace to submit
        """


class ExpGen(ABC):

    def __init__(self, scen: Scenario) -> None:
        self.scen = scen

    @abstractmethod
    def gen(self, trace: Trace) -> Experiment:
        """
        Generate the experiment based on the trace.

        `ExpGen().gen()` play a role like

        .. code-block:: python

            # ExpGen().gen() ==
            Hypothesis2Experiment().convert(
                HypothesisGen().gen(trace)
            )
        """

    async def async_gen(self, trace: Trace, loop: LoopBase) -> Experiment:
        """
        generate the experiment and decide whether to stop yield generation and give up control to other routines.
        """
        # we give a default implementation here.
        # The proposal is set to try best to generate the experiment in max-parallel level.
        while True:
            if loop.get_unfinished_loop_cnt(loop.loop_idx) < RD_AGENT_SETTINGS.get_max_parallel():
                return self.gen(trace)
            await asyncio.sleep(1)


class HypothesisGen(ABC):

    def __init__(self, scen: Scenario) -> None:
        self.scen = scen

    @abstractmethod
    def gen(self, trace: Trace) -> Hypothesis:
        # def gen(self, scenario_desc: str, ) -> Hypothesis:
        """
        Motivation of the variable `scenario_desc`:
            - Mocking a data-scientist is observing the scenario.

        scenario_desc may include:
            - data observation:
                - Original or derivative
            - Task information:
        """


class Hypothesis2Experiment(ABC, Generic[ASpecificExp]):
    """
    [Abstract description => concrete description] => Code implementation Card
    """

    @abstractmethod
    def convert(self, hypothesis: Hypothesis, trace: Trace) -> ASpecificExp:
        """Connect the idea proposal to implementation"""
        ...


# Boolean, Reason, Confidence, etc.


class Experiment2Feedback(ABC):
    """ "Generated feedbacks on the hypothesis from **Executed** Implementations of different tasks
    & their comparisons with previous performances"""

    def __init__(self, scen: Scenario) -> None:
        self.scen = scen

    @abstractmethod
    def generate_feedback(self, exp: Experiment, trace: Trace) -> ExperimentFeedback:
        """
        The `exp` should be executed and the results should be included, as well as the comparison
        between previous results (done by LLM).
        For example: `mlflow` of Qlib will be included.
        """
        error_message = "generate_feedback method is not implemented."
        raise NotImplementedError(error_message)<|MERGE_RESOLUTION|>--- conflicted
+++ resolved
@@ -3,12 +3,8 @@
 from __future__ import annotations
 
 from abc import ABC, abstractmethod
-<<<<<<< HEAD
 import asyncio
-from typing import Generic, TypeVar
-=======
 from typing import Generic, List, Tuple, TypeVar
->>>>>>> 7c717054
 
 from rdagent.core.conf import RD_AGENT_SETTINGS
 from rdagent.core.evaluation import Feedback
