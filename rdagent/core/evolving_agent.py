--- conflicted
+++ resolved
@@ -1,11 +1,7 @@
 from __future__ import annotations
 
 from abc import ABC, abstractmethod
-<<<<<<< HEAD
-from typing import TYPE_CHECKING, Any
-=======
-from typing import Any, List
->>>>>>> ea645eb2
+from typing import TYPE_CHECKING, Any, List
 
 from tqdm import tqdm
 
