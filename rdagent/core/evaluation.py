from abc import ABC, abstractmethod

from rdagent.core.experiment import Task, Workspace
from rdagent.core.scenario import Scenario


class Feedback:
    pass


class Evaluator(ABC):
    def __init__(
        self,
        scen: Scenario,
    ) -> None:
        self.scen = scen

    @abstractmethod
    def evaluate(
        self,
        target_task: Task,
<<<<<<< HEAD
        implementation: Implementation,
        gt_implementation: Implementation,
        **kwargs: object,
    ) -> None:
=======
        implementation: Workspace,
        gt_implementation: Workspace,
        **kwargs,
    ):
>>>>>>> ea645eb2
        raise NotImplementedError<|MERGE_RESOLUTION|>--- conflicted
+++ resolved
@@ -19,15 +19,8 @@
     def evaluate(
         self,
         target_task: Task,
-<<<<<<< HEAD
-        implementation: Implementation,
-        gt_implementation: Implementation,
-        **kwargs: object,
-    ) -> None:
-=======
         implementation: Workspace,
         gt_implementation: Workspace,
         **kwargs,
     ):
->>>>>>> ea645eb2
         raise NotImplementedError