from __future__ import annotations

import pickle
import importlib
import json
import multiprocessing as mp
import pickle
from collections.abc import Callable
from typing import Any, ClassVar, NoReturn, cast

from fuzzywuzzy import fuzz  # type: ignore[import-untyped]


class RDAgentException(Exception):  # noqa: N818
    pass


class SingletonBaseClass:
    """
    Because we try to support defining Singleton with `class A(SingletonBaseClass)`
    instead of `A(metaclass=SingletonMeta)` this class becomes necessary.
    """

    _instance_dict: ClassVar[dict] = {}

    def __new__(cls, *args: Any, **kwargs: Any) -> Any:
        # Since it's hard to align the difference call using args and kwargs, we strictly ask to use kwargs in Singleton
        if args:
            # TODO: this restriction can be solved.
            exception_message = "Please only use kwargs in Singleton to avoid misunderstanding."
            raise RDAgentException(exception_message)
        class_name = [(-1, f"{cls.__module__}.{cls.__name__}")]
        args_l = [(i, args[i]) for i in args]
        kwargs_l = list(sorted(kwargs.items()))
        all_args = class_name + args_l + kwargs_l
        kwargs_hash = hash(tuple(all_args))
        if kwargs_hash not in cls._instance_dict:
            cls._instance_dict[kwargs_hash] = super().__new__(cls)  # Corrected call
        return cls._instance_dict[kwargs_hash]

<<<<<<< HEAD
    def __reduce__(self):
        # NOTE:
        # When loading an object from a pickle, the __new__ method does not receive the `kwargs` it was initialized with.
        # This makes it difficult to retrieve the correct singleton object.
        # Therefore, we have made it unpickable.
        raise pickle.PicklingError(f"Instances of {self.__class__.__name__} cannot be pickled")
=======
    def __reduce__(self) -> NoReturn:
        """
        NOTE:
        When loading an object from a pickle, the __new__ method does not receive the `kwargs`
        it was initialized with. This makes it difficult to retrieve the correct singleton object.
        Therefore, we have made it unpickable.
        """
        msg = f"Instances of {self.__class__.__name__} cannot be pickled"
        raise pickle.PicklingError(msg)
>>>>>>> c14eafbc


def parse_json(response: str) -> Any:
    try:
        return json.loads(response)
    except json.decoder.JSONDecodeError:
        pass
    error_message = f"Failed to parse response: {response}, please report it or help us to fix it."
    raise ValueError(error_message)


def similarity(text1: str, text2: str) -> int:
    text1 = text1 if isinstance(text1, str) else ""
    text2 = text2 if isinstance(text2, str) else ""

    # Maybe we can use other similarity algorithm such as tfidf
    return cast(int, fuzz.ratio(text1, text2))  # mypy does not reguard it as int


def import_class(class_path: str) -> Any:
    """
    Parameters
    ----------
    class_path : str
        class path like"scripts.factor_implementation.baselines.naive.one_shot.OneshotFactorGen"

    Returns
    -------
        class of `class_path`
    """
    module_path, class_name = class_path.rsplit(".", 1)
    module = importlib.import_module(module_path)
    return getattr(module, class_name)


def multiprocessing_wrapper(func_calls: list[tuple[Callable, tuple]], n: int) -> list:
    """It will use multiprocessing to call the functions in func_calls with the given parameters.
    The results equals to `return  [f(*args) for f, args in func_calls]`
    It will not call multiprocessing if `n=1`

    Parameters
    ----------
    func_calls : List[Tuple[Callable, Tuple]]
        the list of functions and their parameters
    n : int
        the number of subprocesses

    Returns
    -------
    list

    """
    if n == 1:
        return [f(*args) for f, args in func_calls]
    with mp.Pool(processes=n) as pool:
        results = [pool.apply_async(f, args) for f, args in func_calls]
        return [result.get() for result in results]<|MERGE_RESOLUTION|>--- conflicted
+++ resolved
@@ -38,14 +38,6 @@
             cls._instance_dict[kwargs_hash] = super().__new__(cls)  # Corrected call
         return cls._instance_dict[kwargs_hash]
 
-<<<<<<< HEAD
-    def __reduce__(self):
-        # NOTE:
-        # When loading an object from a pickle, the __new__ method does not receive the `kwargs` it was initialized with.
-        # This makes it difficult to retrieve the correct singleton object.
-        # Therefore, we have made it unpickable.
-        raise pickle.PicklingError(f"Instances of {self.__class__.__name__} cannot be pickled")
-=======
     def __reduce__(self) -> NoReturn:
         """
         NOTE:
@@ -55,7 +47,6 @@
         """
         msg = f"Instances of {self.__class__.__name__} cannot be pickled"
         raise pickle.PicklingError(msg)
->>>>>>> c14eafbc
 
 
 def parse_json(response: str) -> Any:
