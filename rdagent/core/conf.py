<<<<<<< HEAD
import os
from dotenv import load_dotenv
load_dotenv(verbose=True, override=True)
from pydantic_settings import BaseSettings
from typing import Union
=======
from __future__ import annotations

from pathlib import Path

from dotenv import load_dotenv
from pydantic_settings import BaseSettings

# TODO: use pydantic for other modules in Qlib
# from pydantic_settings import BaseSettings

# make sure that env variable is loaded while calling Config()
load_dotenv(verbose=True, override=True)
>>>>>>> 59123bfd


class RDAgentSettings(BaseSettings):
    use_azure: bool = True
    use_azure_token_provider: bool = False
    max_retry: int = 10
    retry_wait_seconds: int = 1
    continuous_mode: bool = False
    dump_chat_cache: bool = False
    use_chat_cache: bool = False
    dump_embedding_cache: bool = False
    use_embedding_cache: bool = False
    workspace: str = "./finco_workspace"
    prompt_cache_path: str = str(Path.cwd() / "prompt_cache.db")
    session_cache_folder_location: str = str(Path.cwd() / "session_cache_folder/")
    max_past_message_include: int = 10

    use_vector_only: bool = False
    log_llm_chat_content: bool = True

    # Chat configs
    chat_openai_api_key: str = ""
    chat_azure_api_base: str = ""
    chat_azure_api_version: str = ""
    chat_model: str = ""
    chat_max_tokens: int = 3000
    chat_temperature: float = 0.5
    chat_stream: bool = True
    chat_seed: int | None = None
    chat_frequency_penalty: float = 0.0
    chat_presence_penalty: float = 0.0

    default_system_prompt: str = "You are an AI assistant who helps to answer user's questions about finance."

    # Embedding configs
    embedding_openai_api_key: str = ""
    embedding_azure_api_base: str = ""
    embedding_azure_api_version: str = ""
    embedding_model: str = ""

    # llama2 related config
    use_llama2: bool = False
    llama2_ckpt_dir: str = "Llama-2-7b-chat"
    llama2_tokenizer_path: str = "Llama-2-7b-chat/tokenizer.model"
    llams2_max_batch_size: int = 8

    # finco v2 configs
    azure_document_intelligence_key: str = ""
    azure_document_intelligence_endpoint: str = ""

    # fincov2 llama2 endpoint
    use_gcr_endpoint: bool = False
    gcr_endpoint_type: str = "llama2_70b"  # or "llama3_70b", "phi2", "phi3_4k", "phi3_128k"

    llama2_70b_endpoint: str = ""
    llama2_70b_endpoint_key: str = ""
    llama2_70b_endpoint_deployment: str = ""

    llama3_70b_endpoint: str = ""
    llama3_70b_endpoint_key: str = ""
    llama3_70b_endpoint_deployment: str = ""

    phi2_endpoint: str = ""
    phi2_endpoint_key: str = ""
    phi2_endpoint_deployment: str = ""

    phi3_4k_endpoint: str = ""
    phi3_4k_endpoint_key: str = ""
    phi3_4k_endpoint_deployment: str = ""

    phi3_128k_endpoint: str = ""
    phi3_128k_endpoint_key: str = ""
    phi3_128k_endpoint_deployment: str = ""

    gcr_endpoint_temperature: float = 0.7
    gcr_endpoint_top_p: float = 0.9
    gcr_endpoint_do_sample: bool = False
    gcr_endpoint_max_token: int = 100

    # factor extraction conf
    max_input_duplicate_factor_group: int = 600
    max_output_duplicate_factor_group: int = 20
<|MERGE_RESOLUTION|>--- conflicted
+++ resolved
@@ -1,10 +1,3 @@
-<<<<<<< HEAD
-import os
-from dotenv import load_dotenv
-load_dotenv(verbose=True, override=True)
-from pydantic_settings import BaseSettings
-from typing import Union
-=======
 from __future__ import annotations
 
 from pathlib import Path
@@ -17,7 +10,8 @@
 
 # make sure that env variable is loaded while calling Config()
 load_dotenv(verbose=True, override=True)
->>>>>>> 59123bfd
+
+from pydantic_settings import BaseSettings
 
 
 class RDAgentSettings(BaseSettings):
