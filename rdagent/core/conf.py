--- conflicted
+++ resolved
@@ -14,17 +14,8 @@
     # Log configs
     # TODO: (xiao) think it can be a separate config.
     log_trace_path: str | None = None
-<<<<<<< HEAD
-    log_llm_chat_content: bool = True
 
-    use_azure: bool = False
-    use_azure_token_provider: bool = False
-    managed_identity_client_id: str | None = None
-    max_retry: int = 10
-    retry_wait_seconds: int = 1
-    dump_chat_cache: bool = False
-    use_chat_cache: bool = False
-
+    # Behavior of returning answers to the same question when caching is enabled
     use_auto_chat_cache_seed_gen: bool = False
     """
     `_create_chat_completion_inner_function` provdies a feature to pass in a seed to affect the cache hash key
@@ -32,44 +23,6 @@
     So the cache will only not miss you ask the same question on same round.
     """
     init_chat_cache_seed: int = 42
-
-    dump_embedding_cache: bool = False
-    use_embedding_cache: bool = False
-    prompt_cache_path: str = str(Path.cwd() / "prompt_cache.db")
-    session_cache_folder_location: str = str(Path.cwd() / "session_cache_folder/")
-    max_past_message_include: int = 10
-
-    # Chat configs
-    openai_api_key: str = ""  # TODO: simplify the key design.
-    chat_openai_api_key: str = ""
-    chat_azure_api_base: str = ""
-    chat_azure_api_version: str = ""
-    chat_model: str = "gpt-4-turbo"
-    chat_max_tokens: int = 3000
-    chat_temperature: float = 0.5
-    chat_stream: bool = True
-    chat_seed: int | None = None
-    chat_frequency_penalty: float = 0.0
-    chat_presence_penalty: float = 0.0
-    chat_token_limit: int = (
-        100000  # 100000 is the maximum limit of gpt4, which might increase in the future version of gpt
-    )
-    default_system_prompt: str = "You are an AI assistant who helps to answer user's questions."
-
-    # Embedding configs
-    embedding_openai_api_key: str = ""
-    embedding_azure_api_base: str = ""
-    embedding_azure_api_version: str = ""
-    embedding_model: str = ""
-    embedding_max_str_num: int = 50
-
-    # offline llama2 related config
-    use_llama2: bool = False
-    llama2_ckpt_dir: str = "Llama-2-7b-chat"
-    llama2_tokenizer_path: str = "Llama-2-7b-chat/tokenizer.model"
-    llams2_max_batch_size: int = 8
-=======
->>>>>>> c3fa2454
 
     # azure document intelligence configs
     azure_document_intelligence_key: str = ""
