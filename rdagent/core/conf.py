--- conflicted
+++ resolved
@@ -82,12 +82,10 @@
 
     enable_mlflow: bool = False
 
-<<<<<<< HEAD
+    initial_fator_library_size: int = 20
+    
     # ui server
     ui_server_port: int | None = None
-=======
-    initial_fator_library_size: int = 20
 
->>>>>>> 837fff29
 
 RD_AGENT_SETTINGS = RDAgentSettings()