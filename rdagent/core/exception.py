<<<<<<< HEAD
class ImplementRunException(Exception):  # noqa: N818
=======
class CoderException(Exception):
>>>>>>> ea645eb2
    """
    Exceptions raised when Implementing and running code.
    - start: FactorTask => FactorGenerator
    - end: Get dataframe after execution

    The more detailed evaluation in dataframe values are managed by the evaluator.
    """


class CodeFormatException(CoderException):
    """
    The generated code is not found due format error.
    """


class RuntimeErrorException(CoderException):
    """
    The generated code fail to execute the script.
    """


class NoOutputException(CoderException):
    """
    The code fail to generate output file.
    """


class RunnerException(Exception):
    """
    Exceptions raised when running the code output.
    """


class FactorEmptyException(Exception):
    """
    Exceptions raised when no factor is generated correctly
    """


class ModelEmptyException(Exception):
    """
    Exceptions raised when no model is generated correctly
    """<|MERGE_RESOLUTION|>--- conflicted
+++ resolved
@@ -1,8 +1,4 @@
-<<<<<<< HEAD
-class ImplementRunException(Exception):  # noqa: N818
-=======
-class CoderException(Exception):
->>>>>>> ea645eb2
+class CoderException(Exception):  # noqa: E818
     """
     Exceptions raised when Implementing and running code.
     - start: FactorTask => FactorGenerator
