--- conflicted
+++ resolved
@@ -19,10 +19,6 @@
 from rdagent.components.coder.factor_coder.factor import FactorFBWorkspace
 from rdagent.core.conf import RD_AGENT_SETTINGS
 from rdagent.core.developer import Developer
-<<<<<<< HEAD
-=======
-
->>>>>>> 26f2f742
 from rdagent.core.exception import CoderException, RunnerException
 from rdagent.core.experiment import Task, Workspace
 from rdagent.core.scenario import Scenario
@@ -126,10 +122,18 @@
         method: Developer,
         *args,
         scen: Scenario,
+        scen: Scenario,
         test_round: int = 10,
         **kwargs,
     ):
         online_evaluator_l = [
+            FactorSingleColumnEvaluator(scen),
+            FactorOutputFormatEvaluator(scen),
+            FactorRowCountEvaluator(scen),
+            FactorIndexEvaluator(scen),
+            FactorMissingValuesEvaluator(scen),
+            FactorEqualValueCountEvaluator(scen),
+            FactorCorrelationEvaluator(hard_check=False, scen=scen),
             FactorSingleColumnEvaluator(scen),
             FactorOutputFormatEvaluator(scen),
             FactorRowCountEvaluator(scen),
@@ -200,3 +204,29 @@
                 sum_res[key] = val
 
         return pd.DataFrame(sum_res)
+
+
+    @staticmethod
+    def summarize_res(res: EVAL_RES) -> pd.DataFrame:
+        # None: indicate that it raises exception and get no results
+        sum_res = {}
+        for factor_name, runs in res.items():
+            for fi, err_or_res_l in runs:
+                # NOTE:  str(fi) may not be unique!!  Because the workspace can be skipped when hitting the cache.
+                uniq_key = f"{str(fi)},{id(fi)}"
+
+                key = (factor_name, uniq_key)
+                val = {}
+                if isinstance(err_or_res_l, Exception):
+                    val["run factor error"] = str(err_or_res_l.__class__)
+                else:
+                    val["run factor error"] = None
+                    for ev_obj, err_or_res in err_or_res_l:
+                        if isinstance(err_or_res, Exception):
+                            val[str(ev_obj)] = None
+                        else:
+                            feedback, metric = err_or_res
+                            val[str(ev_obj)] = metric
+                sum_res[key] = val
+
+        return pd.DataFrame(sum_res)
