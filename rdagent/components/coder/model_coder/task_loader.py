--- conflicted
+++ resolved
@@ -116,12 +116,8 @@
 
 
 class ModelExperimentLoaderFromPDFfiles(ModelTaskLoader):
-<<<<<<< HEAD
+    @wait_retry(retry_n=5)
     def load(self, file_or_folder_path: str) -> QlibModelExperiment:
-=======
-    @wait_retry(retry_n=5)
-    def load(self, file_or_folder_path: str) -> dict:
->>>>>>> 078bec82
         docs_dict = load_and_process_pdfs_by_langchain(file_or_folder_path)  # dict{file_path:content}
         model_dict = extract_model_from_docs(
             docs_dict
