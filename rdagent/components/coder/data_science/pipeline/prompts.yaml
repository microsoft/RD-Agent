--- conflicted
+++ resolved
@@ -84,16 +84,10 @@
     In debug mode, you should implement a timer to measure the time taken for your debug configuration and estimate the time required for the full run.
     You may simply estimate the full time by ```estimated_time = debug_time * full_iter / max_iter```. If your full run enables early stopping, the scale should be smaller considering the early stopping will stop the training earlier than the full epochs.
     
-<<<<<<< HEAD
-    The maximum number of iterations should only be applied to the model's training and validation processes.
-    Do NOT apply to unrelated parts of the code such as data loading, preprocessing, or inference.
-    Your debug code should run exactly the same as the full run, except for the maximum iterations, to ensure the correctness of the code.
-=======
     The number of debug iterations should only be applied to the model's training processes. 
     Do NOT apply to unrelated parts of the code such as data loading, preprocessing, or inference.
     Your debug code should run exactly the same as the full run, except for the maximum iterations, to ensure the correctness of the code.
     Iteration number should be small but reasonable like 100 or 1000, depending on the dataset size and model complexity.
->>>>>>> 5d4cbc7a
     
     You should print total time and estimated time in standard output using print function in the following schema:
     ```
@@ -103,24 +97,11 @@
     === End of Debug Information ===
     ```
     User will use the following code to match: re.search(r"(.*?)=== Start of Debug Information ===(.*)=== End of Debug Information ===", stdout, re.DOTALL).groups()[1]
-<<<<<<< HEAD
-    Notice, maximum number of iterations should only be applied in debug mode. Always use the full data in the full run!
-=======
     Notice, maximum number of iterations should only be applied in debug mode. 
->>>>>>> 5d4cbc7a
     Example code:
     ```python
     class BreakLoop(Exception): pass
     if args.debug:
-<<<<<<< HEAD
-      max_iter = 10  # Set a small number of iterations for debug mode based on the debug timeout
-
-    for i, (data, target) in enumerate(train_loader):
-      # Your training code here
-      if i >= max_iter:
-        break
-    ```
-=======
       max_iter = N  # Set a number of iterations for debug mode based on the debug timeout
     else:
       max_iter = len(train_loader) * all_epochs  # Use all iterations and all epochs in full run
@@ -137,7 +118,6 @@
       pass
     ```
     For those packages that are cannot fit to track iterations, you can train the model for a small number of epochs in debug mode, such as 1 epoch, to ensure the correctness of the code.
->>>>>>> 5d4cbc7a
     {% endif %}
 
     ## General Guidelines
@@ -250,7 +230,6 @@
       - Begin the "code" with `[Evaluation error]`, explicitly document any evaluation alignment issues causing experiment failure.
 
     {% if debug_mode %}
-<<<<<<< HEAD
     ### Step 4: Debug Mode Compliance
     - Goal: Ensure the code follows debug mode requirements.
     - Guidlines:
@@ -265,11 +244,6 @@
       - The label classes number should be the same as the full run even in debug mode.
     - If the code passes this step: Finalize evaluation.
     - If the code does not pass this step: Clearly document the debug mode compliance issues and reject the implementation.
-=======
-    Step 4: The code is executed in a debug mode with the command `python main.py --debug`. In debug mode, the code should set a reduced maximum number of iterations (`max_iter`) to quickly test the correctness of the code. You should check whether the code follows this requirement. If not, you should emphasize it in your feedback and reject this implementation.
-    You will also be given the execution time and estimated time for the full run. You should check whether the estimated time is too large to finish in the given time limit. You should also consider the early stopping mechanism in the code. The estimated time could be very large but the early stopping mechanism could stop the training earlier than the full iterations. You should also check whether the debug time is reasonable and the estimated time is reasonable based on the debug time.
-    The code should ensure that `max_iter` is strictly applied only to the model's training and validation processes, not to unrelated parts such as data loading or inference.
->>>>>>> 5d4cbc7a
     {% endif %}
 
     ## Output Format
