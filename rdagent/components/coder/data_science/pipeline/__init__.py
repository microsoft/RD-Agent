--- conflicted
+++ resolved
@@ -87,11 +87,7 @@
             out_spec=PythonAgentOut.get_spec(),
             runtime_environment=runtime_environment,
             enable_model_dump=DS_RD_SETTING.enable_model_dump,
-<<<<<<< HEAD
-            enable_debug_mode=DS_RD_SETTING.coder_debug_mode,
-=======
             enable_debug_mode=not DS_RD_SETTING.use_sample_data,
->>>>>>> 5d4cbc7a
             debug_timeout=DS_RD_SETTING.debug_timeout,
         )
         user_prompt = T(".prompts:pipeline_coder.user").r(
