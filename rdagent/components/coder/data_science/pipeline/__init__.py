"""

Loop should not large change exclude
- Action Choice[current data loader & spec]
- other should share
    - Propose[choice] => Task[Choice] => CoSTEER =>
        -

Extra feature:
- cache


File structure
- ___init__.py: the entrance/agent of coder
- evaluator.py
- conf.py
- exp.py: everything under the experiment, e.g.
    - Task
    - Experiment
    - Workspace
- test.py
    - Each coder could be tested.
"""

from pathlib import Path

from rdagent.app.data_science.conf import DS_RD_SETTING
from rdagent.components.coder.CoSTEER import CoSTEER
from rdagent.components.coder.CoSTEER.evaluators import (
    CoSTEERMultiEvaluator,
    CoSTEERSingleFeedback,
)
from rdagent.components.coder.CoSTEER.evolving_strategy import (
    MultiProcessEvolvingStrategy,
)
from rdagent.components.coder.CoSTEER.knowledge_management import (
    CoSTEERQueriedKnowledge,
)
from rdagent.components.coder.data_science.conf import DSCoderCoSTEERSettings
from rdagent.components.coder.data_science.pipeline.eval import PipelineCoSTEEREvaluator
from rdagent.components.coder.data_science.pipeline.exp import PipelineTask
from rdagent.components.coder.data_science.share.eval import ModelDumpEvaluator
from rdagent.core.exception import CoderError
from rdagent.core.experiment import FBWorkspace
from rdagent.core.scenario import Scenario
from rdagent.core.utils import import_class
from rdagent.oai.llm_utils import APIBackend
from rdagent.utils.agent.ret import PythonAgentOut
from rdagent.utils.agent.tpl import T

DIRNAME = Path(__file__).absolute().resolve().parent


class PipelineMultiProcessEvolvingStrategy(MultiProcessEvolvingStrategy):
    def implement_one_task(
        self,
        target_task: PipelineTask,
        queried_knowledge: CoSTEERQueriedKnowledge | None = None,
        workspace: FBWorkspace | None = None,
        prev_task_feedback: CoSTEERSingleFeedback | None = None,
    ) -> dict[str, str]:
        competition_info = self.scen.get_scenario_all_desc(eda_output=workspace.file_dict.get("EDA.md", None))
        data_folder_info = self.scen.processed_data_folder_description
        pipeline_task_info = target_task.get_task_information()

        queried_former_failed_knowledge = (
            queried_knowledge.task_to_former_failed_traces[pipeline_task_info] if queried_knowledge is not None else []
        )
        queried_former_failed_knowledge = (
            [
                knowledge
                for knowledge in queried_former_failed_knowledge[0]
                if knowledge.implementation.file_dict.get("main.py") != workspace.file_dict.get("main.py")
            ],
            queried_former_failed_knowledge[1],
        )

        system_prompt = T(".prompts:pipeline_coder.system").r(
            task_desc=pipeline_task_info,
            queried_former_failed_knowledge=queried_former_failed_knowledge[0],
            out_spec=PythonAgentOut.get_spec(),
            runtime_environment=self.scen.get_runtime_environment(),
            package_info=target_task.package_info,
            enable_model_dump=DS_RD_SETTING.enable_model_dump,
            enable_debug_mode=DS_RD_SETTING.sample_data_by_LLM,
<<<<<<< HEAD
            enable_notebook_conversion=DS_RD_SETTING.enable_notebook_conversion,
=======
            spec=T("scenarios.data_science.share:component_spec.Pipeline").r(metric_name=self.scen.metric_name),
>>>>>>> fd039f1f
        )
        user_prompt = T(".prompts:pipeline_coder.user").r(
            competition_info=competition_info,
            folder_spec=data_folder_info,
            latest_code=workspace.file_dict.get("main.py"),
            latest_code_feedback=prev_task_feedback,
        )

        for _ in range(5):
            pipeline_code = PythonAgentOut.extract_output(
                APIBackend().build_messages_and_create_chat_completion(
                    user_prompt=user_prompt,
                    system_prompt=system_prompt,
                )
            )
            if pipeline_code != workspace.file_dict.get("main.py"):
                break
            else:
                user_prompt = user_prompt + "\nPlease avoid generating same code to former code!"
        else:
            raise CoderError("Failed to generate a new pipeline code.")

        return {
            "main.py": pipeline_code,
        }

    def assign_code_list_to_evo(self, code_list: list[dict[str, str]], evo):
        """
        Assign the code list to the evolving item.

        The code list is aligned with the evolving item's sub-tasks.
        If a task is not implemented, put a None in the list.
        """
        for index in range(len(evo.sub_tasks)):
            if code_list[index] is None:
                continue
            if evo.sub_workspace_list[index] is None:
                # evo.sub_workspace_list[index] = FBWorkspace(target_task=evo.sub_tasks[index])
                evo.sub_workspace_list[index] = evo.experiment_workspace
            evo.sub_workspace_list[index].inject_files(**code_list[index])
        return evo


class PipelineCoSTEER(CoSTEER):
    def __init__(
        self,
        scen: Scenario,
        *args,
        **kwargs,
    ) -> None:
        settings = DSCoderCoSTEERSettings()
        eval_l = [PipelineCoSTEEREvaluator(scen=scen)]
        if DS_RD_SETTING.enable_model_dump:
            eval_l.append(ModelDumpEvaluator(scen=scen, data_type="sample"))

        for extra_eval in DSCoderCoSTEERSettings().extra_eval:
            kls = import_class(extra_eval)
            eval_l.append(kls(scen=scen))

        eva = CoSTEERMultiEvaluator(
            single_evaluator=eval_l, scen=scen
        )  # Please specify whether you agree running your eva in parallel or not
        es = PipelineMultiProcessEvolvingStrategy(scen=scen, settings=settings)

        super().__init__(
            *args,
            settings=settings,
            eva=eva,
            es=es,
            evolving_version=2,
            scen=scen,
            max_loop=DS_RD_SETTING.coder_max_loop,
            max_seconds=scen.real_debug_timeout() * settings.max_seconds_multiplier,
            **kwargs,
        )<|MERGE_RESOLUTION|>--- conflicted
+++ resolved
@@ -83,11 +83,8 @@
             package_info=target_task.package_info,
             enable_model_dump=DS_RD_SETTING.enable_model_dump,
             enable_debug_mode=DS_RD_SETTING.sample_data_by_LLM,
-<<<<<<< HEAD
             enable_notebook_conversion=DS_RD_SETTING.enable_notebook_conversion,
-=======
             spec=T("scenarios.data_science.share:component_spec.Pipeline").r(metric_name=self.scen.metric_name),
->>>>>>> fd039f1f
         )
         user_prompt = T(".prompts:pipeline_coder.user").r(
             competition_info=competition_info,
