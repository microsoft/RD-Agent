# tess successfully running.
# (GPT) if it aligns with the spec & rationality of the spec.
import json
import re
from pathlib import Path

import pandas as pd

from rdagent.app.data_science.conf import DS_RD_SETTING
from rdagent.components.coder.CoSTEER import CoSTEERMultiFeedback
from rdagent.components.coder.CoSTEER.evaluators import (
    CoSTEEREvaluator,
    CoSTEERSingleFeedback,
)
from rdagent.components.coder.CoSTEER.knowledge_management import (
    CoSTEERQueriedKnowledgeV2,
)
from rdagent.components.coder.data_science.conf import get_clear_ws_cmd, get_ds_env
from rdagent.components.coder.data_science.utils import remove_eda_part
from rdagent.core.experiment import FBWorkspace, Task
from rdagent.scenarios.data_science.test_eval import get_test_eval
from rdagent.utils.agent.tpl import T
from rdagent.utils.agent.workflow import build_cls_from_json_with_retry

DIRNAME = Path(__file__).absolute().resolve().parent

PipelineSingleFeedback = CoSTEERSingleFeedback
PipelineMultiFeedback = CoSTEERMultiFeedback


class PipelineCoSTEEREvaluator(CoSTEEREvaluator):

    def evaluate(
        self,
        target_task: Task,
        implementation: FBWorkspace,
        gt_implementation: FBWorkspace,
        queried_knowledge: CoSTEERQueriedKnowledgeV2 = None,
        **kwargs,
    ) -> PipelineSingleFeedback:

        target_task_information = target_task.get_task_information()
        if (
            queried_knowledge is not None
            and target_task_information in queried_knowledge.success_task_to_knowledge_dict
        ):
            return queried_knowledge.success_task_to_knowledge_dict[target_task_information].feedback
        elif queried_knowledge is not None and target_task_information in queried_knowledge.failed_task_info_set:
            return PipelineSingleFeedback(
                execution="This task has failed too many times, skip implementation.",
                return_checking="This task has failed too many times, skip implementation.",
                code="This task has failed too many times, skip implementation.",
                final_decision=False,
            )

        env = get_ds_env(extra_volumes={self.scen.debug_path: T("scenarios.data_science.share:scen.input_path").r()})

        stdout = ""
        implementation.execute(env=env, entry=get_clear_ws_cmd())
        if DS_RD_SETTING.sample_data_by_LLM:
            # Because coder runs on full data, we need to run debug mode in advance to save time
            result = implementation.run(
                env=env, entry=f"strace -e trace=file -f -o trace.log python -m coverage run main.py --debug"
            )
        else:
            result = implementation.run(
                env=env, entry=f"strace -e trace=file -f -o trace.log python -m coverage run main.py"
            )

        sample_submission_check = True
        test_eval = get_test_eval()
        if (sample_submission_file_name := test_eval.get_sample_submission_name(self.scen.competition)) is not None:
            # check whether code ever opens the sample submission file
            if (implementation.workspace_path / "trace.log").exists():
                opened_trace_lines = [
                    line
                    for line in (implementation.workspace_path / "trace.log").read_text().splitlines()
                    if "openat" in line and sample_submission_file_name in line
                ]
                if len(opened_trace_lines) > 0:
                    stdout += f"Code opened the sample submission file '{sample_submission_file_name}' during execution.\n Reject the implementation!\n"
                    sample_submission_check = False

        result.stdout = remove_eda_part(result.stdout)
        if result.exit_code != 0:
            stdout += f"Code failed to run. Please check the stdout:\n Following the stdout of the debug mode run:\n{result.stdout.strip()}\n"
        else:
            stdout += f"Code ran successfully.\n Following the stdout of the debug mode run:\n{result.stdout.strip()}\n"
        if DS_RD_SETTING.sample_data_by_LLM:
            debug_time, full_estimated_time = None, None
            if match := re.search(r"debug_time:\s*(\d+(?:.\d+)?)", result.stdout, re.DOTALL):
                debug_time = float(match.group(1))
            if match := re.search(r"estimated_time:\s*(\d+(?:.\d+)?)", result.stdout, re.DOTALL):
                full_estimated_time = float(match.group(1))
            if debug_time is not None and full_estimated_time is not None:
                stdout += f"Debug mode ran in {debug_time:.2f} seconds, estimated full run time is {full_estimated_time:.2f} seconds. The estimated time is {full_estimated_time / env.conf.running_timeout_period * 100:.2f}% the debug time."
            else:
                stdout += "Debug mode did not provide debug_time or estimated_time, it's a buggy implementation.\n"

        score_fp = implementation.workspace_path / "scores.csv"
        score_ret_code = 0
        score_check_text = ""
        if not score_fp.exists():
            score_check_text = "[Error] Metrics file (scores.csv) is not generated!"
            score_ret_code = 1
        else:
            try:
                score_df = pd.read_csv(score_fp, index_col=0)
                model_set_in_scores = set(score_df.index)

                # Check model names (index)
                if not score_df.index.is_unique:
                    score_check_text += "\n[Error] The file 'scores.csv' contains duplicate model names."
                    score_ret_code = 1
                if "ensemble" not in model_set_in_scores:
                    score_check_text += "\n[Error] The file 'scores.csv' doesn't contain the ensemble model."
                    score_ret_code = 1
                if score_ret_code != 0:
                    score_check_text += f"The dataframe in file 'scores.csv' is:\n{score_df}"

                # Check metric name (columns)
                if score_df.columns.tolist() != [self.scen.metric_name]:
                    score_check_text += f"\n[Error] The scores dataframe does not contain the correct column names.\nCorrect columns is: ['{self.scen.metric_name}']\nBut got: {score_df.columns.tolist()}"
                    score_ret_code = 1

                # Check if scores contain NaN (values)
                if score_df.isnull().values.any():
                    nan_locations = score_df[score_df.isnull().any(axis=1)]
                    score_check_text += f"\n[Error] The scores dataframe contains NaN values at the following locations:\n{nan_locations}"
                    score_ret_code = 1

            except Exception as e:
                score_check_text += f"\n[Error] in checking the scores.csv file: {e}\nscores.csv's content:\n-----\n{score_fp.read_text()}\n-----"
                score_ret_code = 1

        if not test_eval.is_sub_enabled(self.scen.competition):
            submission_ret_code = 0
        else:
            # Check submission file
            base_check_code = T(".eval_tests.submission_format_test", ftype="txt").r()
            implementation.inject_files(**{"test/submission_format_test.py": base_check_code})
            # stdout += "----Submission Check 1-----\n"
            submission_result = implementation.run(env=env, entry="python test/submission_format_test.py")
            submission_check_out = submission_result.stdout
            submission_ret_code = submission_result.exit_code
            stdout += "\n" + submission_check_out

        if not isinstance(implementation, FBWorkspace):
            eda_output = None
        else:
            eda_output = implementation.file_dict.get("EDA.md", None)

        system_prompt = T(".prompts:pipeline_eval.system").r(
            is_sub_enabled=test_eval.is_sub_enabled(self.scen.competition),
<<<<<<< HEAD
            spec=T("scenarios.data_science.share:component_spec.Pipeline").r(),
            debug_mode=DS_RD_SETTING.coder_debug_mode,
=======
            debug_mode=DS_RD_SETTING.sample_data_by_LLM,
>>>>>>> fae3defe
        )
        user_prompt = T(".prompts:pipeline_eval.user").r(
            scenario=self.scen.get_scenario_all_desc(eda_output=eda_output),
            task_desc=target_task.get_task_information(),
            stdout=stdout.strip(),
            spec=T("scenarios.data_science.share:component_spec.Pipeline").r(),
            code=implementation.file_dict["main.py"],
        )
        wfb = build_cls_from_json_with_retry(
            PipelineSingleFeedback,
            system_prompt=system_prompt,
            user_prompt=user_prompt,
            init_kwargs_update_func=PipelineSingleFeedback.val_and_update_init_dict,
        )
        if score_ret_code != 0 and wfb.final_decision is True:
            wfb.final_decision = False
            wfb.return_checking += "\n" + score_check_text
        if submission_ret_code != 0 and wfb.final_decision is True:
            wfb.final_decision = False
            wfb.return_checking += "\nSubmission file check failed."
        if sample_submission_check is False and wfb.final_decision is True:
            wfb.final_decision = False
            wfb.return_checking += (
                "\nSample submission file check failed. Code should not open the sample submission file."
            )
        return wfb<|MERGE_RESOLUTION|>--- conflicted
+++ resolved
@@ -152,12 +152,7 @@
 
         system_prompt = T(".prompts:pipeline_eval.system").r(
             is_sub_enabled=test_eval.is_sub_enabled(self.scen.competition),
-<<<<<<< HEAD
-            spec=T("scenarios.data_science.share:component_spec.Pipeline").r(),
-            debug_mode=DS_RD_SETTING.coder_debug_mode,
-=======
             debug_mode=DS_RD_SETTING.sample_data_by_LLM,
->>>>>>> fae3defe
         )
         user_prompt = T(".prompts:pipeline_eval.user").r(
             scenario=self.scen.get_scenario_all_desc(eda_output=eda_output),
