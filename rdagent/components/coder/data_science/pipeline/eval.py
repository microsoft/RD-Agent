# tess successfully running.
# (GPT) if it aligns with the spec & rationality of the spec.
import asyncio
import concurrent.futures
import re
from dataclasses import dataclass
from pathlib import Path

import pandas as pd

from rdagent.app.data_science.conf import DS_RD_SETTING
from rdagent.components.coder.CoSTEER import CoSTEERMultiFeedback
from rdagent.components.coder.CoSTEER.evaluators import (
    CoSTEEREvaluator,
    CoSTEERSingleFeedback,
)
from rdagent.components.coder.CoSTEER.knowledge_management import (
    CoSTEERQueriedKnowledgeV2,
)
from rdagent.components.coder.data_science.conf import get_clear_ws_cmd, get_ds_env
from rdagent.components.coder.data_science.utils import remove_eda_part
from rdagent.components.mcp import query_context7
from rdagent.core.experiment import FBWorkspace, Task
from rdagent.log import rdagent_logger as logger
from rdagent.scenarios.data_science.test_eval import get_test_eval
from rdagent.utils.agent.tpl import T
from rdagent.utils.agent.workflow import build_cls_from_json_with_retry

DIRNAME = Path(__file__).absolute().resolve().parent


@dataclass
class DSCoderFeedback(CoSTEERSingleFeedback):
    """
    Feedback for Data Science CoSTEER evaluation.
    This feedback is used to evaluate the code and execution of the Data Science CoSTEER task.
    """

    requires_documentation_search: bool | None = None
    error_message: str | None = None

    @staticmethod
    def val_and_update_init_dict(data: dict) -> dict:
        # First call parent class validation method to handle base fields
        data = CoSTEERSingleFeedback.val_and_update_init_dict(data)

        # Validate new fields
        if "requires_documentation_search" in data:
            if isinstance(data["requires_documentation_search"], str):
                if data["requires_documentation_search"] == "false" or data["requires_documentation_search"] == "False":
                    data["requires_documentation_search"] = False
                elif data["requires_documentation_search"] == "true" or data["requires_documentation_search"] == "True":
                    data["requires_documentation_search"] = True
                else:
                    raise ValueError(
                        f"'requires_documentation_search' string value must be 'true', 'True', 'false', or 'False', not '{data['requires_documentation_search']}'"
                    )
            elif data["requires_documentation_search"] is not None and not isinstance(
                data["requires_documentation_search"], bool
            ):
                raise ValueError(
                    f"'requires_documentation_search' must be a boolean, string, or None, not {type(data['requires_documentation_search'])}"
                )

        if "error_message" in data:
            if data["error_message"] is not None and not isinstance(data["error_message"], str):
                raise ValueError(f"'error_message' must be a string or None, not {type(data['error_message'])}")

        return data

    def __str__(self) -> str:
        base_str = super().__str__()

        if self.requires_documentation_search is not None:
            base_str += f"-------------------Documentation Search Required------------------\n{self.requires_documentation_search}\n"

        if self.error_message is not None:
            # Check if error_message contains Context7 documentation results
            if "### Relevant Documentation Reference:" in self.error_message:
                base_str += f"-------------------Error Analysis & Documentation Search Results ------------------\n{self.error_message}\n"
            else:
                base_str += f"-------------------Error Message------------------\n{self.error_message}\n"

        return base_str

    @classmethod
    def merge(cls, feedback_li: list[CoSTEERSingleFeedback]) -> "DSCoderFeedback":
        # Call parent class merge method to handle base fields
        merged_fb = super().merge(feedback_li)

        # Convert to DSCoderFeedback type if needed
        if not isinstance(merged_fb, DSCoderFeedback):
            merged_fb = DSCoderFeedback(
                execution=merged_fb.execution,
                return_checking=merged_fb.return_checking,
                code=merged_fb.code,
                final_decision=merged_fb.final_decision,
            )

        # Merge error_message fields
        error_messages = [
            fb.error_message for fb in feedback_li if isinstance(fb, DSCoderFeedback) and fb.error_message is not None
        ]
        if error_messages:
            merged_fb.error_message = "\n\n".join(error_messages)

        # Merge requires_documentation_search fields (True if any is True)
        requires_search = [
            fb.requires_documentation_search
            for fb in feedback_li
            if isinstance(fb, DSCoderFeedback) and fb.requires_documentation_search is not None
        ]
        if requires_search:
            merged_fb.requires_documentation_search = any(requires_search)

        return merged_fb


PipelineSingleFeedback = DSCoderFeedback
PipelineMultiFeedback = CoSTEERMultiFeedback


class PipelineCoSTEEREvaluator(CoSTEEREvaluator):

    def evaluate(
        self,
        target_task: Task,
        implementation: FBWorkspace,
        gt_implementation: FBWorkspace,
        queried_knowledge: CoSTEERQueriedKnowledgeV2 = None,
        **kwargs,
    ) -> PipelineSingleFeedback:

        target_task_information = target_task.get_task_information()
        if (
            queried_knowledge is not None
            and target_task_information in queried_knowledge.success_task_to_knowledge_dict
        ):
            return queried_knowledge.success_task_to_knowledge_dict[target_task_information].feedback
        elif queried_knowledge is not None and target_task_information in queried_knowledge.failed_task_info_set:
            return PipelineSingleFeedback(
                execution="This task has failed too many times, skip implementation.",
                return_checking="This task has failed too many times, skip implementation.",
                code="This task has failed too many times, skip implementation.",
                error_message="This task has failed too many times, skip implementation.",
                requires_documentation_search=False,
                final_decision=False,
            )

        env = get_ds_env(
            extra_volumes={self.scen.debug_path: T("scenarios.data_science.share:scen.input_path").r()},
            running_timeout_period=self.scen.real_debug_timeout(),
        )

        stdout = ""
        implementation.execute(env=env, entry=get_clear_ws_cmd())
        if DS_RD_SETTING.sample_data_by_LLM:
            # Because coder runs on full data, we need to run debug mode in advance to save time
            result = implementation.run(
                env=env, entry=f"strace -e trace=file -f -o trace.log python -m coverage run main.py --debug"
            )
        else:
            result = implementation.run(
                env=env, entry=f"strace -e trace=file -f -o trace.log python -m coverage run main.py"
            )

        sample_submission_check = True
        test_eval = get_test_eval()
        if (sample_submission_file_name := test_eval.get_sample_submission_name(self.scen.competition)) is not None:
            # check whether code ever opens the sample submission file
            if (implementation.workspace_path / "trace.log").exists():
                opened_trace_lines = [
                    line
                    for line in (implementation.workspace_path / "trace.log").read_text().splitlines()
                    if "openat" in line and sample_submission_file_name in line
                ]
                if len(opened_trace_lines) > 0:
                    stdout += f"Code opened the sample submission file '{sample_submission_file_name}' during execution.\n Reject the implementation!\n"
                    sample_submission_check = False

        result.stdout = remove_eda_part(result.stdout)
        if result.exit_code != 0:
            stdout += f"Code failed to run. Please check the stdout:\n Following the stdout of the debug mode run:\n{result.stdout.strip()}\n"
        else:
            stdout += f"Code ran successfully.\n Following the stdout of the debug mode run:\n{result.stdout.strip()}\n"
        if DS_RD_SETTING.sample_data_by_LLM:
            debug_time, full_estimated_time = None, None
            if match := re.search(r"debug_time:\s*(\d+(?:.\d+)?)", result.stdout, re.DOTALL):
                debug_time = float(match.group(1))
            if match := re.search(r"estimated_time:\s*(\d+(?:.\d+)?)", result.stdout, re.DOTALL):
                full_estimated_time = float(match.group(1))
            if debug_time is not None and full_estimated_time is not None:
                stdout += f"Debug mode ran in {debug_time:.2f} seconds, estimated full run time is {full_estimated_time:.2f} seconds. The estimated time is {full_estimated_time / env.conf.running_timeout_period * 100:.2f}% the debug time."
            else:
                stdout += "Debug mode did not provide debug_time or estimated_time, it's a buggy implementation.\n"

            test_eval = get_test_eval()
            if test_eval.enabled(self.scen.competition):
                submission_check_out, submission_ret_code = test_eval.valid(self.scen.competition, implementation)
                stdout += f"\n### Submission check:\n{submission_check_out}\nIf Submission check returns a 'Submission is valid' or similar message, despite some warning messages, you should still consider the submission as valid and give a positive final decision. "

        score_fp = implementation.workspace_path / "scores.csv"
        score_ret_code = 0
        score_check_text = ""
        if not score_fp.exists():
            score_check_text = "[Error] Metrics file (scores.csv) is not generated!"
            score_ret_code = 1
        else:
            try:
                score_df = pd.read_csv(score_fp, index_col=0)
                model_set_in_scores = set(score_df.index)

                # Check model names (index)
                if not score_df.index.is_unique:
                    score_check_text += "\n[Error] The file 'scores.csv' contains duplicate model names."
                    score_ret_code = 1
                if "ensemble" not in model_set_in_scores:
                    score_check_text += "\n[Error] The file 'scores.csv' doesn't contain the ensemble model."
                    score_ret_code = 1
                if score_ret_code != 0:
                    score_check_text += f"The dataframe in file 'scores.csv' is:\n{score_df}"

                # Check metric name (columns)
                if score_df.columns.tolist() != [self.scen.metric_name]:
                    score_check_text += f"\n[Error] The scores dataframe does not contain the correct column names.\nCorrect columns is: ['{self.scen.metric_name}']\nBut got: {score_df.columns.tolist()}"
                    score_ret_code = 1

                # Check if scores contain NaN (values)
                if score_df.isnull().values.any():
                    nan_locations = score_df[score_df.isnull().any(axis=1)]
                    score_check_text += f"\n[Error] The scores dataframe contains NaN values at the following locations:\n{nan_locations}"
                    score_ret_code = 1

            except Exception as e:
                score_check_text += f"\n[Error] in checking the scores.csv file: {e}\nscores.csv's content:\n-----\n{score_fp.read_text()}\n-----"
                score_ret_code = 1

        if not test_eval.is_sub_enabled(self.scen.competition):
            submission_ret_code = 0
        else:
            # Check submission file
            base_check_code = T(".eval_tests.submission_format_test", ftype="txt").r()
            implementation.inject_files(**{"test/submission_format_test.py": base_check_code})
            # stdout += "----Submission Check 1-----\n"
            submission_result = implementation.run(env=env, entry="python test/submission_format_test.py")
            submission_check_out = submission_result.stdout
            submission_ret_code = submission_result.exit_code
            stdout += "\n" + submission_check_out

        if not isinstance(implementation, FBWorkspace):
            eda_output = None
        else:
            eda_output = implementation.file_dict.get("EDA.md", None)

<<<<<<< HEAD
        # extract enable_context7 from setting
        enable_context7 = DS_RD_SETTING.enable_context7
=======
        queried_similar_successful_knowledge = (
            queried_knowledge.task_to_similar_task_successful_knowledge[target_task.get_task_information()]
            if queried_knowledge is not None
            else []
        )
>>>>>>> 21605b51

        system_prompt = T(".prompts:pipeline_eval.system").r(
            is_sub_enabled=test_eval.is_sub_enabled(self.scen.competition),
            debug_mode=DS_RD_SETTING.sample_data_by_LLM,
            mle_check=(DS_RD_SETTING.sample_data_by_LLM and test_eval.is_sub_enabled(self.scen.competition)),
<<<<<<< HEAD
            enable_context7=enable_context7,
=======
            queried_similar_successful_knowledge=queried_similar_successful_knowledge,
>>>>>>> 21605b51
        )
        user_prompt = T(".prompts:pipeline_eval.user").r(
            scenario=self.scen.get_scenario_all_desc(eda_output=eda_output),
            task_desc=target_task.get_task_information(),
            stdout=stdout.strip(),
            spec=T("scenarios.data_science.share:component_spec.Pipeline").r(),
            code=implementation.file_dict["main.py"],
        )
        wfb = build_cls_from_json_with_retry(
            PipelineSingleFeedback,
            system_prompt=system_prompt,
            user_prompt=user_prompt,
            init_kwargs_update_func=PipelineSingleFeedback.val_and_update_init_dict,
        )

        if enable_context7 and wfb.requires_documentation_search is True:
            try:

                def run_context7_sync():
                    """Run Context7 query in a new event loop"""
                    # Create new event loop to avoid conflicts with existing loop
                    new_loop = asyncio.new_event_loop()
                    asyncio.set_event_loop(new_loop)
                    try:
                        return new_loop.run_until_complete(query_context7(wfb.error_message))
                    finally:
                        new_loop.close()

                # Execute in thread pool to avoid event loop conflicts
                with concurrent.futures.ThreadPoolExecutor(max_workers=1) as executor:
                    future = executor.submit(run_context7_sync)
                    context7_result = future.result(timeout=120)  # 120s timeout, sufficient time for retry mechanism

                if context7_result:
                    logger.info("Context7: Documentation search completed successfully")
                    wfb.error_message += f"\n\n### Relevant Documentation Reference:\nThe following high-confidence documentation was automatically retrieved based on the error above. This can serve as a reliable reference for understanding correct API usage and resolving the issue:\n\n{context7_result}"
                else:
                    logger.warning("Context7: Documentation search failed or no results found")
            except Exception as e:
                logger.error(f"Context7: Query failed - {str(e)}")

        if score_ret_code != 0 and wfb.final_decision is True:
            wfb.final_decision = False
            wfb.return_checking += "\n" + score_check_text
        if submission_ret_code != 0 and wfb.final_decision is True:
            wfb.final_decision = False
            wfb.return_checking += "\nSubmission file check failed."
        if sample_submission_check is False and wfb.final_decision is True:
            wfb.final_decision = False
            wfb.return_checking += (
                "\nSample submission file check failed. Code should not open the sample submission file."
            )
        return wfb<|MERGE_RESOLUTION|>--- conflicted
+++ resolved
@@ -252,26 +252,21 @@
         else:
             eda_output = implementation.file_dict.get("EDA.md", None)
 
-<<<<<<< HEAD
         # extract enable_context7 from setting
         enable_context7 = DS_RD_SETTING.enable_context7
-=======
+        
         queried_similar_successful_knowledge = (
             queried_knowledge.task_to_similar_task_successful_knowledge[target_task.get_task_information()]
             if queried_knowledge is not None
             else []
         )
->>>>>>> 21605b51
 
         system_prompt = T(".prompts:pipeline_eval.system").r(
             is_sub_enabled=test_eval.is_sub_enabled(self.scen.competition),
             debug_mode=DS_RD_SETTING.sample_data_by_LLM,
             mle_check=(DS_RD_SETTING.sample_data_by_LLM and test_eval.is_sub_enabled(self.scen.competition)),
-<<<<<<< HEAD
             enable_context7=enable_context7,
-=======
             queried_similar_successful_knowledge=queried_similar_successful_knowledge,
->>>>>>> 21605b51
         )
         user_prompt = T(".prompts:pipeline_eval.user").r(
             scenario=self.scen.get_scenario_all_desc(eda_output=eda_output),
