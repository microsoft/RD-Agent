--- conflicted
+++ resolved
@@ -263,12 +263,8 @@
         system_prompt = T(".prompts:pipeline_eval.system").r(
             is_sub_enabled=test_eval.is_sub_enabled(self.scen.competition),
             debug_mode=DS_RD_SETTING.sample_data_by_LLM,
-<<<<<<< HEAD
-            mle_check=(DS_RD_SETTING.sample_data_by_LLM and test_eval.is_sub_enabled(self.scen.competition)),
             enable_context7=enable_context7,
-=======
             mle_check=DS_RD_SETTING.sample_data_by_LLM,
->>>>>>> fd039f1f
             queried_similar_successful_knowledge=queried_similar_successful_knowledge,
         )
         user_prompt = T(".prompts:pipeline_eval.user").r(
