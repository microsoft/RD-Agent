# tess successfully running.
# (GPT) if it aligns with the spec & rationality of the spec.
import json
import re
from pathlib import Path

import pandas as pd

from rdagent.app.data_science.conf import DS_RD_SETTING
from rdagent.components.coder.CoSTEER import CoSTEERMultiFeedback
from rdagent.components.coder.CoSTEER.evaluators import (
    CoSTEEREvaluator,
    CoSTEERSingleFeedback,
)
from rdagent.components.coder.CoSTEER.knowledge_management import (
    CoSTEERQueriedKnowledgeV2,
)
from rdagent.components.coder.data_science.conf import get_clear_ws_cmd, get_ds_env
from rdagent.components.coder.data_science.share.notebook import NotebookConverter
from rdagent.components.coder.data_science.utils import remove_eda_part
from rdagent.core.experiment import FBWorkspace, Task
from rdagent.scenarios.data_science.test_eval import get_test_eval
from rdagent.utils.agent.tpl import T
from rdagent.utils.agent.workflow import build_cls_from_json_with_retry

DIRNAME = Path(__file__).absolute().resolve().parent

PipelineSingleFeedback = CoSTEERSingleFeedback
PipelineMultiFeedback = CoSTEERMultiFeedback


class PipelineCoSTEEREvaluator(CoSTEEREvaluator):

    def evaluate(
        self,
        target_task: Task,
        implementation: FBWorkspace,
        gt_implementation: FBWorkspace,
        queried_knowledge: CoSTEERQueriedKnowledgeV2 = None,
        **kwargs,
    ) -> PipelineSingleFeedback:

        target_task_information = target_task.get_task_information()
        if (
            queried_knowledge is not None
            and target_task_information in queried_knowledge.success_task_to_knowledge_dict
        ):
            return queried_knowledge.success_task_to_knowledge_dict[target_task_information].feedback
        elif queried_knowledge is not None and target_task_information in queried_knowledge.failed_task_info_set:
            return PipelineSingleFeedback(
                execution="This task has failed too many times, skip implementation.",
                return_checking="This task has failed too many times, skip implementation.",
                code="This task has failed too many times, skip implementation.",
                final_decision=False,
            )

        env = get_ds_env(
            extra_volumes={self.scen.debug_path: T("scenarios.data_science.share:scen.input_path").r()},
            running_timeout_period=self.scen.real_debug_timeout(),
        )

        stdout = ""
        implementation.execute(env=env, entry=get_clear_ws_cmd())
        if DS_RD_SETTING.sample_data_by_LLM:
            # Because coder runs on full data, we need to run debug mode in advance to save time
            result = implementation.run(
                env=env, entry=f"strace -e trace=file -f -o trace.log python -m coverage run main.py --debug"
            )
        else:
            result = implementation.run(
                env=env, entry=f"strace -e trace=file -f -o trace.log python -m coverage run main.py"
            )

        nb_conversion_ret_code = 0
        nb_conversion_check_text = ""
        if DS_RD_SETTING.enable_notebook_conversion:
            notebook_converter = NotebookConverter()
            code = implementation.file_dict["main.py"]
            error_msg = notebook_converter.validate_code_format(code)
            if error_msg is not None:
                nb_conversion_check_text = error_msg
                nb_conversion_ret_code = 1
            else:
                notebook_converter.convert(
                    task=target_task,
                    code=code,
                    stdout=result.stdout,
                    outfile=implementation.workspace_path / "main.ipynb",
                    use_debug_flag=DS_RD_SETTING.sample_data_by_LLM,
                )

        sample_submission_check = True
        test_eval = get_test_eval()
        if (sample_submission_file_name := test_eval.get_sample_submission_name(self.scen.competition)) is not None:
            # check whether code ever opens the sample submission file
            if (implementation.workspace_path / "trace.log").exists():
                opened_trace_lines = [
                    line
                    for line in (implementation.workspace_path / "trace.log").read_text().splitlines()
                    if "openat" in line and sample_submission_file_name in line
                ]
                if len(opened_trace_lines) > 0:
                    stdout += f"Code opened the sample submission file '{sample_submission_file_name}' during execution.\n Reject the implementation!\n"
                    sample_submission_check = False

        result.stdout = remove_eda_part(result.stdout)
        if result.exit_code != 0:
            stdout += f"Code failed to run. Please check the stdout:\n Following the stdout of the debug mode run:\n{result.stdout.strip()}\n"
        else:
            stdout += f"Code ran successfully.\n Following the stdout of the debug mode run:\n{result.stdout.strip()}\n"
        if DS_RD_SETTING.sample_data_by_LLM:
            debug_time, full_estimated_time = None, None
            if match := re.search(r"debug_time:\s*(\d+(?:.\d+)?)", result.stdout, re.DOTALL):
                debug_time = float(match.group(1))
            if match := re.search(r"estimated_time:\s*(\d+(?:.\d+)?)", result.stdout, re.DOTALL):
                full_estimated_time = float(match.group(1))
            if debug_time is not None and full_estimated_time is not None:
                stdout += f"Debug mode ran in {debug_time:.2f} seconds, estimated full run time is {full_estimated_time:.2f} seconds. The estimated time is {full_estimated_time / env.conf.running_timeout_period * 100:.2f}% the debug time."
            else:
                stdout += "Debug mode did not provide debug_time or estimated_time, it's a buggy implementation.\n"

        score_fp = implementation.workspace_path / "scores.csv"
        score_ret_code = 0
        score_check_text = ""
        if not score_fp.exists():
            score_check_text = "[Error] Metrics file (scores.csv) is not generated!"
            score_ret_code = 1
        else:
            try:
                score_df = pd.read_csv(score_fp, index_col=0)
                model_set_in_scores = set(score_df.index)

                # Check model names (index)
                if not score_df.index.is_unique:
                    score_check_text += "\n[Error] The file 'scores.csv' contains duplicate model names."
                    score_ret_code = 1
                if "ensemble" not in model_set_in_scores:
                    score_check_text += "\n[Error] The file 'scores.csv' doesn't contain the ensemble model."
                    score_ret_code = 1
                if score_ret_code != 0:
                    score_check_text += f"The dataframe in file 'scores.csv' is:\n{score_df}"

                # Check metric name (columns)
                if score_df.columns.tolist() != [self.scen.metric_name]:
                    score_check_text += f"\n[Error] The scores dataframe does not contain the correct column names.\nCorrect columns is: ['{self.scen.metric_name}']\nBut got: {score_df.columns.tolist()}"
                    score_ret_code = 1

                # Check if scores contain NaN (values)
                if score_df.isnull().values.any():
                    nan_locations = score_df[score_df.isnull().any(axis=1)]
                    score_check_text += f"\n[Error] The scores dataframe contains NaN values at the following locations:\n{nan_locations}"
                    score_ret_code = 1

            except Exception as e:
                score_check_text += f"\n[Error] in checking the scores.csv file: {e}\nscores.csv's content:\n-----\n{score_fp.read_text()}\n-----"
                score_ret_code = 1

        test_eval = get_test_eval()
        if DS_RD_SETTING.sample_data_by_LLM and test_eval.enabled(self.scen.competition):
            submission_check_out, submission_ret_code = test_eval.valid(self.scen.competition, implementation)
            stdout += f"\n### Submission check:\n{submission_check_out}\nIf Submission check returns a 'Submission is valid' or similar message, despite some warning messages, you should still consider the submission as valid and give a positive final decision. "
        elif not test_eval.is_sub_enabled(self.scen.competition):
            submission_ret_code = 0
        else:
            # Check submission file
            base_check_code = T(".eval_tests.submission_format_test", ftype="txt").r()
            implementation.inject_files(**{"test/submission_format_test.py": base_check_code})
            # stdout += "----Submission Check 1-----\n"
            submission_result = implementation.run(env=env, entry="python test/submission_format_test.py")
            submission_check_out = submission_result.stdout
            submission_ret_code = submission_result.exit_code
            stdout += "\n" + submission_check_out

        if not isinstance(implementation, FBWorkspace):
            eda_output = None
        else:
            eda_output = implementation.file_dict.get("EDA.md", None)

        queried_similar_successful_knowledge = (
            queried_knowledge.task_to_similar_task_successful_knowledge[target_task.get_task_information()]
            if queried_knowledge is not None
            else []
        )

        system_prompt = T(".prompts:pipeline_eval.system").r(
            is_sub_enabled=test_eval.is_sub_enabled(self.scen.competition),
            debug_mode=DS_RD_SETTING.sample_data_by_LLM,
            mle_check=DS_RD_SETTING.sample_data_by_LLM,
            queried_similar_successful_knowledge=queried_similar_successful_knowledge,
        )
        user_prompt = T(".prompts:pipeline_eval.user").r(
            scenario=self.scen.get_scenario_all_desc(eda_output=eda_output),
            task_desc=target_task.get_task_information(),
            stdout=stdout.strip(),
<<<<<<< HEAD
            spec=T("scenarios.data_science.share:component_spec.Pipeline").r(
                enable_notebook_conversion=DS_RD_SETTING.enable_notebook_conversion,
            ),
=======
            spec=T("scenarios.data_science.share:component_spec.Pipeline").r(metric_name=self.scen.metric_name),
>>>>>>> fd039f1f
            code=implementation.file_dict["main.py"],
        )
        wfb = build_cls_from_json_with_retry(
            PipelineSingleFeedback,
            system_prompt=system_prompt,
            user_prompt=user_prompt,
            init_kwargs_update_func=PipelineSingleFeedback.val_and_update_init_dict,
        )
        if score_ret_code != 0 and wfb.final_decision is True:
            wfb.final_decision = False
            wfb.return_checking += "\n" + score_check_text
        if submission_ret_code != 0 and wfb.final_decision is True:
            wfb.final_decision = False
            wfb.return_checking += "\nSubmission file check failed."
        if sample_submission_check is False and wfb.final_decision is True:
            wfb.final_decision = False
            wfb.return_checking += (
                "\nSample submission file check failed. Code should not open the sample submission file."
            )
        if nb_conversion_ret_code != 0 and wfb.final_decision is True:
            wfb.final_decision = False
            wfb.return_checking += "\n" + nb_conversion_check_text
        return wfb<|MERGE_RESOLUTION|>--- conflicted
+++ resolved
@@ -192,13 +192,10 @@
             scenario=self.scen.get_scenario_all_desc(eda_output=eda_output),
             task_desc=target_task.get_task_information(),
             stdout=stdout.strip(),
-<<<<<<< HEAD
             spec=T("scenarios.data_science.share:component_spec.Pipeline").r(
+                metric_name=self.scen.metric_name,
                 enable_notebook_conversion=DS_RD_SETTING.enable_notebook_conversion,
             ),
-=======
-            spec=T("scenarios.data_science.share:component_spec.Pipeline").r(metric_name=self.scen.metric_name),
->>>>>>> fd039f1f
             code=implementation.file_dict["main.py"],
         )
         wfb = build_cls_from_json_with_retry(
