--- conflicted
+++ resolved
@@ -38,11 +38,7 @@
     This feedback is used to evaluate the code and execution of the Data Science CoSTEER task.
     """
 
-<<<<<<< HEAD
-    requires_documentation_search: bool | None = None
-=======
     requires_documentation_search: bool | None = None  # Keep None means the feature is disabled
->>>>>>> f360d0a2
     error_message: str | None = None
 
     @staticmethod
@@ -82,11 +78,7 @@
 
         if self.error_message is not None:
             # Check if error_message contains Context7 documentation results
-<<<<<<< HEAD
             if "### Relevant Documentation Reference:" in self.error_message:
-=======
-            if "### API Documentation Reference:" in self.error_message:
->>>>>>> f360d0a2
                 base_str += f"-------------------Error Analysis & Documentation Search Results ------------------\n{self.error_message}\n"
             else:
                 base_str += f"-------------------Error Message------------------\n{self.error_message}\n"
@@ -126,11 +118,7 @@
         return merged_fb
 
 
-<<<<<<< HEAD
-PipelineSingleFeedback = DSCoderFeedback
-=======
 PipelineSingleFeedback = DSCoderFeedback  # Only for compatible
->>>>>>> f360d0a2
 PipelineMultiFeedback = CoSTEERMultiFeedback
 
 
@@ -157,11 +145,7 @@
                 return_checking="This task has failed too many times, skip implementation.",
                 code="This task has failed too many times, skip implementation.",
                 error_message="This task has failed too many times, skip implementation.",
-<<<<<<< HEAD
-                requires_documentation_search=False,
-=======
                 requires_documentation_search=None,
->>>>>>> f360d0a2
                 final_decision=False,
             )
 
@@ -288,13 +272,8 @@
         else:
             eda_output = implementation.file_dict.get("EDA.md", None)
 
-<<<<<<< HEAD
         # extract enable_context7 from setting
         enable_context7 = DS_RD_SETTING.enable_context7
-=======
-        # extract enable_mcp_documentation_search from data science configuration
-        enable_mcp_documentation_search = DS_RD_SETTING.enable_mcp_documentation_search
->>>>>>> f360d0a2
 
         queried_similar_successful_knowledge = (
             queried_knowledge.task_to_similar_task_successful_knowledge[target_task.get_task_information()]
@@ -305,11 +284,7 @@
         system_prompt = T(".prompts:pipeline_eval.system").r(
             is_sub_enabled=test_eval.is_sub_enabled(self.scen.competition),
             debug_mode=DS_RD_SETTING.sample_data_by_LLM,
-<<<<<<< HEAD
             enable_context7=enable_context7,
-=======
-            enable_mcp_documentation_search=enable_mcp_documentation_search,
->>>>>>> f360d0a2
             mle_check=DS_RD_SETTING.sample_data_by_LLM,
             queried_similar_successful_knowledge=queried_similar_successful_knowledge,
         )
@@ -330,7 +305,6 @@
             init_kwargs_update_func=PipelineSingleFeedback.val_and_update_init_dict,
         )
 
-<<<<<<< HEAD
         if enable_context7 and wfb.requires_documentation_search is True:
             try:
 
@@ -358,35 +332,6 @@
                     logger.warning("Context7: Documentation search failed or no results found")
             except Exception as e:
                 logger.error(f"Context7: Query failed - {str(e)}")
-=======
-        # judge whether we should perform documentation search
-        do_documentation_search = enable_mcp_documentation_search and wfb.requires_documentation_search
-
-        if do_documentation_search:
-            # Use MCPAgent for clean, user-friendly interface
-            try:
-                # Create agent targeting Context7 service - model config comes from mcp_config.json
-                doc_agent = DocAgent()
-
-                # Synchronous query - perfect for evaluation context
-                if wfb.error_message:  # Type safety check
-                    context7_result = doc_agent.query(query=wfb.error_message)
-
-                    if context7_result:
-                        logger.info("Context7: Documentation search completed successfully")
-                        wfb.error_message += f"\n\n### API Documentation Reference:\nThe following API documentation was retrieved based on the error. This provides factual information about API changes or parameter specifications only:\n\n{context7_result}"
-                    else:
-                        logger.warning("Context7: Documentation search failed or no results found")
-                else:
-                    logger.warning("Context7: No error message to search for")
-
-            # TODO: confirm what exception will be raised when timeout
-            # except concurrent.futures.TimeoutError:
-            #     logger.error("Context7: Query timed out after 180 seconds")
-            except Exception as e:
-                error_msg = str(e) if str(e) else type(e).__name__
-                logger.error(f"Context7: Query failed - {error_msg}")
->>>>>>> f360d0a2
 
         if score_ret_code != 0 and wfb.final_decision is True:
             wfb.final_decision = False
