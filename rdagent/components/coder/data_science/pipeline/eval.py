--- conflicted
+++ resolved
@@ -119,14 +119,14 @@
                 )
         stdout += "\n" + submission_check_out
 
-<<<<<<< HEAD
+        eda_output = implementation.file_dict.get("EDA.md", None)
+
+        eda_output = implementation.file_dict.get("EDA.md", None)
+
         if not isinstance(implementation, FBWorkspace):
             eda_output = None
         else:
             eda_output = implementation.file_dict.get("EDA.md", None)
-=======
-        eda_output = implementation.file_dict.get("EDA.md", None)
->>>>>>> a15a06ad
 
         system_prompt = T(".prompts:pipeline_eval.system").r(
             scenario=self.scen.get_scenario_all_desc(eda_output=eda_output),
