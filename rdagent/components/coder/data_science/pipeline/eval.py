# tess successfully running.
# (GPT) if it aligns with the spec & rationality of the spec.
import json
import re
from pathlib import Path

import pandas as pd

from rdagent.app.data_science.conf import DS_RD_SETTING
from rdagent.components.coder.CoSTEER import CoSTEERMultiFeedback
from rdagent.components.coder.CoSTEER.evaluators import (
    CoSTEEREvaluator,
    CoSTEERSingleFeedback,
)
from rdagent.components.coder.CoSTEER.knowledge_management import (
    CoSTEERQueriedKnowledgeV2,
)
from rdagent.components.coder.data_science.conf import get_clear_ws_cmd, get_ds_env
from rdagent.components.coder.data_science.utils import remove_eda_part
from rdagent.core.experiment import FBWorkspace, Task
from rdagent.scenarios.data_science.test_eval import get_test_eval
from rdagent.utils.agent.tpl import T
from rdagent.utils.agent.workflow import build_cls_from_json_with_retry

DIRNAME = Path(__file__).absolute().resolve().parent

PipelineSingleFeedback = CoSTEERSingleFeedback
PipelineMultiFeedback = CoSTEERMultiFeedback


class PipelineCoSTEEREvaluator(CoSTEEREvaluator):

    def evaluate(
        self,
        target_task: Task,
        implementation: FBWorkspace,
        gt_implementation: FBWorkspace,
        queried_knowledge: CoSTEERQueriedKnowledgeV2 = None,
        **kwargs,
    ) -> PipelineSingleFeedback:

        target_task_information = target_task.get_task_information()
        if (
            queried_knowledge is not None
            and target_task_information in queried_knowledge.success_task_to_knowledge_dict
        ):
            return queried_knowledge.success_task_to_knowledge_dict[target_task_information].feedback
        elif queried_knowledge is not None and target_task_information in queried_knowledge.failed_task_info_set:
            return PipelineSingleFeedback(
                execution="This task has failed too many times, skip implementation.",
                return_checking="This task has failed too many times, skip implementation.",
                code="This task has failed too many times, skip implementation.",
                final_decision=False,
            )

        env = get_ds_env(extra_volumes={self.scen.debug_path: T("scenarios.data_science.share:scen.input_path").r()})

        stdout = ""
        implementation.execute(env=env, entry=get_clear_ws_cmd())
        if DS_RD_SETTING.use_sample_data:
            result = implementation.run(env=env, entry=f"python -m coverage run main.py")
        else:
            # Because coder runs on full data, we need to run debug mode in advance to save time
<<<<<<< HEAD
            result = implementation.run(env=env, entry=f"python -m coverage run main.py --debug")
=======
            result = implementation.run(
                env=env, entry=f"strace -e trace=file -f -o trace.log python -m coverage run main.py --debug"
            )
        else:
            result = implementation.run(
                env=env, entry=f"strace -e trace=file -f -o trace.log python -m coverage run main.py"
            )

        sample_submission_check = True
        test_eval = get_test_eval()
        if (sample_submission_file_name := test_eval.get_sample_submission_name(self.scen.competition)) is not None:
            # check whether code ever opens the sample submission file
            if (implementation.workspace_path / "trace.log").exists():
                opened_trace_lines = [
                    line
                    for line in (implementation.workspace_path / "trace.log").read_text().splitlines()
                    if "openat" in line and sample_submission_file_name in line
                ]
                if len(opened_trace_lines) > 0:
                    stdout += f"Code opened the sample submission file '{sample_submission_file_name}' during execution.\n Reject the implementation!\n"
                    sample_submission_check = False

>>>>>>> 6a840d81
        result.stdout = remove_eda_part(result.stdout)
        if result.exit_code != 0:
            stdout += f"Code failed to run. Please check the stdout:\n Following the stdout of the debug mode run:\n{result.stdout.strip()}\n"
        else:
            stdout += f"Code ran successfully.\n Following the stdout of the debug mode run:\n{result.stdout.strip()}\n"
        if not DS_RD_SETTING.use_sample_data:
            debug_time, full_estimated_time = None, None
            if match := re.search(r"debug_time:\s*(\d+(?:.\d+)?)", result.stdout, re.DOTALL):
                debug_time = float(match.group(1))
            if match := re.search(r"estimated_time:\s*(\d+(?:.\d+)?)", result.stdout, re.DOTALL):
                full_estimated_time = float(match.group(1))
            if debug_time is not None and full_estimated_time is not None:
                stdout += f"Debug mode ran in {debug_time:.2f} seconds, estimated full run time is {full_estimated_time:.2f} seconds. The estimated time is {full_estimated_time / env.conf.running_timeout_period * 100:.2f}% the debug time."
            else:
                stdout += "Debug mode did not provide debug_time or estimated_time, it's a buggy implementation.\n"

        score_fp = implementation.workspace_path / "scores.csv"
        score_ret_code = 0
        score_check_text = ""
        if not score_fp.exists():
            score_check_text = "[Error] Metrics file (scores.csv) is not generated!"
            score_ret_code = 1
        else:
            try:
                score_df = pd.read_csv(score_fp, index_col=0)
                model_set_in_scores = set(score_df.index)

                # Check model names (index)
                if not score_df.index.is_unique:
                    score_check_text += "\n[Error] The file 'scores.csv' contains duplicate model names."
                    score_ret_code = 1
                if "ensemble" not in model_set_in_scores:
                    score_check_text += "\n[Error] The file 'scores.csv' doesn't contain the ensemble model."
                    score_ret_code = 1
                if score_ret_code != 0:
                    score_check_text += f"The dataframe in file 'scores.csv' is:\n{score_df}"

                # Check metric name (columns)
                if score_df.columns.tolist() != [self.scen.metric_name]:
                    score_check_text += f"\n[Error] The scores dataframe does not contain the correct column names.\nCorrect columns is: ['{self.scen.metric_name}']\nBut got: {score_df.columns.tolist()}"
                    score_ret_code = 1

                # Check if scores contain NaN (values)
                if score_df.isnull().values.any():
                    nan_locations = score_df[score_df.isnull().any(axis=1)]
                    score_check_text += f"\n[Error] The scores dataframe contains NaN values at the following locations:\n{nan_locations}"
                    score_ret_code = 1

            except Exception as e:
                score_check_text += f"\n[Error] in checking the scores.csv file: {e}\nscores.csv's content:\n-----\n{score_fp.read_text()}\n-----"
                score_ret_code = 1

        if not test_eval.is_sub_enabled(self.scen.competition):
            submission_ret_code = 0
        else:
            # Check submission file
            base_check_code = T(".eval_tests.submission_format_test", ftype="txt").r()
            implementation.inject_files(**{"test/submission_format_test.py": base_check_code})
            # stdout += "----Submission Check 1-----\n"
            submission_result = implementation.run(env=env, entry="python test/submission_format_test.py")
            submission_check_out = submission_result.stdout
            submission_ret_code = submission_result.exit_code
            stdout += "\n" + submission_check_out

        if not isinstance(implementation, FBWorkspace):
            eda_output = None
        else:
            eda_output = implementation.file_dict.get("EDA.md", None)

        system_prompt = T(".prompts:pipeline_eval.system").r(
            scenario=self.scen.get_scenario_all_desc(eda_output=eda_output),
            task_desc=target_task.get_task_information(),
            is_sub_enabled=test_eval.is_sub_enabled(self.scen.competition),
            spec=T("scenarios.data_science.share:component_spec.Pipeline").r(),
            debug_mode=not DS_RD_SETTING.use_sample_data,
        )
        user_prompt = T(".prompts:pipeline_eval.user").r(
            stdout=stdout.strip(),
            code=implementation.file_dict["main.py"],
        )
        wfb = build_cls_from_json_with_retry(
            PipelineSingleFeedback,
            system_prompt=system_prompt,
            user_prompt=user_prompt,
            init_kwargs_update_func=PipelineSingleFeedback.val_and_update_init_dict,
        )
        if score_ret_code != 0 and wfb.final_decision is True:
            wfb.final_decision = False
            wfb.return_checking += "\n" + score_check_text
        if submission_ret_code != 0 and wfb.final_decision is True:
            wfb.final_decision = False
            wfb.return_checking += "\nSubmission file check failed."
        if sample_submission_check is False and wfb.final_decision is True:
            wfb.final_decision = False
            wfb.return_checking += (
                "\nSample submission file check failed. Code should not open the sample submission file."
            )
        return wfb<|MERGE_RESOLUTION|>--- conflicted
+++ resolved
@@ -58,18 +58,12 @@
         stdout = ""
         implementation.execute(env=env, entry=get_clear_ws_cmd())
         if DS_RD_SETTING.use_sample_data:
-            result = implementation.run(env=env, entry=f"python -m coverage run main.py")
-        else:
-            # Because coder runs on full data, we need to run debug mode in advance to save time
-<<<<<<< HEAD
-            result = implementation.run(env=env, entry=f"python -m coverage run main.py --debug")
-=======
             result = implementation.run(
-                env=env, entry=f"strace -e trace=file -f -o trace.log python -m coverage run main.py --debug"
+                env=env, entry=f"strace -e trace=file -f -o trace.log python -m coverage run main.py"
             )
         else:
             result = implementation.run(
-                env=env, entry=f"strace -e trace=file -f -o trace.log python -m coverage run main.py"
+                env=env, entry=f"strace -e trace=file -f -o trace.log python -m coverage run main.py --debug"
             )
 
         sample_submission_check = True
@@ -86,7 +80,6 @@
                     stdout += f"Code opened the sample submission file '{sample_submission_file_name}' during execution.\n Reject the implementation!\n"
                     sample_submission_check = False
 
->>>>>>> 6a840d81
         result.stdout = remove_eda_part(result.stdout)
         if result.exit_code != 0:
             stdout += f"Code failed to run. Please check the stdout:\n Following the stdout of the debug mode run:\n{result.stdout.strip()}\n"
