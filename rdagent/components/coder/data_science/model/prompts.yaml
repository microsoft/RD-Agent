--- conflicted
+++ resolved
@@ -43,11 +43,7 @@
     4. You should use the following cache decorator to cache the results of the function:
     ```python
     from joblib import Memory
-<<<<<<< HEAD
-    memory = Memory(location='/tmp/cache-{{USER}}', verbose=0)
-=======
     memory = Memory(location='{% include "scenarios.data_science.share:scen.cache_path" %}', verbose=0)
->>>>>>> 70ba930d
     @memory.cache``
     {% include "scenarios.data_science.share:guidelines.coding" %}
 
