import pickle
import site
import traceback
from pathlib import Path
from typing import Dict, Optional

from rdagent.components.coder.CoSTEER.task import CoSTEERTask
from rdagent.core.experiment import Experiment, FBWorkspace
from rdagent.core.utils import cache_with_pickle
from rdagent.oai.llm_utils import md5_hash
from rdagent.utils.env import DockerEnv, DSDockerConf

# TODO: Complete the implementation of the class DataLoaderTask and class DataLoaderFBWorkspace


class ModelTask(CoSTEERTask):
    def __init__(
        self,
        name: str,
        description: str,
        architecture: str,
        *args,
        hyperparameters: Dict[str, str],
        formulation: str = None,
        variables: Dict[str, str] = None,
        model_type: Optional[str] = None,
        **kwargs,
    ) -> None:
        self.formulation: str = formulation
        self.architecture: str = architecture
        self.variables: str = variables
        self.hyperparameters: str = hyperparameters
        self.model_type: str = (
            model_type  # Tabular for tabular model, TimesSeries for time series model, Graph for graph model, XGBoost for XGBoost model
            # TODO: More Models Supported
        )
        super().__init__(name=name, description=description, *args, **kwargs)

    def get_task_information(self):
        task_desc = f"""name: {self.name}
description: {self.description}
"""
        task_desc += f"formulation: {self.formulation}\n" if self.formulation else ""
        task_desc += f"architecture: {self.architecture}\n"
        task_desc += f"variables: {self.variables}\n" if self.variables else ""
        task_desc += f"hyperparameters: {self.hyperparameters}\n"
        task_desc += f"model_type: {self.model_type}\n"
        return task_desc

    @staticmethod
    def from_dict(dict):
        return ModelTask(**dict)

    def __repr__(self) -> str:
        return f"<{self.__class__.__name__} {self.name}>"


class ModelFBWorkspace(FBWorkspace):
    def execute(
        self,
        batch_size: int = 8,    
    ):
        super().execute()
        try:
            de = DockerEnv(DSDockerConf())
            de.prepare()
<<<<<<< HEAD
            np.save(os.path.join(self.workspace_path, "train_X.npy"), train_X)
            np.save(os.path.join(self.workspace_path, "train_y.npy"), train_y)
            np.save(os.path.join(self.workspace_path, "val_X.npy"), val_X)
            np.save(os.path.join(self.workspace_path, "val_y.npy"), val_y)
            np.save(os.path.join(self.workspace_path, "test_X.npy"), test_X)
=======

            # self.code_dict["spec.md"]
>>>>>>> d04b2809
            # TODO: generate dataset automatically

            dump_code = (Path(__file__).parent / "model_execute_template.txt").read_text()

            log, results = de.dump_python_code_run_and_get_results(
                code=dump_code,
<<<<<<< HEAD
                dump_file_names=["execution_feedback_str.pkl", "val_pred.pkl", "test_pred.pkl"],
=======
                dump_file_names=["execution_feedback_str.pkl", "pred_list.pkl"],  
>>>>>>> d04b2809
                local_path=str(self.workspace_path),
                env={},
                code_dump_file_py_name="model_test",
            )
            if results is None:
                raise RuntimeError(f"Error in running the model code: {log}")
            [execution_feedback_str, pred_list] = results

        except Exception as e:
            execution_feedback_str = f"Execution error: {e}\nTraceback: {traceback.format_exc()}"
<<<<<<< HEAD
            val_pred_array = None
            test_pred_array = None
=======
            pred_list  = None  
>>>>>>> d04b2809

        if len(execution_feedback_str) > 2000:
            execution_feedback_str = (
                execution_feedback_str[:1000] + "....hidden long error message...." + execution_feedback_str[-1000:]
            )
<<<<<<< HEAD
        return execution_feedback_str, val_pred_array, test_pred_array
=======
        return execution_feedback_str, pred_list 
    
>>>>>>> d04b2809
<|MERGE_RESOLUTION|>--- conflicted
+++ resolved
@@ -64,27 +64,15 @@
         try:
             de = DockerEnv(DSDockerConf())
             de.prepare()
-<<<<<<< HEAD
-            np.save(os.path.join(self.workspace_path, "train_X.npy"), train_X)
-            np.save(os.path.join(self.workspace_path, "train_y.npy"), train_y)
-            np.save(os.path.join(self.workspace_path, "val_X.npy"), val_X)
-            np.save(os.path.join(self.workspace_path, "val_y.npy"), val_y)
-            np.save(os.path.join(self.workspace_path, "test_X.npy"), test_X)
-=======
 
             # self.code_dict["spec.md"]
->>>>>>> d04b2809
             # TODO: generate dataset automatically
 
             dump_code = (Path(__file__).parent / "model_execute_template.txt").read_text()
 
             log, results = de.dump_python_code_run_and_get_results(
                 code=dump_code,
-<<<<<<< HEAD
-                dump_file_names=["execution_feedback_str.pkl", "val_pred.pkl", "test_pred.pkl"],
-=======
                 dump_file_names=["execution_feedback_str.pkl", "pred_list.pkl"],  
->>>>>>> d04b2809
                 local_path=str(self.workspace_path),
                 env={},
                 code_dump_file_py_name="model_test",
@@ -95,20 +83,11 @@
 
         except Exception as e:
             execution_feedback_str = f"Execution error: {e}\nTraceback: {traceback.format_exc()}"
-<<<<<<< HEAD
-            val_pred_array = None
-            test_pred_array = None
-=======
             pred_list  = None  
->>>>>>> d04b2809
 
         if len(execution_feedback_str) > 2000:
             execution_feedback_str = (
                 execution_feedback_str[:1000] + "....hidden long error message...." + execution_feedback_str[-1000:]
             )
-<<<<<<< HEAD
-        return execution_feedback_str, val_pred_array, test_pred_array
-=======
         return execution_feedback_str, pred_list 
-    
->>>>>>> d04b2809
+    