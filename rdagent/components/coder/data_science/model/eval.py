"""
Beyond previous tests
- 
"""

from rdagent.components.coder.CoSTEER.evaluators import (
    CoSTEEREvaluator,
    CoSTEERMultiFeedback,
    CoSTEERSingleFeedback,
)
from rdagent.components.coder.data_science.model.eva_utils import (
    ModelCodeEvaluator,
    ModelFinalEvaluator,
)
from rdagent.components.coder.model_coder.eva_utils import shape_evaluator
from rdagent.components.coder.data_science.model.exp import ModelFBWorkspace, ModelTask
from rdagent.core.evolving_framework import QueriedKnowledge
from rdagent.core.experiment import Task, Workspace

ModelSingleFeedback = CoSTEERSingleFeedback
ModelMultiFeedback = CoSTEERMultiFeedback


# Below are unit tests for testing the specification of the implemented model ------------------
#
class ModelGeneralCaseSpecEvaluator(CoSTEEREvaluator):
    """
    Motivation case:
    - Simplest case, we already split the data into train_data, valid_data, and test_data. We require the model to learn (optionally validate on valid data), and infer on test data.

    Test workflow:
    - Build train, valid, and test data to run it, and test the output (e.g., shape, etc.)
    """

    def evaluate(
        self,
        target_task: Task,
        implementation: Workspace,
        gt_implementation: Workspace,
        queried_knowledge: QueriedKnowledge = None,
        **kwargs,
    ) -> ModelSingleFeedback:
        # target_task_information = target_task.get_task_information()
        if (
            queried_knowledge is not None
            and target_task_information in queried_knowledge.success_task_to_knowledge_dict
        ):
            return queried_knowledge.success_task_to_knowledge_dict[target_task_information].feedback
        elif queried_knowledge is not None and target_task_information in queried_knowledge.failed_task_info_set:
            return ModelSingleFeedback(
                execution_feedback="This task has failed too many times, skip implementation.",
                shape_feedback="This task has failed too many times, skip implementation.",
                value_feedback="This task has failed too many times, skip implementation.",
                code_feedback="This task has failed too many times, skip implementation.",
                final_feedback="This task has failed too many times, skip implementation.",
                final_decision=False,
            )
        # assert isinstance(target_task, ModelTask)
        
        batch_size = 8
        assert isinstance(implementation, ModelFBWorkspace)
<<<<<<< HEAD
        model_execution_feedback, val_pred_array, test_pred_array = implementation.execute(
            # Parameters?
=======
        model_execution_feedback, pred_list= implementation.execute(
            batch_size=batch_size,
>>>>>>> d04b2809
        )
        val_pred_array, test_pred_array = pred_list

        # TODO: auto specify shape from spec.md using GPT
        
        num_classes = self.scen.model_output_channel if hasattr(self.scen, "model_output_channel") else 1
<<<<<<< HEAD
        # TODO: num_class may not be specified in data description. Maybe shape evaluate is not necessary.
        shape_feedback = ""
        expected_val_shape = (batch_size, num_classes)
        expected_test_shape = (batch_size, num_classes)
=======
        shape_feedback = ""  
        expected_val_shape = (batch_size, num_classes)  
        expected_test_shape = (batch_size, num_classes)  
>>>>>>> d04b2809
        val_shape_feedback, val_shape_decision = shape_evaluator(
            val_pred_array,
            expected_val_shape,
        )
        shape_feedback += f"Validation Output: {val_shape_feedback}\n"
        test_shape_feedback, test_shape_decision = shape_evaluator(
            test_pred_array,
            expected_test_shape,
        )
        shape_feedback += f"Test Output: {test_shape_feedback}\n"
<<<<<<< HEAD
        # value feedback necessary?
        value_feedback = ""
=======
        value_feedback = "The value feedback is ignored, and the value decision is automatically set as true." 
>>>>>>> d04b2809
        code_feedback, _ = ModelCodeEvaluator(scen=self.scen).evaluate(
            target_task=target_task,
            implementation=implementation,
            model_execution_feedback=model_execution_feedback,
        )
        final_feedback, final_decision = ModelFinalEvaluator(scen=self.scen).evaluate(
            target_task=target_task,
            implementation=implementation,
            model_execution_feedback=model_execution_feedback,
            model_shape_feedback=shape_feedback,
            model_code_feedback=code_feedback,
        )

        return ModelSingleFeedback(
            execution_feedback=model_execution_feedback,
            shape_feedback=shape_feedback,
            value_feedback=value_feedback,
            code_feedback=code_feedback,
            final_feedback=final_feedback,
            final_decision=final_decision,
<<<<<<< HEAD
            # value_generated_flag=(gen_np_array is not None),
            value_generated_flag=(val_pred_array is not None and test_pred_array is not None),
            final_decision_based_on_gt=(gt_implementation is not None),
=======
            value_generated_flag=(val_pred_array is not None and test_pred_array is not None),
            final_decision_based_on_gt=False,
>>>>>>> d04b2809
        )


class XXX2SpecEval:
    """
    Based on XXX1SpecEval, but considering the following case:

    Motivation case:
    - Sometimes we don't need validation (e.g., simple models not prone to overfitting, or data is too scarce to split).

    Test workflow:
    - Build train and test data to run it, and test the output (e.g., shape, etc.)
    - valid_data == None
    """


class XXX3SpecEval:
    """
    Motivation case:
    - We need to tune hyperparameters.

    Test workflow:
    - Input:
        - Build train and valid data
        - test == None
        - Hyperparameters are not blank
    - Output:
        - The early stop hyperparameters must be returned
    """


class XXX4SpecEval:
    """
    Motivation case:
    - After obtaining good hyperparameters, we retrain the model.

    Test workflow:
    - Test1: Since we have already tested it in XXX2SpecEval, we'll focus on another aspect.
        - Input:
            - Build train and test data
            - valid == None
            - Previous good hyperparameters (a parameter representing early stop)
    - Test2: Ensure the hyperparameters are 1) being used, and 2) the model remains stable.
        - Different hyperparameters will yield different results
        - Same hyperparameters will yield the same results
    """<|MERGE_RESOLUTION|>--- conflicted
+++ resolved
@@ -59,29 +59,17 @@
         
         batch_size = 8
         assert isinstance(implementation, ModelFBWorkspace)
-<<<<<<< HEAD
-        model_execution_feedback, val_pred_array, test_pred_array = implementation.execute(
-            # Parameters?
-=======
         model_execution_feedback, pred_list= implementation.execute(
             batch_size=batch_size,
->>>>>>> d04b2809
         )
         val_pred_array, test_pred_array = pred_list
 
         # TODO: auto specify shape from spec.md using GPT
         
         num_classes = self.scen.model_output_channel if hasattr(self.scen, "model_output_channel") else 1
-<<<<<<< HEAD
-        # TODO: num_class may not be specified in data description. Maybe shape evaluate is not necessary.
-        shape_feedback = ""
-        expected_val_shape = (batch_size, num_classes)
-        expected_test_shape = (batch_size, num_classes)
-=======
         shape_feedback = ""  
         expected_val_shape = (batch_size, num_classes)  
         expected_test_shape = (batch_size, num_classes)  
->>>>>>> d04b2809
         val_shape_feedback, val_shape_decision = shape_evaluator(
             val_pred_array,
             expected_val_shape,
@@ -92,12 +80,7 @@
             expected_test_shape,
         )
         shape_feedback += f"Test Output: {test_shape_feedback}\n"
-<<<<<<< HEAD
-        # value feedback necessary?
-        value_feedback = ""
-=======
         value_feedback = "The value feedback is ignored, and the value decision is automatically set as true." 
->>>>>>> d04b2809
         code_feedback, _ = ModelCodeEvaluator(scen=self.scen).evaluate(
             target_task=target_task,
             implementation=implementation,
@@ -118,14 +101,8 @@
             code_feedback=code_feedback,
             final_feedback=final_feedback,
             final_decision=final_decision,
-<<<<<<< HEAD
-            # value_generated_flag=(gen_np_array is not None),
-            value_generated_flag=(val_pred_array is not None and test_pred_array is not None),
-            final_decision_based_on_gt=(gt_implementation is not None),
-=======
             value_generated_flag=(val_pred_array is not None and test_pred_array is not None),
             final_decision_based_on_gt=False,
->>>>>>> d04b2809
         )
 
 
