<<<<<<< HEAD
=======
"""
Tests for `model_workflow` in model01.py
"""
>>>>>>> 83a04114
import sys
import time
import reprlib
from feature import feat_eng
from load_data import load_data
from model01 import model_workflow
from sklearn.model_selection import train_test_split
import numpy as np
import torch
import tensorflow as tf


def log_execution_results(start_time, val_pred, test_pred, hypers, execution_label):
    """Log the results of a single model execution."""
    feedback_str = f"{execution_label} end.\n"
    feedback_str += f"Validation predictions shape: {val_pred.shape if val_pred is not None else 'None'}\n"
    feedback_str += f"Test predictions shape: {test_pred.shape if test_pred is not None else 'None'}\n"
    feedback_str += f"Hyperparameters: {hypers if hypers is not None else 'None'}\n"
    feedback_str += f"Execution time: {time.time() - start_time:.2f} seconds.\n"
    print(feedback_str)

<<<<<<< HEAD
=======

import reprlib
aRepr = reprlib.Repr()
aRepr.maxother=300

# Load and preprocess data
X, y, test_X, test_ids = load_data()
X, y, test_X = feat_eng(X, y, test_X)

print(f"X.shape: {X.shape}" if hasattr(X, 'shape') else f"X length: {len(X)}")
print(f"y.shape: {y.shape}" if hasattr(y, 'shape') else f"y length: {len(y)}")
print(f"test_X.shape: {test_X.shape}" if hasattr(test_X, 'shape') else f"test_X length: {len(test_X)}")
print(f"test_ids length: {len(test_ids)}")

train_X, val_X, train_y, val_y = train_test_split(X, y, test_size=0.8, random_state=42)


import sys
import reprlib
from joblib.memory import MemorizedFunc


def get_original_code(func):
    if isinstance(func, MemorizedFunc):
        return func.func.__code__
    return func.__code__

print("train_X:", aRepr.repr(train_X))
print("train_y:", aRepr.repr(train_y))
print("val_X:", aRepr.repr(val_X))
print("val_y:", aRepr.repr(val_y))

print(f"train_X.shape: {train_X.shape}" if hasattr(train_X, 'shape') else f"train_X length: {len(train_X)}")
print(f"train_y.shape: {train_y.shape}" if hasattr(train_y, 'shape') else f"train_y length: {len(train_y)}")
print(f"val_X.shape: {val_X.shape}" if hasattr(val_X, 'shape') else f"val_X length: {len(val_X)}")
print(f"val_y.shape: {val_y.shape}" if hasattr(val_y, 'shape') else f"val_y length: {len(val_y)}")



>>>>>>> 83a04114
def debug_info_print(func):
    def wrapper(*args, **kwargs):
        original_code = get_original_code(func)
        def local_trace(frame, event, arg):
            if event == "return" and frame.f_code == original_code:
                print("\n" + "="*20 + "Running model training code, local variable values:" + "="*20)
                for k, v in frame.f_locals.items():
                    printed = aRepr.repr(v)
                    print(f"{k}:\n {printed}")
                print("="*20 + "Local variable values end" + "="*20)
            return local_trace
        
        sys.settrace(local_trace)
        try:
            return func(*args, **kwargs)
        finally:
            sys.settrace(None)
    return wrapper

def print_preds_info(preds):
    if preds is not None:
        print("Showing a preview of the test predictions (first few entries only):")
        if isinstance(preds, (pd.DataFrame, pd.Series)):
            print(preds.head())
        elif isinstance(preds, (np.ndarray, torch.Tensor, tf.Tensor)):
            print(preds[:2])
        elif isinstance(preds, list):
            print(pd.DataFrame(preds[:5]))
        else:
            print(f"Unknown prediction type: {type(preds)}")

# Load and preprocess data
X, y, test_X, test_ids = load_data()
X, y, test_X = feat_eng(X, y, test_X)
train_X, val_X, train_y, val_y = train_test_split(X, y, test_size=0.8, random_state=42)
print(f"train_X.shape: {train_X.shape}")
print(f"train_y.shape: {train_y.shape}" if not isinstance(train_y, list) else f"train_y(list)'s length: {len(train_y)}")
print(f"val_X.shape: {val_X.shape}")
print(f"val_y.shape: {val_y.shape}" if not isinstance(val_y, list) else f"val_y(list)'s length: {len(val_y)}")

# First execution
print("The first execution begins.\n")
start_time = time.time()
val_pred, test_pred, hypers = debug_info_print(model_workflow)(
    X=train_X,
    y=train_y,
    val_X=val_X,
    val_y=val_y,
    test_X=None,
)
log_execution_results(start_time, val_pred, test_pred, hypers, "The first execution")
print_preds_info(test_pred)

# Second execution
print("The second execution begins.\n")
start_time = time.time()
val_pred, test_pred, final_hypers = debug_info_print(model_workflow)(
    X=train_X,
    y=train_y,
    val_X=None,
    val_y=None,
    test_X=test_X,
    hyper_params=hypers,
)
log_execution_results(start_time, val_pred, test_pred, final_hypers, "The second execution")

print("Model code test end.")<|MERGE_RESOLUTION|>--- conflicted
+++ resolved
@@ -1,9 +1,3 @@
-<<<<<<< HEAD
-=======
-"""
-Tests for `model_workflow` in model01.py
-"""
->>>>>>> 83a04114
 import sys
 import time
 import reprlib
@@ -25,8 +19,6 @@
     feedback_str += f"Execution time: {time.time() - start_time:.2f} seconds.\n"
     print(feedback_str)
 
-<<<<<<< HEAD
-=======
 
 import reprlib
 aRepr = reprlib.Repr()
@@ -66,7 +58,6 @@
 
 
 
->>>>>>> 83a04114
 def debug_info_print(func):
     def wrapper(*args, **kwargs):
         original_code = get_original_code(func)
