--- conflicted
+++ resolved
@@ -35,7 +35,7 @@
 
 train_X, val_X, train_y, val_y = train_test_split(X, y, test_size=0.8, random_state=42)
 
-<<<<<<< HEAD
+
 import sys
 import reprlib
 from joblib.memory import MemorizedFunc
@@ -45,7 +45,7 @@
     if isinstance(func, MemorizedFunc):
         return func.func.__code__
     return func.__code__
-=======
+
 print("train_X:", aRepr.repr(train_X))
 print("train_y:", aRepr.repr(train_y))
 print("val_X:", aRepr.repr(val_X))
@@ -55,7 +55,7 @@
 print(f"train_y.shape: {train_y.shape}" if hasattr(train_y, 'shape') else f"train_y length: {len(train_y)}")
 print(f"val_X.shape: {val_X.shape}" if hasattr(val_X, 'shape') else f"val_X length: {len(val_X)}")
 print(f"val_y.shape: {val_y.shape}" if hasattr(val_y, 'shape') else f"val_y length: {len(val_y)}")
->>>>>>> c077b823
+
 
 
 def debug_info_print(func):
