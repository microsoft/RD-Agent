--- conflicted
+++ resolved
@@ -23,13 +23,9 @@
 
 print("The first execution begins.\n")
 # Call model_workflow
-<<<<<<< HEAD
 val_pred, test_pred, hypers = model_workflow(
     X=train_X, y=train_y, val_X=val_X, val_y=val_y, test_X=test_X, hyper_params={}
 )
-=======
-val_pred, test_pred, hypers = model_workflow(X=train_X, y=train_y, val_X=val_X, val_y=val_y, test_X=None, hyper_params=None)
->>>>>>> 84cf4d44
 # val_pred = np.random.rand(8, 1)
 # test_pred = np.random.rand(8, 1)
 
