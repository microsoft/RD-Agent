import pickle
import site
import traceback
from pathlib import Path
from typing import Dict, Optional

from rdagent.components.coder.CoSTEER.task import CoSTEERTask
from rdagent.core.utils import cache_with_pickle


class EnsembleTask(CoSTEERTask):
    def __init__(
        self,
        name: str,
        description: str,
<<<<<<< HEAD
        spec: str,
        *args, 
=======
>>>>>>> b630f799
        **kwargs,
    ) -> None:
        super().__init__(name=name, description=description, *args, **kwargs)
        self.spec = spec

    def get_task_information(self):
        task_desc = f"""name: {self.name}
        description: {self.description}
        """
        return task_desc

    @staticmethod
    def from_dict(dict):
        return EnsembleTask(**dict)

    def __repr__(self) -> str:
        return f"<{self.__class__.__name__} {self.name}>"<|MERGE_RESOLUTION|>--- conflicted
+++ resolved
@@ -13,11 +13,6 @@
         self,
         name: str,
         description: str,
-<<<<<<< HEAD
-        spec: str,
-        *args, 
-=======
->>>>>>> b630f799
         **kwargs,
     ) -> None:
         super().__init__(name=name, description=description, *args, **kwargs)
