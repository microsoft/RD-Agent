--- conflicted
+++ resolved
@@ -112,17 +112,9 @@
 
 # Check shape
 if isinstance(final_pred, (list, np.ndarray, pd.DataFrame, torch.Tensor, tf.Tensor)):
-<<<<<<< HEAD
-    final_pred_len = final_pred.shape[0] if hasattr(final_pred, 'shape') else len(final_pred)
-    test_X_len = test_X.shape[0] if hasattr(test_X, 'shape') else len(test_X)
-    assert final_pred_len == test_X_len, (
-        f"Wrong output sample size: len(final_pred)={final_pred_len} "
-        f"vs. len(test_X)={test_X_len}"
-=======
     assert get_length(final_pred) == get_length(test_X), (
         f"Wrong output sample size: get_length(final_pred)={get_length(final_pred)} "
         f"vs. get_length(test_X)={get_length(test_X)}"
->>>>>>> c077b823
     )
 
 # check scores.csv
