import json
import re
from pathlib import Path

import pandas as pd

from rdagent.app.data_science.conf import DS_RD_SETTING
from rdagent.components.coder.CoSTEER.evaluators import (
    CoSTEEREvaluator,
    CoSTEERMultiFeedback,
    CoSTEERSingleFeedback,
    CoSTEERSingleFeedbackDeprecated,
)
from rdagent.core.evolving_framework import QueriedKnowledge
from rdagent.core.experiment import FBWorkspace, Task
from rdagent.oai.llm_utils import APIBackend
from rdagent.utils.agent.tpl import T
from rdagent.utils.env import DockerEnv, DSDockerConf, MLEBDockerConf

DIRNAME = Path(__file__).absolute().resolve().parent

WorkflowSingleFeedback = CoSTEERSingleFeedback
WorkflowMultiFeedback = CoSTEERMultiFeedback


class WorkflowGeneralCaseSpecEvaluator(CoSTEEREvaluator):
    """
    Motivation case:
    - Simplest case, we already split the data into train_data, valid_data, and test_data. We require the model to learn (optionally validate on valid data), and infer on test data.

    Test workflow:
    - Build train, valid, and test data to run it, and test the output (e.g., shape, etc.)
    """

    def evaluate(
        self,
        target_task: Task,
        implementation: FBWorkspace,
        gt_implementation: FBWorkspace,
        queried_knowledge: QueriedKnowledge = None,
        **kwargs,
    ) -> CoSTEERSingleFeedbackDeprecated:
        target_task_information = target_task.get_task_information()
        if (
            queried_knowledge is not None
            and target_task_information in queried_knowledge.success_task_to_knowledge_dict
        ):
            return queried_knowledge.success_task_to_knowledge_dict[target_task_information].feedback
        elif queried_knowledge is not None and target_task_information in queried_knowledge.failed_task_info_set:
            return WorkflowSingleFeedback(
                execution="This task has failed too many times, skip implementation.",
                return_checking="This task has failed too many times, skip implementation.",
                code="This task has failed too many times, skip implementation.",
                final_decision=False,
            )

        # DockerEnv for Kaggle Competition
        ds_docker_conf = DSDockerConf()
        ds_docker_conf.extra_volumes = {
            f"{DS_RD_SETTING.local_data_path}/sample/{self.scen.competition}": "/kaggle/input"
        }
        de = DockerEnv(conf=ds_docker_conf)
<<<<<<< HEAD
        # Rename the scores.csv & submission.csv.
        stdout = implementation.execute(env=de, entry=f"mv scores.csv scores_backup.csv && mv submission.csv submission_backup.csv")
=======

        # DockerEnv for MLEBench submission validation
        mle_de_conf = MLEBDockerConf()
        mle_de_conf.extra_volumes = {
            f"{DS_RD_SETTING.local_data_path}/zip_files": "/mle/data",
        }
        mde = DockerEnv(conf=mle_de_conf)
        mde.prepare()

        # Clean the scores.csv & submission.csv.
        stdout = implementation.execute(env=de, entry=f"rm submission.csv scores.csv")
>>>>>>> 9d6feed2

        fname = "main.py"
        stdout = implementation.execute(env=de, entry=f"python {fname}")

        # Check score file
        score_fp = implementation.workspace_path / "scores.csv"
        if not score_fp.exists():
            stdout += "\nMetrics file (scores.csv) is not generated."
        else:
            score_df = pd.read_csv(score_fp, index_col=0)
            model_set_in_scores = set(score_df.index)
            model_set_in_folder = set(
                f[:-3] for f in implementation.file_dict.keys() if re.match(r"^model_(?!test)\w+\.py$", f)
            )
            for model in model_set_in_folder:
                if model not in model_set_in_scores:
                    stdout += (
                        f"\nModel {model} is not evaluated in the scores.csv. The scores.csv has {model_set_in_scores}."
                    )

        # Check submission file
        submission_fp = implementation.workspace_path / "submission.csv"
        if not submission_fp.exists():
            stdout += "\nSubmission file (submission.csv) is not generated."
        else:
            base_check_code = (DIRNAME / "eval_tests" / "submission_check.txt").read_text()
            implementation.inject_files(**{"submission_check.py": base_check_code})
            stdout += "----Submission Check 1-----\n"
            stdout += implementation.execute(env=de, entry="python submission_check.py")

            # MLEBench Check
            mle_check_code = (
                (DIRNAME / "eval_tests" / "mle_submission_check.txt")
                .read_text()
                .replace("<competition_id>", self.scen.competition)
            )
            implementation.inject_files(**{"mle_submission_check.py": mle_check_code})
            stdout += "----Submission Check 2-----\n"
            stdout += implementation.execute(env=mde, entry=f"python mle_submission_check.py")

        system_prompt = T(".prompts:workflow_eval.system").r(
            scenario=self.scen.get_scenario_all_desc(),
            task_desc=target_task.get_task_information(),
            spec=implementation.file_dict["spec/workflow.md"],
        )
        user_prompt = T(".prompts:workflow_eval.user").r(
            stdout=stdout.strip(),
            code=implementation.file_dict["main.py"],
        )
        resp = APIBackend().build_messages_and_create_chat_completion(user_prompt, system_prompt, json_mode=True)
        return WorkflowSingleFeedback(**json.loads(resp))<|MERGE_RESOLUTION|>--- conflicted
+++ resolved
@@ -60,11 +60,7 @@
             f"{DS_RD_SETTING.local_data_path}/sample/{self.scen.competition}": "/kaggle/input"
         }
         de = DockerEnv(conf=ds_docker_conf)
-<<<<<<< HEAD
-        # Rename the scores.csv & submission.csv.
-        stdout = implementation.execute(env=de, entry=f"mv scores.csv scores_backup.csv && mv submission.csv submission_backup.csv")
-=======
-
+        
         # DockerEnv for MLEBench submission validation
         mle_de_conf = MLEBDockerConf()
         mle_de_conf.extra_volumes = {
@@ -74,8 +70,7 @@
         mde.prepare()
 
         # Clean the scores.csv & submission.csv.
-        stdout = implementation.execute(env=de, entry=f"rm submission.csv scores.csv")
->>>>>>> 9d6feed2
+        stdout = implementation.execute(env=de, entry=f"mv scores.csv scores_backup.csv && mv submission.csv submission_backup.csv")
 
         fname = "main.py"
         stdout = implementation.execute(env=de, entry=f"python {fname}")
