from typing import Literal

from rdagent.app.data_science.conf import DS_RD_SETTING
from rdagent.components.coder.CoSTEER.config import CoSTEERSettings
from rdagent.utils.env import (
    CondaConf,
    DockerEnv,
    DSDockerConf,
    Env,
    LocalEnv,
    MLEBDockerConf,
    MLECondaConf,
)


class DSCoderCoSTEERSettings(CoSTEERSettings):
    """Data Science CoSTEER settings"""

    class Config:
        env_prefix = "DS_Coder_CoSTEER_"

    max_seconds: int = 2400
    env_type: str = "docker"
    # TODO: extract a function for env and conf.


def get_ds_env(
    conf_type: Literal["kaggle", "mlebench"] = "kaggle",
    extra_volumes: dict = {},
    running_timeout_period: int = DS_RD_SETTING.debug_timeout,
) -> Env:
    """
    Retrieve the appropriate environment configuration based on the env_type setting.

    Returns:
        Env: An instance of the environment configured either as DockerEnv or LocalEnv.

    Raises:
        ValueError: If the env_type is not recognized.
    """
    conf = DSCoderCoSTEERSettings()
    assert conf_type in ["kaggle", "mlebench"], f"Unknown conf_type: {conf_type}"

    if conf.env_type == "docker":
        env_conf = DSDockerConf() if conf_type == "kaggle" else MLEBDockerConf()
        env = DockerEnv(conf=env_conf)
    elif conf.env_type == "conda":
        env = LocalEnv(
            conf=(
                CondaConf(conda_env_name=conf_type) if conf_type == "kaggle" else MLECondaConf(conda_env_name=conf_type)
            )
        )
    else:
        raise ValueError(f"Unknown env type: {conf.env_type}")
<<<<<<< HEAD
    env.conf.extra_volumes = extra_volumes
    env.conf.running_timeout_period = running_timeout_period
    return env
=======
    return env


def get_clear_ws_cmd(stage: Literal["before_training", "before_inference"] = "before_training") -> str:
    """
    Clean the files in workspace to a specific stage
    """
    assert stage in ["before_training", "before_inference"], f"Unknown stage: {stage}"
    if DS_RD_SETTING.enable_model_dump and stage == "before_training":
        cmd = "rm -r submission.csv scores.csv models"
    else:
        cmd = "rm submission.csv scores.csv"
    return cmd
>>>>>>> 5cad0860
<|MERGE_RESOLUTION|>--- conflicted
+++ resolved
@@ -52,11 +52,8 @@
         )
     else:
         raise ValueError(f"Unknown env type: {conf.env_type}")
-<<<<<<< HEAD
     env.conf.extra_volumes = extra_volumes
     env.conf.running_timeout_period = running_timeout_period
-    return env
-=======
     return env
 
 
@@ -69,5 +66,4 @@
         cmd = "rm -r submission.csv scores.csv models"
     else:
         cmd = "rm submission.csv scores.csv"
-    return cmd
->>>>>>> 5cad0860
+    return cmd