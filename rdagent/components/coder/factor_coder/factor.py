from __future__ import annotations

import pickle
import subprocess
import uuid
from pathlib import Path
from typing import Tuple, Union

import pandas as pd
from filelock import FileLock

from rdagent.components.coder.factor_coder.config import FACTOR_IMPLEMENT_SETTINGS
from rdagent.core.exception import (
    CodeFormatException,
    NoOutputException,
    RuntimeErrorException,
)
<<<<<<< HEAD
from rdagent.core.experiment import Experiment, FBWorkspace, Task
from rdagent.core.log import RDAgentLog
=======
from rdagent.core.experiment import Experiment, FBImplementation, Task
from rdagent.log import rdagent_logger as logger
>>>>>>> 3e4e54a3
from rdagent.oai.llm_utils import md5_hash


class FactorTask(Task):
    # TODO:  generalized the attributes into the Task
    # - factor_* -> *
    def __init__(
        self,
        factor_name,
        factor_description,
        factor_formulation,
        variables: dict = {},
        resource: str = None,
    ) -> None:
        self.factor_name = factor_name
        self.factor_description = factor_description
        self.factor_formulation = factor_formulation
        self.variables = variables
        self.factor_resources = resource

    def get_task_information(self):
        return f"""factor_name: {self.factor_name}
factor_description: {self.factor_description}
factor_formulation: {self.factor_formulation}
variables: {str(self.variables)}"""

    @staticmethod
    def from_dict(dict):
        return FactorTask(**dict)

    def __repr__(self) -> str:
        return f"<{self.__class__.__name__}[{self.factor_name}]>"


class FactorFBWorkspace(FBWorkspace):
    """
    This class is used to implement a factor by writing the code to a file.
    Input data and output factor value are also written to files.
    """

    # TODO: (Xiao) think raising errors may get better information for processing
    FB_FROM_CACHE = "The factor value has been executed and stored in the instance variable."
    FB_EXEC_SUCCESS = "Execution succeeded without error."
    FB_CODE_NOT_SET = "code is not set."
    FB_EXECUTION_SUCCEEDED = "Execution succeeded without error."
    FB_OUTPUT_FILE_NOT_FOUND = "\nExpected output file not found."
    FB_OUTPUT_FILE_FOUND = "\nExpected output file found."

    def __init__(
        self,
        *args,
        executed_factor_value_dataframe=None,
        raise_exception=False,
        **kwargs,
    ) -> None:
        super().__init__(*args, **kwargs)
        self.executed_factor_value_dataframe = executed_factor_value_dataframe
        self.logger = logger
        self.raise_exception = raise_exception

    @staticmethod
    def link_data_to_workspace(data_path: Path, workspace_path: Path):
        data_path = Path(data_path)
        workspace_path = Path(workspace_path)
        for data_file_path in data_path.iterdir():
            workspace_data_file_path = workspace_path / data_file_path.name
            if workspace_data_file_path.exists():
                workspace_data_file_path.unlink()
            subprocess.run(
                ["ln", "-s", data_file_path, workspace_data_file_path],
                check=False,
            )

    def execute(self, store_result: bool = False, data_type: str = "Debug") -> Tuple[str, pd.DataFrame]:
        """
        execute the implementation and get the factor value by the following steps:
        1. make the directory in workspace path
        2. write the code to the file in the workspace path
        3. link all the source data to the workspace path folder
        4. execute the code
        5. read the factor value from the output file in the workspace path folder
        returns the execution feedback as a string and the factor value as a pandas dataframe

        parameters:
        store_result: if True, store the factor value in the instance variable, this feature is to be used in the gt implementation to avoid multiple execution on the same gt implementation
        """
        super().execute()
        if self.code_dict is None or "factor.py" not in self.code_dict:
            if self.raise_exception:
                raise CodeFormatException(self.FB_CODE_NOT_SET)
            else:
                # TODO: to make the interface compatible with previous code. I kept the original behavior.
                raise ValueError(self.FB_CODE_NOT_SET)
        with FileLock(self.workspace_path / "execution.lock"):
            if FACTOR_IMPLEMENT_SETTINGS.enable_execution_cache:
                # NOTE: cache the result for the same code and same data type
                target_file_name = md5_hash(data_type + self.code_dict["factor.py"])
                cache_file_path = Path(FACTOR_IMPLEMENT_SETTINGS.cache_location) / f"{target_file_name}.pkl"
                Path(FACTOR_IMPLEMENT_SETTINGS.cache_location).mkdir(exist_ok=True, parents=True)
                if cache_file_path.exists() and not self.raise_exception:
                    cached_res = pickle.load(open(cache_file_path, "rb"))
                    if store_result and cached_res[1] is not None:
                        self.executed_factor_value_dataframe = cached_res[1]
                    return cached_res

            if self.executed_factor_value_dataframe is not None:
                return self.FB_FROM_CACHE, self.executed_factor_value_dataframe

            source_data_path = (
                Path(
                    FACTOR_IMPLEMENT_SETTINGS.data_folder_debug,
                )
                if data_type == "Debug"
                else Path(
                    FACTOR_IMPLEMENT_SETTINGS.data_folder,
                )
            )

            source_data_path.mkdir(exist_ok=True, parents=True)
            code_path = self.workspace_path / f"factor.py"

            self.link_data_to_workspace(source_data_path, self.workspace_path)

            execution_feedback = self.FB_EXECUTION_SUCCEEDED
            try:
                subprocess.check_output(
                    f"{FACTOR_IMPLEMENT_SETTINGS.python_bin} {code_path}",
                    shell=True,
                    cwd=self.workspace_path,
                    stderr=subprocess.STDOUT,
                    timeout=FACTOR_IMPLEMENT_SETTINGS.file_based_execution_timeout,
                )
            except subprocess.CalledProcessError as e:
                import site

                execution_feedback = (
                    e.output.decode()
                    .replace(str(code_path.parent.absolute()), r"/path/to")
                    .replace(str(site.getsitepackages()[0]), r"/path/to/site-packages")
                )
                if len(execution_feedback) > 2000:
                    execution_feedback = (
                        execution_feedback[:1000] + "....hidden long error message...." + execution_feedback[-1000:]
                    )
                if self.raise_exception:
                    raise RuntimeErrorException(execution_feedback)
            except subprocess.TimeoutExpired:
                execution_feedback += f"Execution timeout error and the timeout is set to {FACTOR_IMPLEMENT_SETTINGS.file_based_execution_timeout} seconds."
                if self.raise_exception:
                    raise RuntimeErrorException(execution_feedback)

            workspace_output_file_path = self.workspace_path / "result.h5"
            if not workspace_output_file_path.exists():
                execution_feedback += self.FB_OUTPUT_FILE_NOT_FOUND
                executed_factor_value_dataframe = None
                if self.raise_exception:
                    raise NoOutputException(execution_feedback)
            else:
                try:
                    executed_factor_value_dataframe = pd.read_hdf(workspace_output_file_path)
                    execution_feedback += self.FB_OUTPUT_FILE_FOUND
                except Exception as e:
                    execution_feedback += f"Error found when reading hdf file: {e}"[:1000]
                    executed_factor_value_dataframe = None

            if store_result and executed_factor_value_dataframe is not None:
                self.executed_factor_value_dataframe = executed_factor_value_dataframe

        if FACTOR_IMPLEMENT_SETTINGS.enable_execution_cache:
            pickle.dump(
                (execution_feedback, executed_factor_value_dataframe),
                open(cache_file_path, "wb"),
            )
        return execution_feedback, executed_factor_value_dataframe

    def __str__(self) -> str:
        # NOTE:
        # If the code cache works, the workspace will be None.
        return f"File Factor[{self.target_task.factor_name}]: {self.workspace_path}"

    def __repr__(self) -> str:
        return self.__str__()

    @staticmethod
    def from_folder(task: FactorTask, path: Union[str, Path], **kwargs):
        path = Path(path)
        code_dict = {}
        for file_path in path.iterdir():
            if file_path.suffix == ".py":
                code_dict[file_path.name] = file_path.read_text()
        return FactorFBWorkspace(target_task=task, code_dict=code_dict, **kwargs)


FactorExperiment = Experiment<|MERGE_RESOLUTION|>--- conflicted
+++ resolved
@@ -15,13 +15,8 @@
     NoOutputException,
     RuntimeErrorException,
 )
-<<<<<<< HEAD
 from rdagent.core.experiment import Experiment, FBWorkspace, Task
-from rdagent.core.log import RDAgentLog
-=======
-from rdagent.core.experiment import Experiment, FBImplementation, Task
 from rdagent.log import rdagent_logger as logger
->>>>>>> 3e4e54a3
 from rdagent.oai.llm_utils import md5_hash
 
 
