--- conflicted
+++ resolved
@@ -170,16 +170,7 @@
                     raise CustomRuntimeError(execution_feedback)
 
             workspace_output_file_path = self.workspace_path / "result.h5"
-<<<<<<< HEAD
-            if not workspace_output_file_path.exists():
-                execution_feedback += self.FB_OUTPUT_FILE_NOT_FOUND
-                executed_factor_value_dataframe = None
-                if self.raise_exception:
-                    raise NoOutputError(execution_feedback)
-            else:
-=======
             if workspace_output_file_path.exists() and execution_success:
->>>>>>> a6c39337
                 try:
                     executed_factor_value_dataframe = pd.read_hdf(workspace_output_file_path)
                     execution_feedback += self.FB_OUTPUT_FILE_FOUND
