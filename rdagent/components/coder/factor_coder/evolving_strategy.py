from __future__ import annotations

import json
import logging
import re
from typing import Dict

from rdagent.components.coder.CoSTEER.evaluators import CoSTEERSingleFeedback
from rdagent.components.coder.CoSTEER.evolving_strategy import (
    MultiProcessEvolvingStrategy,
)
from rdagent.components.coder.CoSTEER.knowledge_management import (
    CoSTEERQueriedKnowledge,
    CoSTEERQueriedKnowledgeV2,
)
from rdagent.components.coder.factor_coder.config import FACTOR_COSTEER_SETTINGS
from rdagent.components.coder.factor_coder.factor import FactorFBWorkspace, FactorTask
from rdagent.core.experiment import FBWorkspace
from rdagent.oai.llm_conf import LLM_SETTINGS
from rdagent.oai.llm_utils import APIBackend
from rdagent.utils.agent.tpl import T

logger = logging.getLogger(__name__)

class FactorMultiProcessEvolvingStrategy(MultiProcessEvolvingStrategy):
    def __init__(self, *args, **kwargs) -> None:
        super().__init__(*args, **kwargs)
        self.num_loop = 0
        self.haveSelected = False

    def error_summary(
        self,
        target_task: FactorTask,
        queried_former_failed_knowledge_to_render: list,
        queried_similar_error_knowledge_to_render: list,
    ) -> str:
        error_summary_system_prompt = T(".prompts:evolving_strategy_error_summary_v2_system").r(
            scenario=self.scen.get_scenario_all_desc(target_task),
            factor_information_str=target_task.get_task_information(),
            code_and_feedback=queried_former_failed_knowledge_to_render[-1].get_implementation_and_feedback_str(),
        )
        for _ in range(10):  # max attempt to reduce the length of error_summary_user_prompt
            error_summary_user_prompt = T(".prompts:evolving_strategy_error_summary_v2_user").r(
                queried_similar_error_knowledge=queried_similar_error_knowledge_to_render,
            )
            if (
                APIBackend().build_messages_and_calculate_token(
                    user_prompt=error_summary_user_prompt, system_prompt=error_summary_system_prompt
                )
                < APIBackend().chat_token_limit
            ):
                break
            elif len(queried_similar_error_knowledge_to_render) > 0:
                queried_similar_error_knowledge_to_render = queried_similar_error_knowledge_to_render[:-1]
        error_summary_critics = APIBackend(
            use_chat_cache=FACTOR_COSTEER_SETTINGS.coder_use_cache
        ).build_messages_and_create_chat_completion(
            user_prompt=error_summary_user_prompt, system_prompt=error_summary_system_prompt, json_mode=False
        )
        return error_summary_critics

    def implement_one_task(
        self,
        target_task: FactorTask,
        queried_knowledge: CoSTEERQueriedKnowledge,
        workspace: FBWorkspace | None = None,
        prev_task_feedback: CoSTEERSingleFeedback | None = None,
    ) -> str:
        target_factor_task_information = target_task.get_task_information()

        queried_similar_successful_knowledge = (
            queried_knowledge.task_to_similar_task_successful_knowledge[target_factor_task_information]
            if queried_knowledge is not None
            else []
        )  # A list, [success task implement knowledge]

        if isinstance(queried_knowledge, CoSTEERQueriedKnowledgeV2):
            queried_similar_error_knowledge = (
                queried_knowledge.task_to_similar_error_successful_knowledge[target_factor_task_information]
                if queried_knowledge is not None
                else {}
            )  # A dict, {{error_type:[[error_imp_knowledge, success_imp_knowledge],...]},...}
        else:
            queried_similar_error_knowledge = {}

        queried_former_failed_knowledge = (
            queried_knowledge.task_to_former_failed_traces[target_factor_task_information][0]
            if queried_knowledge is not None
            else []
        )

        queried_former_failed_knowledge_to_render = queried_former_failed_knowledge

        latest_attempt_to_latest_successful_execution = queried_knowledge.task_to_former_failed_traces[
            target_factor_task_information
        ][1]
        system_prompt = T(".prompts:evolving_strategy_factor_implementation_v1_system").r(
            scenario=self.scen.get_scenario_all_desc(target_task, filtered_tag="feature"),
            queried_former_failed_knowledge=queried_former_failed_knowledge_to_render,
        )
        queried_similar_successful_knowledge_to_render = queried_similar_successful_knowledge
        queried_similar_error_knowledge_to_render = queried_similar_error_knowledge
        for _ in range(10):  # max attempt to reduce the length of user_prompt
            # 总结error（可选）
            if (
                isinstance(queried_knowledge, CoSTEERQueriedKnowledgeV2)
                and FACTOR_COSTEER_SETTINGS.v2_error_summary
                and len(queried_similar_error_knowledge_to_render) != 0
                and len(queried_former_failed_knowledge_to_render) != 0
            ):
                error_summary_critics = self.error_summary(
                    target_task,
                    queried_former_failed_knowledge_to_render,
                    queried_similar_error_knowledge_to_render,
                )
            else:
                error_summary_critics = None
            # 构建user_prompt。开始写代码
            user_prompt = T(".prompts:evolving_strategy_factor_implementation_v2_user").r(
                factor_information_str=target_factor_task_information,
                queried_similar_successful_knowledge=queried_similar_successful_knowledge_to_render,
                queried_similar_error_knowledge=queried_similar_error_knowledge_to_render,
                error_summary_critics=error_summary_critics,
                latest_attempt_to_latest_successful_execution=latest_attempt_to_latest_successful_execution,
            )
            if (
                APIBackend().build_messages_and_calculate_token(user_prompt=user_prompt, system_prompt=system_prompt)
                < APIBackend().chat_token_limit
            ):
                break
            elif len(queried_former_failed_knowledge_to_render) > 1:
                queried_former_failed_knowledge_to_render = queried_former_failed_knowledge_to_render[1:]
            elif len(queried_similar_successful_knowledge_to_render) > len(
                queried_similar_error_knowledge_to_render,
            ):
                queried_similar_successful_knowledge_to_render = queried_similar_successful_knowledge_to_render[:-1]
            elif len(queried_similar_error_knowledge_to_render) > 0:
                queried_similar_error_knowledge_to_render = queried_similar_error_knowledge_to_render[:-1]
        for _ in range(10):
            try:
                response = APIBackend(
                    use_chat_cache=FACTOR_COSTEER_SETTINGS.coder_use_cache
                ).build_messages_and_create_chat_completion(
                    user_prompt=user_prompt,
                    system_prompt=system_prompt,
                    json_mode=True,
                    json_target_type=Dict[str, str],
                )

                try:
                    code = json.loads(response)["code"]
                except json.decoder.JSONDecodeError:
                    # extract python code block
                    match = re.search(r"```python(.*?)```", response, re.DOTALL)
                    if match:
                        code = match.group(1).strip()
                    else:
                        raise  # continue to retry

                return code

            except (json.decoder.JSONDecodeError, KeyError):
                pass
        else:
            return ""  # return empty code if failed to get code after 10 attempts

    def assign_code_list_to_evo(self, code_list, evo):
        for index in range(len(code_list)):
            item = code_list[index]
            if isinstance(item, str):
                continue  # Already a string, skip
            elif isinstance(item, dict):
                code_str = item.get("factor.py") or item.get("code") or item.get("output") or item.get("content", "")
                if isinstance(code_str, str):
                    code_list[index] = code_str.strip()
                    logger.info(f"Extracted code from dict at index {index} using key: {list(item.keys())}")
                else:
                    code_list[index] = "" 
                    logger.warning(f"No valid str code in dict at index {index}: {item}")
            elif item is None:
                continue  
            else:
                logger.error(f"Invalid type at index {index}: {type(item)}")
                code_list[index] = ""  
        
        for index in range(len(evo.sub_tasks)):
            if code_list[index] is None or code_list[index] == "":
                continue 
            if evo.sub_workspace_list[index] is None:
                evo.sub_workspace_list[index] = FactorFBWorkspace(target_task=evo.sub_tasks[index])
<<<<<<< HEAD
            evo.sub_workspace_list[index].inject_files(**{"factor.py": code_list[index]})
        
        return evo  
=======
            # Since the `implement_one_task` method is not standardized and the `code_list` has both `str` and `dict` data types,
            # we ended up getting an `TypeError` here, so we chose to fix the problem temporarily with this dirty method.
            if isinstance(code_list[index], dict):
                evo.sub_workspace_list[index].inject_files(**code_list[index])
            else:
                evo.sub_workspace_list[index].inject_files(**{"factor.py": code_list[index]})
        return evo
>>>>>>> 274e274d
<|MERGE_RESOLUTION|>--- conflicted
+++ resolved
@@ -188,16 +188,11 @@
                 continue 
             if evo.sub_workspace_list[index] is None:
                 evo.sub_workspace_list[index] = FactorFBWorkspace(target_task=evo.sub_tasks[index])
-<<<<<<< HEAD
-            evo.sub_workspace_list[index].inject_files(**{"factor.py": code_list[index]})
-        
-        return evo  
-=======
+
             # Since the `implement_one_task` method is not standardized and the `code_list` has both `str` and `dict` data types,
             # we ended up getting an `TypeError` here, so we chose to fix the problem temporarily with this dirty method.
             if isinstance(code_list[index], dict):
                 evo.sub_workspace_list[index].inject_files(**code_list[index])
             else:
                 evo.sub_workspace_list[index].inject_files(**{"factor.py": code_list[index]})
-        return evo
->>>>>>> 274e274d
+        return evo