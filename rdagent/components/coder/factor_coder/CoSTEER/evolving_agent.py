--- conflicted
+++ resolved
@@ -14,10 +14,6 @@
         assert len(evo.sub_workspace_list) == len(feedback)
 
         for index in range(len(evo.sub_workspace_list)):
-<<<<<<< HEAD
-            if feedback[index] and not feedback[index].final_decision:
-=======
             if feedback[index] is not None and not feedback[index].final_decision:
->>>>>>> e5015b04
                 evo.sub_workspace_list[index].clear()
         return evo