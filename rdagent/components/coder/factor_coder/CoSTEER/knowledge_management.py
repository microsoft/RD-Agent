--- conflicted
+++ resolved
@@ -213,10 +213,6 @@
 
 
 class FactorGraphRAGStrategy(RAGStrategy):
-<<<<<<< HEAD
-
-=======
->>>>>>> 6dc43692
     prompt = Prompts(file_path=Path(__file__).parent.parent / "prompts.yaml")
 
     def __init__(self, knowledgebase: FactorGraphKnowledgeBase) -> None:
