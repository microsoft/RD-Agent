import io
import json
import re
from abc import abstractmethod
from pathlib import Path
from typing import List, Tuple

import pandas as pd
from jinja2 import Environment, StrictUndefined

from rdagent.components.coder.factor_coder.config import FACTOR_IMPLEMENT_SETTINGS
from rdagent.components.coder.factor_coder.CoSTEER.evolvable_subjects import (
    FactorEvolvingItem,
)
from rdagent.components.coder.factor_coder.factor import FactorTask
from rdagent.core.conf import RD_AGENT_SETTINGS
from rdagent.core.evaluation import Evaluator
from rdagent.core.evolving_framework import Feedback, QueriedKnowledge
<<<<<<< HEAD
from rdagent.core.experiment import Task, Workspace
from rdagent.core.log import RDAgentLog
=======
from rdagent.core.experiment import Implementation, Task
from rdagent.log import rdagent_logger as logger
>>>>>>> 3e4e54a3
from rdagent.core.prompts import Prompts
from rdagent.core.utils import multiprocessing_wrapper
from rdagent.oai.llm_utils import APIBackend

evaluate_prompts = Prompts(file_path=Path(__file__).parent.parent / "prompts.yaml")


class FactorEvaluator(Evaluator):
    # TODO:
    # I think we should have unified interface for all evaluates, for examples.
    # So we should adjust the interface of other factors
    @abstractmethod
    def evaluate(
        self,
        target_task: Task,
        implementation: Workspace,
        gt_implementation: Workspace,
        **kwargs,
    ) -> Tuple[str, object]:
        """You can get the dataframe by

        .. code-block:: python

            _, gen_df = implementation.execute()
            _, gt_df = gt_implementation.execute()

        Returns
        -------
        Tuple[str, object]
            - str: the text-based description of the evaluation result
            - object: a comparable metric (bool, integer, float ...) None for evaluator with only text-based result

        """
        raise NotImplementedError("Please implement the `evaluator` method")

    def _get_df(self, gt_implementation: Workspace, implementation: Workspace):
        if gt_implementation is not None:
            _, gt_df = gt_implementation.execute()
            if isinstance(gt_df, pd.Series):
                gt_df = gt_df.to_frame("gt_factor")
            if isinstance(gt_df, pd.DataFrame):
                gt_df = gt_df.sort_index()
        else:
            gt_df = None

        _, gen_df = implementation.execute()
        if isinstance(gen_df, pd.Series):
            gen_df = gen_df.to_frame("source_factor")
        if isinstance(gen_df, pd.DataFrame):
            gen_df = gen_df.sort_index()
        return gt_df, gen_df

    def __str__(self) -> str:
        return self.__class__.__name__


class FactorCodeEvaluator(FactorEvaluator):
    def evaluate(
        self,
        target_task: FactorTask,
        implementation: Workspace,
        execution_feedback: str,
        factor_value_feedback: str = "",
        gt_implementation: Workspace = None,
        **kwargs,
    ):
        factor_information = target_task.get_task_information()
        code = implementation.code

        system_prompt = (
            Environment(undefined=StrictUndefined)
            .from_string(evaluate_prompts["evaluator_code_feedback_v1_system"])
            .render(scenario=self.scen.get_scenario_all_desc() if self.scen is not None else "No scenario description.")
        )

        execution_feedback_to_render = execution_feedback
        for _ in range(10):  # 10 times to split the content is enough
            user_prompt = (
                Environment(undefined=StrictUndefined)
                .from_string(
                    evaluate_prompts["evaluator_code_feedback_v1_user"],
                )
                .render(
                    factor_information=factor_information,
                    code=code,
                    execution_feedback=execution_feedback_to_render,
                    factor_value_feedback=factor_value_feedback,
                    gt_code=gt_implementation.code if gt_implementation else None,
                )
            )
            if (
                APIBackend().build_messages_and_calculate_token(
                    user_prompt=user_prompt,
                    system_prompt=system_prompt,
                )
                > RD_AGENT_SETTINGS.chat_token_limit
            ):
                execution_feedback_to_render = execution_feedback_to_render[len(execution_feedback_to_render) // 2 :]
            else:
                break
        critic_response = APIBackend().build_messages_and_create_chat_completion(
            user_prompt=user_prompt,
            system_prompt=system_prompt,
            json_mode=False,
        )

        return critic_response, None


class FactorSingleColumnEvaluator(FactorEvaluator):
    def evaluate(
        self,
        implementation: Workspace,
        gt_implementation: Workspace,
    ) -> Tuple[str, object]:
        _, gen_df = self._get_df(gt_implementation, implementation)

        if len(gen_df.columns) == 1:
            return "The source dataframe has only one column which is correct.", True
        else:
            return (
                "The source dataframe has more than one column. Please check the implementation. We only evaluate the first column.",
                False,
            )


class FactorOutputFormatEvaluator(FactorEvaluator):
    def evaluate(
        self,
        implementation: Workspace,
        gt_implementation: Workspace,
    ) -> Tuple[str, object]:
        gt_df, gen_df = self._get_df(gt_implementation, implementation)
        if gen_df is None:
            return (
                "The source dataframe is None. Skip the evaluation of the output format.",
                False,
            )
        buffer = io.StringIO()
        gen_df.info(buf=buffer)
        gen_df_info_str = buffer.getvalue()
        system_prompt = (
            Environment(undefined=StrictUndefined)
            .from_string(
                evaluate_prompts["evaluator_output_format_system"],
            )
            .render(scenario=self.scen.get_scenario_all_desc() if self.scen is not None else "No scenario description.")
        )
        resp = APIBackend().build_messages_and_create_chat_completion(
            user_prompt=gen_df_info_str, system_prompt=system_prompt, json_mode=True
        )
        resp_dict = json.loads(resp)
        if isinstance(resp_dict["output_format_decision"], str) and resp_dict["output_format_decision"].lower() in (
            "true",
            "false",
        ):
            resp_dict["output_format_decision"] = bool(resp_dict["output_format_decision"])
        return (
            resp_dict["output_format_feedback"],
            resp_dict["output_format_decision"],
        )


class FactorDatetimeDailyEvaluator(FactorEvaluator):
    def evaluate(
        self,
        implementation: Workspace,
        gt_implementation: Workspace,
    ) -> Tuple[str | object]:
        _, gen_df = self._get_df(gt_implementation, implementation)
        if gen_df is None:
            return "The source dataframe is None. Skip the evaluation of the datetime format.", False

        if "datetime" not in gen_df.index.names:
            return "The source dataframe does not have a datetime index. Please check the implementation.", False

        try:
            pd.to_datetime(gen_df.index.get_level_values("datetime"))
        except Exception:
            return (
                "The source dataframe has a datetime index but it is not in the correct format (maybe a regular string or other objects). Please check the implementation.",
                False,
            )

        time_diff = gen_df.index.get_level_values("datetime").to_series().diff().dropna().unique()
        if pd.Timedelta(minutes=1) in time_diff:
            return (
                "The generated dataframe is not daily. The implementation is definitely wrong. Please check the implementation.",
                False,
            )
        return "The generated dataframe is daily.", True


class FactorRowCountEvaluator(FactorEvaluator):
    def evaluate(
        self,
        implementation: Workspace,
        gt_implementation: Workspace,
    ) -> Tuple[str, object]:
        gt_df, gen_df = self._get_df(gt_implementation, implementation)

        if gen_df.shape[0] == gt_df.shape[0]:
            return "Both dataframes have the same rows count.", True
        else:
            return (
                f"The source dataframe and the ground truth dataframe have different rows count. The source dataframe has {gen_df.shape[0]} rows, while the ground truth dataframe has {gt_df.shape[0]} rows. Please check the implementation.",
                False,
            )


class FactorIndexEvaluator(FactorEvaluator):
    def evaluate(
        self,
        implementation: Workspace,
        gt_implementation: Workspace,
    ) -> Tuple[str, object]:
        gt_df, gen_df = self._get_df(gt_implementation, implementation)

        if gen_df.index.equals(gt_df.index):
            return "Both dataframes have the same index.", True
        else:
            return (
                "The source dataframe and the ground truth dataframe have different index. Please check the implementation.",
                False,
            )


class FactorMissingValuesEvaluator(FactorEvaluator):
    def evaluate(
        self,
        implementation: Workspace,
        gt_implementation: Workspace,
    ) -> Tuple[str, object]:
        gt_df, gen_df = self._get_df(gt_implementation, implementation)

        if gen_df.isna().sum().sum() == gt_df.isna().sum().sum():
            return "Both dataframes have the same missing values.", True
        else:
            return (
                f"The dataframes do not have the same missing values. The source dataframe has {gen_df.isna().sum().sum()} missing values, while the ground truth dataframe has {gt_df.isna().sum().sum()} missing values. Please check the implementation.",
                False,
            )


class FactorEqualValueCountEvaluator(FactorEvaluator):
    def evaluate(
        self,
        implementation: Workspace,
        gt_implementation: Workspace,
    ) -> Tuple[str, object]:
        gt_df, gen_df = self._get_df(gt_implementation, implementation)

        try:
            close_values = gen_df.sub(gt_df).abs().lt(1e-6)
            result_int = close_values.astype(int)
            pos_num = result_int.sum().sum()
            acc_rate = pos_num / close_values.size
        except:
            close_values = gen_df
        if close_values.all().iloc[0]:
            return (
                "All values in the dataframes are equal within the tolerance of 1e-6.",
                acc_rate,
            )
        else:
            return (
                "Some values differ by more than the tolerance of 1e-6. Check for rounding errors or differences in the calculation methods.",
                acc_rate,
            )


class FactorCorrelationEvaluator(FactorEvaluator):
    def __init__(self, hard_check: bool, *args, **kwargs) -> None:
        super().__init__(*args, **kwargs)
        self.hard_check = hard_check

    def evaluate(
        self,
        implementation: Workspace,
        gt_implementation: Workspace,
    ) -> Tuple[str, object]:
        gt_df, gen_df = self._get_df(gt_implementation, implementation)

        concat_df = pd.concat([gen_df, gt_df], axis=1)
        concat_df.columns = ["source", "gt"]
        ic = concat_df.groupby("datetime").apply(lambda df: df["source"].corr(df["gt"])).dropna().mean()
        ric = (
            concat_df.groupby("datetime")
            .apply(lambda df: df["source"].corr(df["gt"], method="spearman"))
            .dropna()
            .mean()
        )

        if self.hard_check:
            if ic > 0.99 and ric > 0.99:
                return (
                    f"The dataframes are highly correlated. The ic is {ic:.6f} and the rankic is {ric:.6f}.",
                    True,
                )
            else:
                return (
                    f"The dataframes are not sufficiently high correlated. The ic is {ic:.6f} and the rankic is {ric:.6f}. Investigate the factors that might be causing the discrepancies and ensure that the logic of the factor calculation is consistent.",
                    False,
                )
        else:
            return f"The ic is ({ic:.6f}) and the rankic is ({ric:.6f}).", ic


class FactorValueEvaluator(FactorEvaluator):

    def evaluate(
        self,
        implementation: Workspace,
        gt_implementation: Workspace,
        **kwargs,
    ) -> Tuple:
        conclusions = []

        # Check if both dataframe has only one columns
        feedback_str, _ = FactorSingleColumnEvaluator(self.scen).evaluate(implementation, gt_implementation)
        conclusions.append(feedback_str)

        # Check if the index of the dataframe is ("datetime", "instrument")
        feedback_str, _ = FactorOutputFormatEvaluator(self.scen).evaluate(implementation, gt_implementation)
        conclusions.append(feedback_str)

        feedback_str, daily_check_result = FactorDatetimeDailyEvaluator(self.scen).evaluate(
            implementation, gt_implementation
        )
        conclusions.append(feedback_str)

        # Check if both dataframe have the same rows count
        if gt_implementation is not None:
            feedback_str, _ = FactorRowCountEvaluator(self.scen).evaluate(implementation, gt_implementation)
            conclusions.append(feedback_str)

            feedback_str, same_index_result = FactorIndexEvaluator(self.scen).evaluate(
                implementation, gt_implementation
            )
            conclusions.append(feedback_str)

            feedback_str, _ = FactorMissingValuesEvaluator(self.scen).evaluate(implementation, gt_implementation)
            conclusions.append(feedback_str)

            feedback_str, equal_value_ratio_result = FactorEqualValueCountEvaluator(self.scen).evaluate(
                implementation, gt_implementation
            )
            conclusions.append(feedback_str)

            if same_index_result:
                feedback_str, high_correlation_result = FactorCorrelationEvaluator(
                    hard_check=True, scen=self.scen
                ).evaluate(implementation, gt_implementation)
            else:
                high_correlation_result = False
                feedback_str = "The source dataframe and the ground truth dataframe have different index. Give up comparing the values and correlation because it's useless"
            conclusions.append(feedback_str)
        else:
            equal_value_ratio_result = 0
            high_correlation_result = False

        # Combine all conclusions into a single string
        conclusion_str = "\n".join(conclusions)

        if gt_implementation is not None and (equal_value_ratio_result > 0.99) or high_correlation_result:
            decision_from_value_check = True
        elif daily_check_result is False:
            decision_from_value_check = False
        else:
            decision_from_value_check = None
        return conclusion_str, decision_from_value_check


class FactorFinalDecisionEvaluator(Evaluator):
    def evaluate(
        self,
        target_task: FactorTask,
        execution_feedback: str,
        value_feedback: str,
        code_feedback: str,
        **kwargs,
    ) -> Tuple:
        system_prompt = (
            Environment(undefined=StrictUndefined)
            .from_string(evaluate_prompts["evaluator_final_decision_v1_system"])
            .render(scenario=self.scen.get_scenario_all_desc() if self.scen is not None else "No scenario description.")
        )
        execution_feedback_to_render = execution_feedback

        for _ in range(10):  # 10 times to split the content is enough
            user_prompt = (
                Environment(undefined=StrictUndefined)
                .from_string(
                    evaluate_prompts["evaluator_final_decision_v1_user"],
                )
                .render(
                    factor_information=target_task.get_task_information(),
                    execution_feedback=execution_feedback_to_render,
                    code_feedback=code_feedback,
                    factor_value_feedback=(
                        value_feedback
                        if value_feedback is not None
                        else "No Ground Truth Value provided, so no evaluation on value is performed."
                    ),
                )
            )
            if (
                APIBackend().build_messages_and_calculate_token(
                    user_prompt=user_prompt,
                    system_prompt=system_prompt,
                )
                > RD_AGENT_SETTINGS.chat_token_limit
            ):
                execution_feedback_to_render = execution_feedback_to_render[len(execution_feedback_to_render) // 2 :]
            else:
                break

        final_evaluation_dict = json.loads(
            APIBackend().build_messages_and_create_chat_completion(
                user_prompt=user_prompt,
                system_prompt=system_prompt,
                json_mode=True,
            ),
        )
        if isinstance(final_evaluation_dict["final_decision"], str) and final_evaluation_dict[
            "final_decision"
        ].lower() in ("true", "false"):
            final_evaluation_dict["final_decision"] = bool(final_evaluation_dict["final_decision"])
        return (
            final_evaluation_dict["final_decision"],
            final_evaluation_dict["final_feedback"],
        )


class FactorSingleFeedback:
    """This class is a feedback to single implementation which is generated from an evaluator."""

    def __init__(
        self,
        execution_feedback: str = None,
        value_generated_flag: bool = False,
        code_feedback: str = None,
        factor_value_feedback: str = None,
        final_decision: bool = None,
        final_feedback: str = None,
        final_decision_based_on_gt: bool = None,
    ) -> None:
        self.execution_feedback = execution_feedback
        self.value_generated_flag = value_generated_flag
        self.code_feedback = code_feedback
        self.factor_value_feedback = factor_value_feedback
        self.final_decision = final_decision
        self.final_feedback = final_feedback
        self.final_decision_based_on_gt = final_decision_based_on_gt

    def __str__(self) -> str:
        return f"""------------------Factor Execution Feedback------------------
{self.execution_feedback}
------------------Factor Code Feedback------------------
{self.code_feedback}
------------------Factor Value Feedback------------------
{self.factor_value_feedback}
------------------Factor Final Feedback------------------
{self.final_feedback}
------------------Factor Final Decision------------------
This implementation is {'SUCCESS' if self.final_decision else 'FAIL'}.
"""


class FactorMultiFeedback(
    Feedback,
    List[FactorSingleFeedback],
):
    """Feedback contains a list, each element is the corresponding feedback for each factor implementation."""


class FactorEvaluatorForCoder(FactorEvaluator):
    """This class is the v1 version of evaluator for a single factor implementation.
    It calls several evaluators in share modules to evaluate the factor implementation.
    """

    def __init__(self, *args, **kwargs) -> None:
        super().__init__(*args, **kwargs)
        self.value_evaluator = FactorValueEvaluator(self.scen)
        self.code_evaluator = FactorCodeEvaluator(self.scen)
        self.final_decision_evaluator = FactorFinalDecisionEvaluator(self.scen)

    def evaluate(
        self,
        target_task: FactorTask,
        implementation: Workspace,
        gt_implementation: Workspace = None,
        queried_knowledge: QueriedKnowledge = None,
        **kwargs,
    ) -> FactorSingleFeedback:
        if implementation is None:
            return None

        target_task_information = target_task.get_task_information()
        if (
            queried_knowledge is not None
            and target_task_information in queried_knowledge.success_task_to_knowledge_dict
        ):
            return queried_knowledge.success_task_to_knowledge_dict[target_task_information].feedback
        elif queried_knowledge is not None and target_task_information in queried_knowledge.failed_task_info_set:
            return FactorSingleFeedback(
                execution_feedback="This task has failed too many times, skip implementation.",
                value_generated_flag=False,
                code_feedback="This task has failed too many times, skip code evaluation.",
                factor_value_feedback="This task has failed too many times, skip value evaluation.",
                final_decision=False,
                final_feedback="This task has failed too many times, skip final decision evaluation.",
                final_decision_based_on_gt=False,
            )
        else:
            factor_feedback = FactorSingleFeedback()

            # 1. Get factor execution feedback to generated implementation and remove the long list of numbers in execution feedback
            (
                execution_feedback,
                gen_df,
            ) = implementation.execute()

            execution_feedback = re.sub(r"(?<=\D)(,\s+-?\d+\.\d+){50,}(?=\D)", ", ", execution_feedback)
            factor_feedback.execution_feedback = "\n".join(
                [line for line in execution_feedback.split("\n") if "warning" not in line.lower()]
            )

            # 2. Get factor value feedback
            if gen_df is None:
                factor_feedback.factor_value_feedback = "No factor value generated, skip value evaluation."
                factor_feedback.value_generated_flag = False
                decision_from_value_check = None
            else:
                factor_feedback.value_generated_flag = True
                (
                    factor_feedback.factor_value_feedback,
                    decision_from_value_check,
                ) = self.value_evaluator.evaluate(implementation=implementation, gt_implementation=gt_implementation)

            factor_feedback.final_decision_based_on_gt = gt_implementation is not None

            if decision_from_value_check is not None and decision_from_value_check is True:
                # To avoid confusion, when same_value_or_high_correlation is True, we do not need code feedback
                factor_feedback.code_feedback = "Final decision is True and there are no code critics."
                factor_feedback.final_decision = decision_from_value_check
                factor_feedback.final_feedback = "Value evaluation passed, skip final decision evaluation."
            elif decision_from_value_check is not None and decision_from_value_check is False:
                factor_feedback.code_feedback = (
                    "Final decision is False because value evaluation gets a confident rejection to the result."
                )
                factor_feedback.final_decision = decision_from_value_check
                factor_feedback.final_feedback = "Value evaluation failed, skip final decision evaluation."
            else:
                factor_feedback.code_feedback, _ = self.code_evaluator.evaluate(
                    target_task=target_task,
                    implementation=implementation,
                    execution_feedback=factor_feedback.execution_feedback,
                    value_feedback=factor_feedback.factor_value_feedback,
                    gt_implementation=gt_implementation,
                )
                (
                    factor_feedback.final_decision,
                    factor_feedback.final_feedback,
                ) = self.final_decision_evaluator.evaluate(
                    target_task=target_task,
                    execution_feedback=factor_feedback.execution_feedback,
                    value_feedback=factor_feedback.factor_value_feedback,
                    code_feedback=factor_feedback.code_feedback,
                )
<<<<<<< HEAD
=======
            logger.info(factor_feedback.final_decision)
>>>>>>> 3e4e54a3
            return factor_feedback


class FactorMultiEvaluator(Evaluator):
    def __init__(self, single_evaluator, *args, **kwargs) -> None:
        super().__init__(*args, **kwargs)
        self.single_factor_implementation_evaluator = single_evaluator

    def evaluate(
        self,
        evo: FactorEvolvingItem,
        queried_knowledge: QueriedKnowledge = None,
        **kwargs,
    ) -> FactorMultiFeedback:
        multi_implementation_feedback = multiprocessing_wrapper(
            [
                (
                    self.single_factor_implementation_evaluator.evaluate,
                    (
                        evo.sub_tasks[index],
                        evo.sub_workspace_list[index],
                        evo.sub_gt_implementations[index] if evo.sub_gt_implementations is not None else None,
                        queried_knowledge,
                    ),
                )
                for index in range(len(evo.sub_tasks))
            ],
            n=RD_AGENT_SETTINGS.multi_proc_n,
        )

        final_decision = [
            None if single_feedback is None else single_feedback.final_decision
            for single_feedback in multi_implementation_feedback
        ]
        logger.info(f"Final decisions: {final_decision} True count: {final_decision.count(True)}")

        return multi_implementation_feedback


# TODO:
def shorten_prompt(tpl: str, render_kwargs: dict, shorten_key: str, max_trail: int = 10) -> str:
    """When the prompt is too long. We have to shorten it.
    But we should not truncate the prompt directly, so we should find the key we want to shorten and then shorten it.
    """
    # TODO: this should replace most of code in
    # - FactorFinalDecisionEvaluator.evaluate
    # - FactorCodeEvaluator.evaluate<|MERGE_RESOLUTION|>--- conflicted
+++ resolved
@@ -16,15 +16,10 @@
 from rdagent.core.conf import RD_AGENT_SETTINGS
 from rdagent.core.evaluation import Evaluator
 from rdagent.core.evolving_framework import Feedback, QueriedKnowledge
-<<<<<<< HEAD
-from rdagent.core.experiment import Task, Workspace
-from rdagent.core.log import RDAgentLog
-=======
-from rdagent.core.experiment import Implementation, Task
-from rdagent.log import rdagent_logger as logger
->>>>>>> 3e4e54a3
+from rdagent.core.experiment import Implementation, Task, Workspace
 from rdagent.core.prompts import Prompts
 from rdagent.core.utils import multiprocessing_wrapper
+from rdagent.log import rdagent_logger as logger
 from rdagent.oai.llm_utils import APIBackend
 
 evaluate_prompts = Prompts(file_path=Path(__file__).parent.parent / "prompts.yaml")
@@ -593,10 +588,7 @@
                     value_feedback=factor_feedback.factor_value_feedback,
                     code_feedback=factor_feedback.code_feedback,
                 )
-<<<<<<< HEAD
-=======
             logger.info(factor_feedback.final_decision)
->>>>>>> 3e4e54a3
             return factor_feedback
 
 
