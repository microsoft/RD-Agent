--- conflicted
+++ resolved
@@ -60,11 +60,6 @@
 
     def feedback(self, prev_out: dict[str, Any]):
         feedback = self.summarizer.generate_feedback(prev_out["running"], prev_out["propose"], self.trace)
-<<<<<<< HEAD
-        logger.log_object(feedback, tag="feedback")
-        self.trace.hist.append((prev_out["propose"], prev_out["running"], feedback))
-=======
         with logger.tag("ef"):  # evaluate and feedback
             logger.log_object(feedback, tag="feedback")
-        self.trace.hist.append((prev_out["propose"],prev_out["running"] , feedback))
->>>>>>> af2da0da
+        self.trace.hist.append((prev_out["propose"],prev_out["running"] , feedback))