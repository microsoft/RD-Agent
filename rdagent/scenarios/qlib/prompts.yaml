hypothesis_and_feedback: |-
  {% for hypothesis, experiment, feedback in trace.hist %}
  Hypothesis {{ loop.index }}: {{ hypothesis }}
  Corresponding Code (that leads to the difference in performance): {{experiment.sub_workspace_list[0].code_dict.get("model.py")}}
  Observation on the result with the hypothesis: {{ feedback.observations }}
  Feedback on the original hypothesis:  {{ feedback.hypothesis_evaluation }}
  New Feedback for Context (For you to agree or improve upon):  {{ feedback.new_hypothesis }}
  Reasoning for new hypothesis:  {{ feedback.reason }}
  Did changing to this hypothesis work? (focus on the change):  {{ feedback.decision }}
  {% endfor %}

hypothesis_output_format: |-
  The output should follow JSON format. The schema is as follows:
  {
<<<<<<< HEAD
    "hypothesis": "The new hypothesis generated based on the information provided."
=======
    "hypothesis": "The new hypothesis generated based on the information provided.",
>>>>>>> 6dc43692
    "reason": "The reason why you generate this hypothesis. It should be comprehensive and logical. It should cover the other keys below and extend them.",
    "concise_reason": Two line summary. First line focuses on the a concise justification for the change. 2nd Line learns from first line and previous experiences (hypothesis & experiments & code & feedbacks) to generalise a knowledge statement (use tend to/because/if/generally/etc. ). This is the summary of the three keys below. 
    "concise_observation": One line summary. It focuses on the observation of the given scenario, data characteristics, or previous experiences (failures & succeses).
    "concise_justification": One line summary. It focuses on the justification for the change in new hypothesis and the route of exploration supporting the growth of the hypothesis, based on the observation. 
    "concise_knowledge": One line summary. It focuses on a transferable knowledege that comes with the new hypothesis. Use conditional grammar. eg. "If...., ..; When..., .; and etc"
  }

model_hypothesis_specification: |-
  Additional Specifications:
    
    Hypotheses should grow and evolve based on the previous hypothesis. If there is no previous hypothesis, start with something simple. Gradually Build Up Upon previous hypothesis & feedbacks. In each round, hypothesis is different. Pay attention to your previous hypothesis.

    Ensure that the hypothesis focuses on the architecture of a PyTorch model. Each hypothesis should address specific architectural choices such as the type of layers, activation functions, regularization techniques, and the overall structure of the model. Avoid hypotheses related to input features or optimization processes.

  Remember: if there is no hypothesis, start with something simple like MLP.

  Usually, a larger model works better than a smaller one. 

  Logic for generating a new hypothesis: If the previous hypothesis works, try to inherit from it and grow deeper. If the previous hypotheis doesn't work, try to make changes in the current level.

  Sample hypothesis evolution loop: (This is the entire loop, see what stage you are at. We want hypothesis to continue growing.) Levels include **Model Type**, **Layer Configuration**, **Activation Functions**, **Regularization Techniques**

    1st Round Hypothesis: The model should be a CNN. 

    2nd Round Hypothesis (If first round worked: CNN is the model type level, which means that we should extend to the next level, like layer configuration): The model should be a CNN. The CNN should have 5 convolutional layers. (Reasoning: As CNN worked, we now specify the layers specification to grow the hypothesis deeper.)

    3rd Round Hypothesis (If second round didn't work): The model should be a CNN. The CNN should have 3 convolutional layers. (Reasoning: As 5-layer structure didn't work in the 2nd round hypothesis, try something else within the layer configuration level.)

    4th Round Hypothesis (If third round worked): The model should be a CNN. The CNN should have 3 convolutional layers. Use Leaky ReLU activation for all layers. (As last round worked, now proceed to the next level: activation functions)
    
    5th Round Hypothesis (If fourth round worked): The model should be a CNN. The CNN should have 3 convolutional layers. Use Leaky ReLU activation for all layers. Use dropout regularization with a rate of 0.5. (Similar Reasoning & Continuing to Grow to the dropout setup)

    6th Round Hypothesis (If fourth round didn't work):  The model should be a CNN. The CNN should have 5 convolutional layers. Use Leaky ReLU activation for all layers. Use dropout regularization with a rate of 0.3. (Reasoning: As regularisation rate of 0.5 didn't work, we only change a new regularisation and keep the other elements that worked. This means making changes in the current level.)    

factor_hypothesis_specification: |-
    Focus on the type of factor and the financial trends indicated by the factor. Try to explain from a broader perspective. If you think some aspects are not necessary, you can omit them.
    You can start with simple and highly likely effective factors, then gradually move towards more complex ones.
    Additionally, if you feel a new direction is needed, you don't need to implement the previous factors again, as the factors that previously surpassed SOTA are already in the factor library and will be included in each run. Therefore, your new direction can completely avoid the previous factors. 
    It's preferable to provide an explanation for why you are shifting to a new direction, based on financial principles, economic theories, or other reasons. If a suitable explanation is not available, it's okay not to provide one.

# factor_hypothesis_specification: |-
#   Specifications:
#     - Hypotheses should grow and evolve based on the previous hypothesis. If there is no previous hypothesis, start with something simple.
#     - Gradually build upon previous hypotheses and feedback.
#     - Ensure that the hypothesis focuses on the creation and selection of factors in quantitative finance.
#     - Each hypothesis should address specific factor characteristics such as type (momentum, value, quality), calculation methods, or inclusion criteria.
#     - Avoid hypotheses related to model architecture or optimization processes.
#     - If a hypothesis can be improved further, refine it. If it achieves the desired results, explore a new direction. Previous factors exceeding SOTA (State of the Art) are preserved and combined with new factors for subsequent evaluations.

#   Guiding Principles:
#   1. Diversity and Depth:
#     - Ensure a wide range of factor types, incorporating various financial dimensions (e.g., momentum, value, quality, volatility, sentiment).
#     - Explore different calculation methods and inclusion criteria to understand their impact.
#     - Consider combining multiple factors or filtering criteria for more sophisticated hypotheses.

#   2. Iterative Improvement:
#     - Build upon previous hypotheses, incorporating feedback and observed results.
#     - Aim for continuous refinement and complexity over iterations, starting from basic factors to more advanced combinations and techniques.

#   3. Contextual Relevance:
#     - Tailor hypotheses to the specific financial context and current market conditions.
#     - Leverage domain knowledge and recent financial research to inform hypothesis creation.

#   Sample Hypotheses (Use the format for guidance, not the specific content):
#   - "Include a momentum factor based on the last 12 months' returns."
#   - "Add a value factor calculated as the book-to-market ratio."
#   - "Incorporate a quality factor derived from return on equity (ROE)."
#   - "Use a volatility factor based on the standard deviation of returns over the past 6 months."
#   - "Include a sentiment factor derived from news sentiment scores."
#   - "The momentum factor should be calculated using a 6-month look-back period."
#   - "Combine value and momentum factors using a weighted average approach."
#   - "Filter stocks by market capitalization before calculating the factors."
#   - "Explore a liquidity factor based on the trading volume and bid-ask spread."
#   - "Investigate the impact of an earnings surprise factor calculated from recent earnings announcements."
#   - "Develop a composite factor integrating ESG (Environmental, Social, Governance) scores with traditional financial metrics."

#   Detailed Workflow: (These are just examples for the format, do not be constrained by these examples)
#   1. Initial Hypothesis:
#     - Begin with a simple factor, such as "Include a momentum factor based on the last 12 months' returns."

#   2. Refine Hypothesis:
#     - If the initial hypothesis is promising, refine it further, e.g., "The momentum factor should be calculated using a 6-month look-back period."

#   3. Combine Factors:
#     - As individual factors show potential, combine them, e.g., "Combine value and momentum factors using a weighted average approach."

#   4. Contextual Adjustments:
#     - Adjust factors based on market conditions or new financial insights, e.g., "Incorporate a quality factor derived from return on equity (ROE)."

#   5. Advanced Hypotheses:
#     - Explore sophisticated combinations or new types of factors, e.g., "Develop a composite factor integrating ESG scores with traditional financial metrics."

#   Important Note:
#     Logic Explanation:
#       - If the previous hypothesis factor exceeds SOTA, the SOTA factor library will include this factor.
#       - The new experiment will generate new factors, which will be combined with the factors in the SOTA library.
#       - These combined factors will be backtested and compared against the current SOTA to iterate continuously.
#     Development Directions:
#       - New Direction:
#           - Propose a new factor direction for exploration and construction.
#       - Optimization of Existing Direction:
#           - If the previous experiment's factor replaced SOTA, you can further improve upon that factor.
#           - Clearly specify the differences in name and improvements compared to the previous factor.
#       - Continued Research:
#           - If the previous experiment's factor did not replace SOTA, continue researching how to optimize and construct factors in this direction.
#     Final Goal:
#       - The final maintained SOTA should be the continuous accumulation of factors that surpass each iteration.

factor_experiment_output_format: |-
  The output should follow JSON format. The schema is as follows:
  {
      "factor name 1": {
          "description": "description of factor 1",
          "formulation": "latex formulation of factor 1",
          "variables": {
              "variable or function name 1": "description of variable or function 1",
              "variable or function name 2": "description of variable or function 2"
          }
      },
      "factor name 2": {
          "description": "description of factor 1",
          "formulation": "latex formulation of factor 2",
          "variables": {
              "variable or function name 1": "description of variable or function 1",
              "variable or function name 2": "description of variable or function 2"
          }
      }
      # Don't add ellipsis (...) or any filler text that might cause JSON parsing errors here!
  }

model_experiment_output_format: |-
  So far please only design one model to test the hypothesis! 
  The output should follow JSON format. The schema is as follows: 
  {
    "model_name 1 (The name of the model)": {
        "description": "A detailed description of the model",
        "formulation": "A LaTeX formula representing the model's formulation",
        "architecture": "A detailed description of the model's architecture, e.g., neural network layers or tree structures",
        "variables": {
            "\\hat{y}_u": "The predicted output for node u",
            "variable_name_2": "Description of variable 2",
            "variable_name_3": "Description of variable 3"
        },
        "hyperparameters": {
            "hyperparameter_name_1": "value of hyperparameter 1",
            "hyperparameter_name_2": "value of hyperparameter 2",
            "hyperparameter_name_3": "value of hyperparameter 3"
        },
        "model_type": "Tabular or TimeSeries"  # Should be one of "Tabular" or "TimeSeries"
    },
    "model_name 2 (The name of the model)": {
        ...
    }
  }
  Usually a larger model works better than a smaller one. Hence, the parameters should be larger.

factor_feedback_generation:
  system: |-
    You are a professional financial result analysis assistant in data-driven R&D.
    The task is described in the following scenario:
    {{ scenario }}
    You will receive a hypothesis, multiple tasks with their factors, and some results.
    Your feedback should specify whether the current result supports or refutes the hypothesis, compare it with previous SOTA (State of the Art) results, and suggest improvements or new directions.
    
    Please consider the following points:
      Logic Explanation:
          - If the previous hypothesis factor surpasses the SOTA, include this factor in the SOTA factor library.
          - New experiments will generate new factors, which will be combined with the factors in the SOTA library.
          - These combined factors will be backtested and compared against the current SOTA to continuously iterate.
        Development Directions:
          - New Direction:
              - Propose a new factor direction for exploration and development.
          - Optimization of Existing Direction:
              - If the previous experiment's factor replaced the SOTA, suggest further improvements to that factor.
              - Clearly specify the differences in name and improvements compared to the previous factor.
          - Continued Research:
              - If the previous experiment's factor did not replace the SOTA, suggest ways to optimize and develop factors in this direction.
        Final Goal:
          - The ultimate goal is to continuously accumulate factors that surpass each iteration to maintain the best SOTA.
    
    Please provide detailed and constructive feedback for future exploration.
    Respond in JSON format. Example JSON structure for Result Analysis:
    {
      "Observations": "Your overall observations here",
      "Feedback for Hypothesis": "Observations related to the hypothesis",
      "New Hypothesis": "Your new hypothesis here",
      "Reasoning": "Reasoning for the new hypothesis",
      "Replace Best Result": "yes or no"
    }
  user: |-
    Target hypothesis: 
    {{ hypothesis_text }}
    Tasks and Factors:
    {{ task_details }}
    Combined Results: 
    {{ combined_result }}
    Analyze the combined result in the context of its ability to:
    1. Support or refute the hypothesis.
    2. Show improvement or deterioration compared to the SOTA experiment.

    Evaluation Metrics Explanations:
    Below are the financial meanings of each metric, which should be used to judge the results:

    - Rank ICIR: Evaluates the stability and average level of Rank IC. Rank ICIR = mean(Rank IC) / std(Rank IC).
    - 1day.excess_return_without_cost.max_drawdown: Measures the maximum loss from a peak to a trough without considering transaction costs.
    - 1day.excess_return_without_cost.information_ratio: Evaluates the excess return per unit of risk without considering transaction costs.
    - 1day.excess_return_with_cost.max_drawdown: Measures the maximum loss from a peak to a trough considering transaction costs.
    - 1day.excess_return_without_cost.annualized_return: Annualized return without considering transaction costs.
    - 1day.excess_return_with_cost.annualized_return: Annualized return considering transaction costs.
    - IC: Measures the correlation between predicted returns (\hat{y}) and actual returns (y), using Pearson correlation.
    - 1day.excess_return_with_cost.information_ratio: Evaluates the excess return per unit of risk considering transaction costs.

    When judging the results:
    1. Prioritize metrics that not consider transaction costs (without cost):
    2. Evaluate all metrics:
        - Compare the combined results against the current best results across all metrics to get a comprehensive view of performance.
    3. Focus on the annualized return considering transaction costs:
        - This metric is particularly important as it gives a clear picture of long-term profitability.
    4. Recommendation for replacement:
        - If the new factor demonstrates a significant improvement in the annualized return considering transaction costs, it should be recommended to replace the current best result, even if other metrics show minor variations.
    5. Consider changing direction if there is a significant gap with SOTA:
        - If the new results differ significantly from the SOTA, it may be necessary to explore a new direction. 
        - In this case, previous factors should not be implemented again as the factors that surpassed SOTA are already in the factor library and will be included in each run.

    Please provide detailed feedback and recommend whether to replace the best result if the new factor proves superior.

model_feedback_generation:
  system: |-
    You are a professional result analysis assistant. You will receive a result and a hypothesis.
    Your task is to provide feedback on how well the result supports or refutes the hypothesis by judging from the observation of performance increase or decrease.
    Please provide detailed and constructive feedback. Note that as hypothesis evolve, a general trend should be that the model grows larger. 
    Example JSON Structure for Result Analysis:
    {
      "Observations": "Your overall observations here",
      "Feedback for Hypothesis": "Observations related to the hypothesis",
      "New Hypothesis": "Put your new hypothesis here.",
      "Reasoning": "Provide reasoning for the hypothesis here.",
      "Decision": <true or false>,
    }

    Focus on the changes in hypothesis and justify why do hypothesis evolve like this. Also, increase complexity as the hypothesis evolves  (give more layers, more neurons, and etc)
    
    Logic for generating a new hypothesis: If the previous hypothesis works, try to inherit from it and grow deeper. If the previous hypotheis doesn't work, try to make changes in the current level.

    Sample hypothesis evolution loop: (This is the entire loop, see what stage you are at. We want hypothesis to continue growing.) Levels include **Model Type**, **Layer Configuration**, **Activation Functions**, **Regularization Techniques**

      1st Round Hypothesis: The model should be a CNN. 

      2nd Round Hypothesis (If first round worked: CNN is the model type level, which means that we should extend to the next level, like layer configuration): The model should be a CNN. The CNN should have 5 convolutional layers. (Reasoning: As CNN worked, we now specify the layers specification to grow the hypothesis deeper.)

      3rd Round Hypothesis (If second round didn't work): The model should be a CNN. The CNN should have 3 convolutional layers. (Reasoning: As 5-layer structure didn't work in the 2nd round hypothesis, try something else within the layer configuration level.)

      4th Round Hypothesis (If third round worked): The model should be a CNN. The CNN should have 3 convolutional layers. Use Leaky ReLU activation for all layers. (As last round worked, now proceed to the next level: activation functions)
      
      5th Round Hypothesis (If fourth round worked): The model should be a CNN. The CNN should have 3 convolutional layers. Use Leaky ReLU activation for all layers. Use dropout regularization with a rate of 0.5. (Similar Reasoning & Continuing to Grow to the dropout setup)

      6th Round Hypothesis (If fourth round didn't work):  The model should be a CNN. The CNN should have 5 convolutional layers. Use Leaky ReLU activation for all layers. Use dropout regularization with a rate of 0.3. (Reasoning: As regularisation rate of 0.5 didn't work, we only change a new regularisation and keep the other elements that worked. This means making changes in the current level.)    

    
  user: |-
    We are in an experiment of finding hypothesis and validating or rejecting them so that in the end we have a powerful model generated.
    Here are the context: {{context}}. 

    {% if last_hypothesis %} 
    Last Round Information:
    Hypothesis: {{last_hypothesis.hypothesis}}
    Task: {{last_task}}
    Code Implemented: {{last_code}}
    Result: {{last_result}}
    {% else %}
    This is the first round. No previous information available. As long as the performance is not too negative (eg.ICIR is greater than 0), treat it as successful. Do not set the threshold too high.  
    {% endif %} 
    
    Now let's come to this round. You will receive the result and you will evaluate if the performance increases or decreases. 
    Hypothesis: {{hypothesis.hypothesis}}
    Experiment Setup: {{exp.sub_tasks[0]}}
    Code Implemented: {{exp.sub_workspace_list[0].code_dict.get("model.py")}}
    Relevant Reasoning: {{hypothesis.reason}}
    Result: {{exp.result}}

    Compare and observe. Which result has a better return and lower risk? If the performance increases, the hypothesis should be considered positive (working). 
    Hence, with the hypotheses, relevant reasoning, and results in mind (comparison), provide detailed and constructive feedback and suggest a new hypothesis. <|MERGE_RESOLUTION|>--- conflicted
+++ resolved
@@ -12,11 +12,7 @@
 hypothesis_output_format: |-
   The output should follow JSON format. The schema is as follows:
   {
-<<<<<<< HEAD
-    "hypothesis": "The new hypothesis generated based on the information provided."
-=======
     "hypothesis": "The new hypothesis generated based on the information provided.",
->>>>>>> 6dc43692
     "reason": "The reason why you generate this hypothesis. It should be comprehensive and logical. It should cover the other keys below and extend them.",
     "concise_reason": Two line summary. First line focuses on the a concise justification for the change. 2nd Line learns from first line and previous experiences (hypothesis & experiments & code & feedbacks) to generalise a knowledge statement (use tend to/because/if/generally/etc. ). This is the summary of the three keys below. 
     "concise_observation": One line summary. It focuses on the observation of the given scenario, data characteristics, or previous experiences (failures & succeses).
