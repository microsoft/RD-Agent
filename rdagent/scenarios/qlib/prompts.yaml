--- conflicted
+++ resolved
@@ -59,6 +59,7 @@
     - "Filter stocks by market capitalization before calculating the factors."
 
 factor_hypothesis_specification: |-
+  Specifications:
   Specifications:
     - Hypotheses should grow and evolve based on the previous hypothesis. If there is no previous hypothesis, start with something simple.
     - Gradually build upon previous hypotheses and feedback.
@@ -111,7 +112,6 @@
     - Explore sophisticated combinations or new types of factors, e.g., "Develop a composite factor integrating ESG scores with traditional financial metrics."
 
   Important Note:
-<<<<<<< HEAD
     Logic Explanation:
       - If the previous hypothesis factor exceeds SOTA, the SOTA factor library will include this factor.
       - The new experiment will generate new factors, which will be combined with the factors in the SOTA library.
@@ -126,12 +126,6 @@
           - If the previous experiment's factor did not replace SOTA, continue researching how to optimize and construct factors in this direction.
     Final Goal:
       - The final maintained SOTA should be the continuous accumulation of factors that surpass each iteration.
-=======
-  - If a hypothesis achieves the desired results, start a new direction while preserving the effective factors from previous hypotheses.
-  - New evaluations should combine the newly proposed factors with previously successful factors that surpassed SOTA.
-  - If the previous hypothesis factor exceeds SOTA, you can write another factor in the same direction, otherwise, explore new directions.
-  - The final maintained SOTA is the continuous accumulation of factors that surpass each iteration.
->>>>>>> 26f2f742
 
 factor_experiment_output_format: |-
   The output should follow JSON format. The schema is as follows:
