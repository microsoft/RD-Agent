import json
from pathlib import Path

from rdagent.components.benchmark.eval_method import TestCase
from rdagent.components.coder.factor_coder.factor import (
    FactorExperiment,
    FactorFBWorkspace,
    FactorTask,
)
from rdagent.components.loader.experiment_loader import FactorExperimentLoader
from rdagent.core.experiment import Experiment, Loader
from rdagent.scenarios.qlib.experiment.factor_experiment import QlibFactorExperiment


class FactorExperimentLoaderFromDict(FactorExperimentLoader):
    def load(self, factor_dict: dict) -> list:
        """Load data from a dict."""
        task_l = []
        for factor_name, factor_data in factor_dict.items():
            task = FactorTask(
                factor_name=factor_name,
                factor_description=factor_data["description"],
                factor_formulation=factor_data["formulation"],
                variables=factor_data["variables"],
            )
            task_l.append(task)
        exp = QlibFactorExperiment(sub_tasks=task_l)
        return exp


class FactorExperimentLoaderFromJsonFile(FactorExperimentLoader):
    def load(self, json_file_path: Path) -> list:
        with open(json_file_path, "r") as file:
            factor_dict = json.load(file)
        return FactorExperimentLoaderFromDict().load(factor_dict)


class FactorExperimentLoaderFromJsonString(FactorExperimentLoader):
    def load(self, json_string: str) -> list:
        factor_dict = json.loads(json_string)
        return FactorExperimentLoaderFromDict().load(factor_dict)


# TODO loader only supports generic of task or experiment, testcase might cause CI error here
# class FactorTestCaseLoaderFromJsonFile(Loader[TestCase]):
class FactorTestCaseLoaderFromJsonFile:
    def load(self, json_file_path: Path) -> list:
        with open(json_file_path, "r") as file:
            factor_dict = json.load(file)
        TestData = TestCase(target_task=Experiment(sub_tasks=[]))
        for factor_name, factor_data in factor_dict.items():
            task = FactorTask(
                factor_name=factor_name,
                factor_description=factor_data["description"],
                factor_formulation=factor_data["formulation"],
                variables=factor_data["variables"],
            )
            gt = FactorFBWorkspace(task)
<<<<<<< HEAD
            code = {"factor.py": factor_data["gt_code"]}
=======
            code = {
                "factor.py": factor_data["gt_code"]
            }
>>>>>>> cd51753a
            gt.inject_code(**code)
            gt.execute()
            TestData.target_task.sub_tasks.append(task)
            TestData.ground_truth.append(gt)

        return TestData<|MERGE_RESOLUTION|>--- conflicted
+++ resolved
@@ -56,13 +56,9 @@
                 variables=factor_data["variables"],
             )
             gt = FactorFBWorkspace(task)
-<<<<<<< HEAD
-            code = {"factor.py": factor_data["gt_code"]}
-=======
             code = {
                 "factor.py": factor_data["gt_code"]
             }
->>>>>>> cd51753a
             gt.inject_code(**code)
             gt.execute()
             TestData.target_task.sub_tasks.append(task)
