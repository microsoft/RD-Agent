from __future__ import annotations

import json
import multiprocessing as mp
import re
from pathlib import Path
from typing import Mapping

import numpy as np
import pandas as pd
from jinja2 import Environment, StrictUndefined
from sklearn.cluster import KMeans
from sklearn.metrics.pairwise import cosine_similarity
from sklearn.preprocessing import normalize

from rdagent.components.document_reader.document_reader import (
    load_and_process_pdfs_by_langchain,
)
from rdagent.components.loader.experiment_loader import FactorExperimentLoader
from rdagent.core.conf import RD_AGENT_SETTINGS
from rdagent.log import rdagent_logger as logger
from rdagent.core.prompts import Prompts
from rdagent.oai.llm_utils import APIBackend, create_embedding_with_multiprocessing
from rdagent.scenarios.qlib.factor_experiment_loader.json_loader import (
    FactorExperimentLoaderFromDict,
)

document_process_prompts = Prompts(file_path=Path(__file__).parent / "prompts.yaml")

def classify_report_from_dict(
    report_dict: Mapping[str, str],
    vote_time: int = 1,
    substrings: tuple[str] = (),
) -> dict[str, dict[str, str]]:
    """
    Parameters:
    - report_dict (Dict[str, str]):
      A dictionary where the key is the path of the report (ending with .pdf),
      and the value is either the report content as a string.
    - input_max_token (int): Specifying the maximum number of input tokens.
    - vote_time (int): An integer specifying how many times to vote.
    - substrings (list(str)): List of hardcode substrings.

    Returns:
    - Dict[str, Dict[str, str]]: A dictionary where each key is the path of the report,
      with a single key 'class' and its value being the classification result (0 or 1).

    """
    # if len(substrings) == 0:
    #     substrings = (
    #         "金融工程",
    #         "金工",
    #         "回测",
    #         "因子",
    #         "机器学习",
    #         "深度学习",
    #         "量化",
    #     )

    res_dict = {}
    classify_prompt = document_process_prompts["classify_system"]

    for key, value in report_dict.items():
        if not key.endswith(".pdf"):
            continue
        file_name = key

        if isinstance(value, str):
            content = value
        else:
            logger.warning(f"输入格式不符合要求: {file_name}")
            res_dict[file_name] = {"class": 0}
            continue

        # pre-filter document with key words is not necessary, skip this check for now
        # if (
        #     not any(substring in content for substring in substrings) and False
        # ):
        #     res_dict[file_name] = {"class": 0}
        # else:
        while (
            APIBackend().build_messages_and_calculate_token(
                user_prompt=content,
                system_prompt=classify_prompt,
            )
            > RD_AGENT_SETTINGS.chat_token_limit
        ):
            content = content[: -(RD_AGENT_SETTINGS.chat_token_limit // 100)]

        vote_list = []
        for _ in range(vote_time):
            user_prompt = content
            system_prompt = classify_prompt
            res = APIBackend().build_messages_and_create_chat_completion(
                user_prompt=user_prompt,
                system_prompt=system_prompt,
                json_mode=True,
            )
            try:
                res = json.loads(res)
                vote_list.append(int(res["class"]))
            except json.JSONDecodeError:
                logger.warning(f"返回值无法解析: {file_name}")
                res_dict[file_name] = {"class": 0}
            count_0 = vote_list.count(0)
            count_1 = vote_list.count(1)
            if max(count_0, count_1) > int(vote_time / 2):
                break

        result = 1 if count_1 > count_0 else 0
        res_dict[file_name] = {"class": result}

    return res_dict


def __extract_factors_name_and_desc_from_content(
    content: str,
) -> dict[str, dict[str, str]]:
    session = APIBackend().build_chat_session(
        session_system_prompt=document_process_prompts["extract_factors_system"],
    )

    extracted_factor_dict = {}
    current_user_prompt = content

    for _ in range(10):
        extract_result_resp = session.build_chat_completion(
            user_prompt=current_user_prompt,
            json_mode=False,
        )
        re_search_res = re.search(r"```json(.*)```", extract_result_resp, re.S)
        ret_json_str = re_search_res.group(1) if re_search_res is not None else ""
        try:
            ret_dict = json.loads(ret_json_str)
            parse_success = bool(isinstance(ret_dict, dict)) and "factors" in ret_dict
        except json.JSONDecodeError:
            parse_success = False
        if ret_json_str is None or not parse_success:
            current_user_prompt = "Your response didn't follow the instruction might be wrong json format. Try again."
        else:
            factors = ret_dict["factors"]
            if len(factors) == 0:
                break
            for factor_name, factor_description in factors.items():
                extracted_factor_dict[factor_name] = factor_description
            current_user_prompt = document_process_prompts["extract_factors_follow_user"]

    return extracted_factor_dict


def __extract_factors_formulation_from_content(
    content: str,
    factor_dict: dict[str, str],
) -> dict[str, dict[str, str]]:
    factor_dict_df = pd.DataFrame(
        factor_dict.items(),
        columns=["factor_name", "factor_description"],
    )

    system_prompt = document_process_prompts["extract_factor_formulation_system"]
    current_user_prompt = (
        Environment(undefined=StrictUndefined)
        .from_string(
            document_process_prompts["extract_factor_formulation_user"],
        )
        .render(report_content=content, factor_dict=factor_dict_df.to_string())
    )

    session = APIBackend().build_chat_session(session_system_prompt=system_prompt)
    factor_to_formulation = {}

    for _ in range(10):
        extract_result_resp = session.build_chat_completion(
            user_prompt=current_user_prompt,
            json_mode=False,
        )
        re_search_res = re.search(r"```json(.*)```", extract_result_resp, re.S)
        ret_json_str = re_search_res.group(1) if re_search_res is not None else ""
        try:
            ret_dict = json.loads(ret_json_str)
            parse_success = bool(isinstance(ret_dict, dict))
        except json.JSONDecodeError:
            parse_success = False
        if ret_json_str is None or not parse_success:
            current_user_prompt = "Your response didn't follow the instruction might be wrong json format. Try again."
        else:
            for name, formulation_and_description in ret_dict.items():
                if name in factor_dict:
                    factor_to_formulation[name] = formulation_and_description
            if len(factor_to_formulation) != len(factor_dict):
                remain_df = factor_dict_df[~factor_dict_df["factor_name"].isin(factor_to_formulation)]
                current_user_prompt = (
                    "Some factors are missing. Please check the following"
                    " factors and their descriptions and continue extraction.\n"
                    "==========================Remaining factors"
                    "==========================\n" + remain_df.to_string()
                )
            else:
                break

    return factor_to_formulation


def __extract_factor_and_formulation_from_one_report(
    content: str,
) -> dict[str, dict[str, str]]:
    final_factor_dict_to_one_report = {}
    factor_dict = __extract_factors_name_and_desc_from_content(content)
    if len(factor_dict) != 0:
        factor_to_formulation = __extract_factors_formulation_from_content(
            content,
            factor_dict,
        )
    for factor_name in factor_dict:
        if factor_name not in factor_to_formulation:
            continue

        final_factor_dict_to_one_report.setdefault(factor_name, {})
        final_factor_dict_to_one_report[factor_name]["description"] = factor_dict[factor_name]

        # use code to correct _ in formulation
        formulation = factor_to_formulation[factor_name]["formulation"]
        if factor_name in formulation:
            target_factor_name = factor_name.replace("_", r"\_")
            formulation = formulation.replace(factor_name, target_factor_name)
        for variable in factor_to_formulation[factor_name]["variables"]:
            if variable in formulation:
                target_variable = variable.replace("_", r"\_")
                formulation = formulation.replace(variable, target_variable)

        final_factor_dict_to_one_report[factor_name]["formulation"] = formulation
        final_factor_dict_to_one_report[factor_name]["variables"] = factor_to_formulation[factor_name]["variables"]

    return final_factor_dict_to_one_report


def extract_factors_from_report_dict(
    report_dict: dict[str, str],
    useful_no_dict: dict[str, dict[str, str]],
    n_proc: int = 11,
) -> dict[str, dict[str, dict[str, str]]]:
    useful_report_dict = {}
    for key, value in useful_no_dict.items():
        if isinstance(value, dict):
            if int(value.get("class")) == 1:
                useful_report_dict[key] = report_dict[key]
        else:
            logger.warning(f"Invalid input format: {key}")

    final_report_factor_dict = {}
    # for file_name, content in useful_report_dict.items():
    #     final_report_factor_dict.setdefault(file_name, {})
    #     final_report_factor_dict[file_name] = __extract_factor_and_formulation_from_one_report(content)

    while len(final_report_factor_dict) != len(useful_report_dict):
        pool = mp.Pool(n_proc)
        pool_result_list = []
        file_names = []
        for file_name, content in useful_report_dict.items():
            if file_name in final_report_factor_dict:
                continue
            file_names.append(file_name)
            pool_result_list.append(
                pool.apply_async(
                    __extract_factor_and_formulation_from_one_report,
                    (content,),
                ),
            )

        pool.close()
        pool.join()

        for index, result in enumerate(pool_result_list):
            if result.get is not None:
                file_name = file_names[index]
                final_report_factor_dict.setdefault(file_name, {})
                final_report_factor_dict[file_name] = result.get()
        logger.info(f"已经完成{len(final_report_factor_dict)}个报告的因子提取")

    return final_report_factor_dict


def merge_file_to_factor_dict_to_factor_dict(
    file_to_factor_dict: dict[str, dict],
) -> dict:
    factor_dict = {}
    for file_name in file_to_factor_dict:
        for factor_name in file_to_factor_dict[file_name]:
            factor_dict.setdefault(factor_name, [])
            factor_dict[factor_name].append(file_to_factor_dict[file_name][factor_name])

    factor_dict_simple_deduplication = {}
    for factor_name in factor_dict:
        if len(factor_dict[factor_name]) > 1:
            factor_dict_simple_deduplication[factor_name] = max(
                factor_dict[factor_name],
                key=lambda x: len(x["formulation"]),
            )
        else:
            factor_dict_simple_deduplication[factor_name] = factor_dict[factor_name][0]
    return factor_dict_simple_deduplication


def __check_factor_dict_viability_simulate_json_mode(
    factor_df_string: str,
) -> dict[str, dict[str, str]]:
    session = APIBackend().build_chat_session(
        session_system_prompt=document_process_prompts["factor_viability_system"],
    )
    current_user_prompt = factor_df_string

    for _ in range(10):
        extract_result_resp = session.build_chat_completion(
            user_prompt=current_user_prompt,
            json_mode=False,
        )
        re_search_res = re.search(r"```json(.*)```", extract_result_resp, re.S)
        ret_json_str = re_search_res.group(1) if re_search_res is not None else ""
        try:
            ret_dict = json.loads(ret_json_str)
            parse_success = bool(isinstance(ret_dict, dict))
        except json.JSONDecodeError:
            parse_success = False
        if ret_json_str is None or not parse_success:
            current_user_prompt = "Your response didn't follow the instruction might be wrong json format. Try again."
        else:
            return ret_dict
    return {}


def check_factor_viability(
    factor_dict: dict[str, dict[str, str]],
) -> tuple[dict[str, dict[str, str]], dict[str, dict[str, str]]]:
    factor_viability_dict = {}

    factor_df = pd.DataFrame(factor_dict).T
    factor_df.index.names = ["factor_name"]

    while factor_df.shape[0] > 0:
        pool = mp.Pool(8)

        result_list = []
        for i in range(0, factor_df.shape[0], 50):
            target_factor_df_string = factor_df.iloc[i : i + 50, :].to_string()

            result_list.append(
                pool.apply_async(
                    __check_factor_dict_viability_simulate_json_mode,
                    (target_factor_df_string,),
                ),
            )

        pool.close()
        pool.join()

        for result in result_list:
            respond = result.get()
            for factor_name, viability in respond.items():
                factor_viability_dict[factor_name] = viability

        factor_df = factor_df[~factor_df.index.isin(factor_viability_dict)]

    # filtered_factor_dict = {
    #     factor_name: factor_dict[factor_name]
    #     for factor_name in factor_dict
    #     if factor_viability_dict[factor_name]["viability"]
    # }

    return factor_viability_dict


def __check_factor_duplication_simulate_json_mode(
    factor_df: pd.DataFrame,
) -> list[list[str]]:
    session = APIBackend().build_chat_session(
        session_system_prompt=document_process_prompts["factor_duplicate_system"],
    )
    current_user_prompt = factor_df.to_string()

    generated_duplicated_groups = []
    for _ in range(20):
        extract_result_resp = session.build_chat_completion(
            user_prompt=current_user_prompt,
            json_mode=False,
        )
        re_search_res = re.search(r"```json(.*)```", extract_result_resp, re.S)
        ret_json_str = re_search_res.group(1) if re_search_res is not None else ""
        try:
            ret_dict = json.loads(ret_json_str)
            parse_success = bool(isinstance(ret_dict, list))
        except json.JSONDecodeError:
            parse_success = False
        if ret_json_str is None or not parse_success:
            current_user_prompt = (
                "Your previous response didn't follow"
                " the instruction might be wrong json"
                " format. Try reducing the factors."
            )
        elif len(ret_dict) == 0:
            return generated_duplicated_groups
        else:
            generated_duplicated_groups.extend(ret_dict)
            current_user_prompt = (
                "Continue to extract duplicated"
                " groups. If no more duplicated group"
                " found please respond empty dict."
            )
    return generated_duplicated_groups


def __kmeans_embeddings(embeddings: np.ndarray, k: int = 20) -> list[list[str]]:
    x_normalized = normalize(embeddings)

    kmeans = KMeans(
        n_clusters=k,
        init="random",
        max_iter=100,
        n_init=10,
        random_state=42,
    )

    # KMeans algorithm uses Euclidean distance, and we need to customize a function to find the most similar cluster center
    def find_closest_cluster_cosine_similarity(
        data: np.ndarray,
        centroids: np.ndarray,
    ) -> np.ndarray:
        similarity = cosine_similarity(data, centroids)
        return np.argmax(similarity, axis=1)

    # Initializes the cluster center
    rng = np.random.default_rng()
    centroids = rng.choice(x_normalized, size=k, replace=False)

    # Iterate until convergence or the maximum number of iterations is reached
    for _ in range(kmeans.max_iter):
        # Assign the sample to the nearest cluster center
        closest_clusters = find_closest_cluster_cosine_similarity(
            x_normalized,
            centroids,
        )

        # update the cluster center
        new_centroids = np.array(
            [x_normalized[closest_clusters == i].mean(axis=0) for i in range(k)],
        )
        new_centroids = normalize(new_centroids)  # 归一化新的簇中心

        # Check whether the cluster center has changed
        if np.allclose(centroids, new_centroids):
            break

        centroids = new_centroids

    clusters = find_closest_cluster_cosine_similarity(x_normalized, centroids)
    cluster_to_index = {}
    for index, cluster in enumerate(clusters):
        cluster_to_index.setdefault(cluster, []).append(index)
    return sorted(
        cluster_to_index.values(),
        key=lambda x: len(x),
        reverse=True,
    )


def __deduplicate_factor_dict(factor_dict: dict[str, dict[str, str]]) -> list[list[str]]:
    if len(factor_dict) == 0:
        return []
    factor_df = pd.DataFrame(factor_dict).T
    factor_df.index.names = ["factor_name"]

    factor_names = sorted(factor_dict)

    factor_name_to_full_str = {}
    for factor_name in factor_dict:
        description = factor_dict[factor_name]["description"]
        formulation = factor_dict[factor_name]["formulation"]
        variables = factor_dict[factor_name]["variables"]
        factor_name_to_full_str[
            factor_name
        ] = f"""Factor name: {factor_name}
Factor description: {description}
Factor formulation: {formulation}
Factor variables: {variables}
"""

    full_str_list = [factor_name_to_full_str[factor_name] for factor_name in factor_names]
    embeddings = create_embedding_with_multiprocessing(full_str_list)

    target_k = None
    if len(full_str_list) < RD_AGENT_SETTINGS.max_input_duplicate_factor_group:
        kmeans_index_group = [list(range(len(full_str_list)))]
        target_k = 1
    else:
        for k in range(
            len(full_str_list) // RD_AGENT_SETTINGS.max_input_duplicate_factor_group,
            30,
        ):
            kmeans_index_group = __kmeans_embeddings(embeddings=embeddings, k=k)
            if len(kmeans_index_group[0]) < RD_AGENT_SETTINGS.max_input_duplicate_factor_group:
                target_k = k
                logger.info(f"K-means group number: {k}")
                break
    factor_name_groups = [[factor_names[index] for index in index_group] for index_group in kmeans_index_group]

    duplication_names_list = []

    pool = mp.Pool(target_k)
    result_list = []
    result_list = [
        pool.apply_async(
            __check_factor_duplication_simulate_json_mode,
            (factor_df.loc[factor_name_group, :],),
        )
        for factor_name_group in factor_name_groups
    ]

    pool.close()
    pool.join()

    for result in result_list:
        deduplication_factor_names_list = result.get()
        for deduplication_factor_names in deduplication_factor_names_list:
            filter_factor_names = [
                factor_name for factor_name in set(deduplication_factor_names) if factor_name in factor_dict
            ]
            if len(filter_factor_names) > 1:
                duplication_names_list.append(filter_factor_names)

    return duplication_names_list


def deduplicate_factors_by_llm(  # noqa: C901, PLR0912
    factor_dict: dict[str, dict[str, str]],
    factor_viability_dict: dict[str, dict[str, str]] | None = None,
) -> list[list[str]]:
    final_duplication_names_list = []
    current_round_factor_dict = factor_dict
    for _ in range(10):
        duplication_names_list = __deduplicate_factor_dict(current_round_factor_dict)

        new_round_names = []
        for duplication_names in duplication_names_list:
            if len(duplication_names) < RD_AGENT_SETTINGS.max_output_duplicate_factor_group:
                final_duplication_names_list.append(duplication_names)
            else:
                new_round_names.extend(duplication_names)

        if len(new_round_names) != 0:
            current_round_factor_dict = {factor_name: factor_dict[factor_name] for factor_name in new_round_names}
        else:
            break

    final_duplication_names_list = sorted(final_duplication_names_list, key=lambda x: len(x), reverse=True)

    to_replace_dict = {}
    for duplication_names in duplication_names_list:
        if factor_viability_dict is not None:
            viability_list = [factor_viability_dict[name]["viability"] for name in duplication_names]
            if True not in viability_list:
                continue
            target_factor_name = duplication_names[viability_list.index(True)]
        else:
            target_factor_name = duplication_names[0]
        for duplication_factor_name in duplication_names:
            if duplication_factor_name == target_factor_name:
                continue
            to_replace_dict[duplication_factor_name] = target_factor_name

    llm_deduplicated_factor_dict = {}
    added_lower_name_set = set()
    for factor_name in factor_dict:
        if factor_name not in to_replace_dict and factor_name.lower() not in added_lower_name_set:
            if factor_viability_dict is not None and not factor_viability_dict[factor_name]["viability"]:
                continue
            added_lower_name_set.add(factor_name.lower())
            llm_deduplicated_factor_dict[factor_name] = factor_dict[factor_name]

    return llm_deduplicated_factor_dict, final_duplication_names_list


class FactorExperimentLoaderFromPDFfiles(FactorExperimentLoader):
    def load(self, file_or_folder_path: Path) -> dict:
        docs_dict = load_and_process_pdfs_by_langchain(Path(file_or_folder_path))

        selected_report_dict = classify_report_from_dict(report_dict=docs_dict, vote_time=1)
        file_to_factor_result = extract_factors_from_report_dict(docs_dict, selected_report_dict)
        factor_dict = merge_file_to_factor_dict_to_factor_dict(file_to_factor_result)

        factor_viability = check_factor_viability(factor_dict)
        factor_dict, duplication_names_list = deduplicate_factors_by_llm(factor_dict, factor_viability)
<<<<<<< HEAD
        logger.log_object(factor_dict, tag="factor_dict")
        return FactorImplementationExperimentLoaderFromDict().load(factor_dict)
=======
        return FactorExperimentLoaderFromDict().load(factor_dict)
>>>>>>> c5ca9992
<|MERGE_RESOLUTION|>--- conflicted
+++ resolved
@@ -588,9 +588,4 @@
 
         factor_viability = check_factor_viability(factor_dict)
         factor_dict, duplication_names_list = deduplicate_factors_by_llm(factor_dict, factor_viability)
-<<<<<<< HEAD
-        logger.log_object(factor_dict, tag="factor_dict")
-        return FactorImplementationExperimentLoaderFromDict().load(factor_dict)
-=======
-        return FactorExperimentLoaderFromDict().load(factor_dict)
->>>>>>> c5ca9992
+        return FactorExperimentLoaderFromDict().load(factor_dict)