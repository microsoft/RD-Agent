--- conflicted
+++ resolved
@@ -509,27 +509,12 @@
     def load(self, file_or_folder_path: Path) -> dict:
         with logger.tag("docs"):
             docs_dict = load_and_process_pdfs_by_langchain(Path(file_or_folder_path))
-<<<<<<< HEAD
-            logger.log_object(docs_dict, tag="docs dict")
-=======
             logger.log_object(docs_dict)
->>>>>>> 9218e5f1
 
         selected_report_dict = classify_report_from_dict(report_dict=docs_dict, vote_time=1)
         
         with logger.tag("file_to_factor_result"):
             file_to_factor_result = extract_factors_from_report_dict(docs_dict, selected_report_dict)
-<<<<<<< HEAD
-            logger.log_object(file_to_factor_result, tag="file_to_factor_result")
-        
-        with logger.tag("factor_dict"):
-            factor_dict = merge_file_to_factor_dict_to_factor_dict(file_to_factor_result)
-            logger.log_object(factor_dict, tag="factor_dict")
-
-        with logger.tag("filtered_factor_dict"):
-            factor_viability, filtered_factor_dict = check_factor_viability(factor_dict)
-            logger.log_object(filtered_factor_dict, tag="filtered_factor_dict")
-=======
             logger.log_object(file_to_factor_result)
         
         with logger.tag("factor_dict"):
@@ -539,7 +524,6 @@
         with logger.tag("filtered_factor_dict"):
             factor_viability, filtered_factor_dict = check_factor_viability(factor_dict)
             logger.log_object(filtered_factor_dict)
->>>>>>> 9218e5f1
 
         # factor_dict, duplication_names_list = deduplicate_factors_by_llm(factor_dict, factor_viability)
         
