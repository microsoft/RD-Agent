--- conflicted
+++ resolved
@@ -39,15 +39,11 @@
 
     def convert_response(self, response: str) -> FactorHypothesis:
         response_dict = json.loads(response)
-<<<<<<< HEAD
-        hypothesis = QlibFactorHypothesis(hypothesis=response_dict["hypothesis"], reason=response_dict["reason"], concise_reason=response_dict["concise_reason"])
-=======
         hypothesis = QlibFactorHypothesis(
             hypothesis=response_dict["hypothesis"],
             reason=response_dict["reason"],
             concise_reason=response_dict["concise_reason"],
         )
->>>>>>> 33b70e2f
         return hypothesis
 
 
@@ -86,26 +82,15 @@
             formulation = response_dict[factor_name]["formulation"]
             variables = response_dict[factor_name]["variables"]
             tasks.append(FactorTask(factor_name, description, formulation, variables))
-<<<<<<< HEAD
-        
-        exp = QlibFactorExperiment(tasks)
-        exp.based_experiments = [t[1] for t in trace.hist if t[2]]
-        
-=======
 
         exp = QlibFactorExperiment(tasks)
         exp.based_experiments = [t[1] for t in trace.hist if t[2]]
 
->>>>>>> 33b70e2f
         if len(exp.based_experiments) == 0:
             exp.based_experiments.append(QlibFactorExperiment(sub_tasks=[]))
 
         unique_tasks = []
-<<<<<<< HEAD
-        
-=======
 
->>>>>>> 33b70e2f
         for task in tasks:
             duplicate = False
             for based_exp in exp.based_experiments:
