--- conflicted
+++ resolved
@@ -318,36 +318,6 @@
 guidelines:
   coding: |-
     You might receive exploratory data analysis (EDA) details about the source data. Do not use this EDA information to create assertions or raise errors. We might generate sample data for quick coding (so your code may run on sample data which is part of the full-size data), but remember that the EDA details are based on the full-size data.
-<<<<<<< HEAD
-  draft: |-
-    TODO
-  refine: |-
-    1. **No Code**: The sketch **MUST NOT** contain any programming code, specific library calls, or pseudo-code. Describe steps conceptually (e.g., "Load training data from {% include "scenarios.data_science.share:scen.input_path" %}/train.csv"). List specific algorithm names or hyperparameter changes where appropriate (e.g., "Switch to XGBoost classifier," "Reduce number of CV folds to 3," "Lower learning rate to 0.001").
-    2. **Structure and Conciseness**:
-      - Always start by analyzing the structure and logic of the existing SOTA implementation.
-      - Clearly outline a logical sequence of steps for the refined `main.py`, focusing on the minimal and targeted changes needed.
-    3. **Refinement Guidelines**:
-      - Your sketch must detail **precisely what to change, add, or remove** in the current SOTA to improve efficiency or optimize hyperparameters.
-      - Reducing computational cost (e.g., fewer CV folds, smaller model, lower input resolution, early stopping).
-      - Adjusting hyperparameters for better performance or stability (e.g., learning rate, batch size, epochs, optimizer).
-      - Any other modifications that directly address efficiency or optimization, while preserving the core logic of the SOTA.
-      - Do **not** propose unrelated architectural changes or new features unless they are required for efficiency or optimization.
-      - If previous experiments failed due to resource constraints, explicitly state [EFFICIENCY AS TOP PRIORITY] at the beginning and list concrete measures to address these issues.
-    4. **Specificity and Clarity**:
-      - Be unambiguous. Instead of "tune hyperparameters," specify "Reduce batch size from 64 to 32," or "Enable early stopping with patience=3."
-      - The sketch must be definitive. No open-ended options or phrases like "for example," or "e.g.," within a step's action.
-    5. **Key Reminders for Developer**: At the end of your sketch, include a "Key Reminders for Developer" section. Add the following reminders if appropriate:
-      - Ensure all input files are loaded from their exact paths under `{% include "scenarios.data_science.share:scen.input_path" %}` (e.g., `{% include "scenarios.data_science.share:scen.input_path" %}<competition_name>/train.csv`)."
-      - Verify `submission.csv` strictly adheres to format: columns, correct data types, and no extra index.
-      - "Implement correct label mapping for classification tasks (e.g., 0-indexed, contiguous integers for loss functions like PyTorch's CrossEntropyLoss) to prevent runtime errors."
-      - Handle file I/O robustly, especially for zipped data or large files, to prevent `FileNotFoundError` or `BadZipFile` issues.
-      - Confirm no `tqdm` or other progress bars are in the final script.
-      - Double-check that validation scores are saved correctly to `scores.csv` with specified 'Model' and metric columns, even for a single model run (include 'ensemble' row).
-  propose: |-
-    TODO
-=======
-
->>>>>>> 71e68c6b
 
 spec:
   hyperparameter: |-
