--- conflicted
+++ resolved
@@ -43,47 +43,25 @@
     {% endif %}
 
   trace: |-
-<<<<<<< HEAD
-    {%- if exp_and_feedback_list|length == 0 %}
-    No previous {% if type == "success" %}SOTA{% elif type == "failure" %}failed{% endif %} experiments available.
-    {%- else %}
-    {%- for exp_and_feedback in exp_and_feedback_list %}
-=======
     {% if exp_and_feedback_list|length == 0 %}
     No previous {% if type == "success" %}SOTA{% elif type == "failed" %}failed{% endif %} experiments available.
     {% else %}
     {% for exp_and_feedback in exp_and_feedback_list %}
->>>>>>> 589ea21d
     ## Experiment Index: {{ loop.index }}
     Target Problem: {{ exp_and_feedback[0].hypothesis.problem_desc }}
-    {%- if not pipeline %}
-    Chosen Component: {{ exp_and_feedback[0].hypothesis.component }}
-    {%- endif %}
+    {% if not pipeline %}Chosen Component: {{ exp_and_feedback[0].hypothesis.component }}{% endif %}
     Proposed Hypothesis: {{ exp_and_feedback[0].hypothesis.hypothesis }}
-<<<<<<< HEAD
-    {%- if exp_and_feedback[1].code_change_summary %}
-    Code Change Summary: {{ exp_and_feedback[1].code_change_summary }}
-    {%- endif %}
-    **Surpass Previous SOTA**: {{ exp_and_feedback[1].decision }}
-    {%- if exp_and_feedback[0].result is none %}
-=======
     {% if exp_and_feedback[1].code_change_summary  %}Code Change Summary: {{ exp_and_feedback[1].code_change_summary }}{% endif %}
-    Surpass Previous SOTA: {{ exp_and_feedback[1].decision }}    
+    **Surpass Previous SOTA**: {{ exp_and_feedback[1].decision }}    
     {% if exp_and_feedback[0].running_info.running_time is not none %}
     Experiment Running Time: {{ exp_and_feedback[0].running_info.running_time }} seconds
     {% endif %}
     {% if exp_and_feedback[0].result is none %}
->>>>>>> 589ea21d
     Experiment Score: Running buggy
     Experiment Error: {{ exp_and_feedback[1].reason }}
-    {%- else %}
+    {% else %}
     Experiment Score: {{ exp_and_feedback[0].result.loc["ensemble"].iloc[0] }}
     Experiment Feedback: {{ exp_and_feedback[1].reason }}
-<<<<<<< HEAD
-    {%- endif %}
-    {%- endfor %}
-    {%- endif %}
-=======
     {% endif %}
     {% endfor %}
     {% endif %}
@@ -93,7 +71,6 @@
     {% for index, data in sota_valid_score_dict.items() %}
     ## Trial index: {{ index }}, validation score: {{ data.score }}, validation score improvement: {{ data.improvement }}
     {% endfor %}
->>>>>>> 589ea21d
 
 scen:  # customizable
   role: |-
