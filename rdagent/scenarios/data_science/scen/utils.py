--- conflicted
+++ resolved
@@ -106,170 +106,7 @@
     pass
 
 
-<<<<<<< HEAD
-def describe_data_folder(folder_path, indent=0, max_files=2, partial_expand_subfolders=2, is_top_level=True):
-    """
-    folder_path              : Current directory path
-    indent                   : Current indentation
-    max_files                : Maximum number of files of the same type to display
-    partial_expand_subfolders: When all subfolders have the same internal file types, only expand this many subfolders, the rest are omitted
-    is_top_level             : Indicates if the current folder is the top-level folder
-    """
-    result = []
-    files_count = {}
-    files_details = {}
-
-    for root, dirs, files in os.walk(folder_path):
-        dirs.sort()
-        files.sort()
-        if not dirs:
-            for file in files:
-                file_path = os.path.join(root, file)
-                file_type = os.path.splitext(file)[1][1:]
-                file_size = os.path.getsize(file_path)
-
-                if file_type not in files_count:
-                    files_count[file_type] = 0
-                    files_details[file_type] = []
-                files_count[file_type] += 1
-
-                # At top level, collect all CSV and Markdown files without restrictions
-                # In deeper levels, follow the max_files restriction
-                if is_top_level and file_type in ["csv", "md"]:
-                    files_details[file_type].append((file, file_size, file_path))
-                elif len(files_details[file_type]) < max_files:
-                    files_details[file_type].append((file, file_size, file_path))
-            break
-
-        # Collect "type snapshots" of subfolders
-        snapshots = []
-        for d in dirs:
-            subfolder_path = os.path.join(root, d)
-            snapshot = get_dir_snapshot(subfolder_path)
-            snapshots.append(snapshot)
-
-        # Determine if all subfolders have the same file type distribution
-        first_snapshot = snapshots[0]
-        all_same_structure = all(s == first_snapshot for s in snapshots)
-
-        if all_same_structure:
-            for i, d in enumerate(dirs):
-                if i < partial_expand_subfolders:
-                    result.append(" " * indent + f"- Folder: {d}")
-                    subfolder_path = os.path.join(root, d)
-                    result.append(
-                        describe_data_folder(
-                            folder_path=subfolder_path,
-                            indent=indent + 2,
-                            max_files=max_files,
-                            partial_expand_subfolders=partial_expand_subfolders,
-                            is_top_level=False,
-                        )
-                    )
-                else:
-                    remaining = len(dirs) - i
-                    result.append(" " * indent + f"... ({remaining} more subfolders)")
-                    break
-        else:
-            for d in dirs:
-                result.append(" " * indent + f"- Folder: {d}")
-                subfolder_path = os.path.join(root, d)
-                result.append(
-                    describe_data_folder(
-                        folder_path=subfolder_path,
-                        indent=indent + 2,
-                        max_files=max_files,
-                        partial_expand_subfolders=partial_expand_subfolders,
-                        is_top_level=False,
-                    )
-                )
-
-        for file in files:
-            file_path = os.path.join(root, file)
-            file_type = os.path.splitext(file)[1][1:]
-            file_size = os.path.getsize(file_path)
-
-            if file_type not in files_count:
-                files_count[file_type] = 0
-                files_details[file_type] = []
-            files_count[file_type] += 1
-
-            # At top level, collect all CSV and Markdown files without restrictions
-            # In deeper levels, follow the max_files restriction
-            if is_top_level and file_type in ["csv", "md"]:
-                files_details[file_type].append((file, file_size, file_path))
-            elif not is_top_level and len(files_details[file_type]) <= max_files:
-                files_details[file_type].append((file, file_size, file_path))
-
-        break
-
-    # Print the folder and its contents
-    for file_type, count in files_count.items():
-        if count > max_files and file_type not in ["csv", "md", "txt"]:
-            result.append(" " * indent + f"{count} {file_type}s:")
-            for file, size, path in files_details[file_type]:
-                result.append(" " * (indent + 2) + f"- {file} ({size} bytes)")
-            result.append(" " * (indent + 2) + "... (file limit reached)")
-        else:
-            for file, size, path in files_details[file_type]:
-                if file_type == "csv":
-                    df = pd.read_csv(path)
-                    result.append(
-                        " " * indent + f"- {file} ({size} bytes, with {df.shape[0]} rows and {df.shape[1]} columns)"
-                    )
-                    result.append(" " * (indent + 2) + f"- Head of {file}:")
-                    csv_head = read_csv_head(path, indent + 4)
-                    result.append(csv_head)
-                    continue
-                result.append(" " * indent + f"- {file} ({size} bytes)")
-                if file_type == "md":
-                    result.append(" " * (indent + 2) + f"- Content of {file}:")
-                    if file == "description.md":
-                        result.append(" " * (indent + 4) + f"Please refer to the background of the scenario context.")
-                        continue
-                    with open(path, "r", encoding="utf-8") as f:
-                        result.append(" " * (indent + 4) + f.read())
-                if file_type == "tif":
-                    result.append(" " * (indent + 2) + f"- Metadata of {file}:")
-                    with Image.open(path) as img:
-                        for tag, value in img.tag_v2.items():
-                            tag_name = TiffTags.TAGS_V2.get(tag, f"Unknown Tag {tag}")
-                            result.append(" " * (indent + 4) + f"{tag_name}: {value}")
-                if file_type in ["json", "txt"]:
-                    result.append(" " * (indent + 2) + f"- Content of {file}:")
-                    with open(path, "r", encoding="utf-8") as f:
-                        for i, line in enumerate(f):
-                            if i < 2:
-                                result.append(
-                                    " " * (indent + 4) + line.strip()[:100] + ("..." if len(line.strip()) > 100 else "")
-                                )
-                            else:
-                                break
-
-    return "\n".join(result) + "\n"
-
-
-""" data folder description version 2 """
-import json
-import reprlib
-from pathlib import Path
-
-import humanize
-import pandas as pd
-from pandas.api.types import is_numeric_dtype
-
-# these files are treated as code (e.g. markdown wrapped)
-code_files = {".py", ".sh", ".yaml", ".yml", ".md", ".html", ".xml", ".log", ".rst"}
-# we treat these files as text (rather than binary) files
-plaintext_files = {".txt", ".csv", ".json", ".tsv"} | code_files
-# system-generated directories/files to filter out
-system_names = {"__MACOSX", ".DS_Store", "Thumbs.db"}
-
-
-def get_file_len_size(f: Path) -> tuple[int, str]:
-=======
 def get_file_len_size(f: Path) -> Tuple[int, str]:
->>>>>>> 0d18d40f
     """
     Calculate the size of a file (#lines for plaintext files, otherwise #bytes)
     Also returns a human-readable string representation of the size.
@@ -353,126 +190,6 @@
     """Generate a textual preview of a json file using reprlib for compact object display"""
     result = []
     result.append(f"### {file_name}:")
-<<<<<<< HEAD
-
-    try:
-        # First check if this is a JSONL format
-        is_jsonl = False
-
-        with open(p, "r", encoding="utf-8") as f:
-            first_line = f.readline().strip()
-            second_line = f.readline().strip()
-
-            # Correct JSONL detection: both lines must be independent complete JSON objects
-            if first_line and second_line:
-                try:
-                    # Try to parse the first two lines, both should be complete JSON objects
-                    json.loads(first_line)  # First line is complete JSON
-                    json.loads(second_line)  # Second line is also complete JSON
-                    is_jsonl = True
-                except json.JSONDecodeError:
-                    # If any line fails to parse, it's not JSONL
-                    is_jsonl = False
-
-        if is_jsonl:
-            # JSONL format: one JSON object per line
-            result.append("#### 1.Format: JSONL (JSON Lines)")
-            result.append("#### 2.Content preview (first few objects):")
-
-            # Configure reprlib for JSONL
-            jsonl_repr = reprlib.Repr()
-            jsonl_repr.maxother = 300
-
-            with open(p, "r", encoding="utf-8") as f:
-                for i, line in enumerate(f):
-                    if i >= 3:  # Only show first 3 objects
-                        result.append("... (showing first 3 JSONL objects)")
-                        break
-                    if line.strip():
-                        try:
-                            obj = json.loads(line.strip())
-                            result.append(f"Object {i+1}: {jsonl_repr.repr(obj)}")
-                        except:
-                            result.append(f"Object {i+1}: Invalid JSON")
-        else:
-            # Single JSON file
-            with open(p, "r", encoding="utf-8") as f:
-                data = json.load(f)
-
-            result.append("### 1.Format: Single JSON object")
-            result.append("### 2.Structure overview:")
-
-            # Basic information
-            if isinstance(data, dict):
-                result.append(f"Type: Object with {len(data)} keys: {list(data.keys())}")
-                for key, value in data.items():
-                    if isinstance(value, list):
-                        result.append(f"  - {key}: array[{len(value)}]")
-                    elif isinstance(value, dict):
-                        result.append(f"  - {key}: object{{{len(value)} keys}}")
-                    else:
-                        result.append(f"  - {key}: {type(value).__name__}")
-            elif isinstance(data, list):
-                result.append(f"Type: Array with {len(data)} items")
-                if len(data) > 0:
-                    sample_item = data[0]
-                    if isinstance(sample_item, dict):
-                        result.append(f"Sample item keys: {list(sample_item.keys())}")
-
-            result.append("### 3.Content preview (reprlib):")
-
-            # Use reprlib to display content
-            compact_repr = reprlib.Repr()
-            compact_repr.maxother = 300
-
-            result.append(compact_repr.repr(data))
-
-    except Exception as e:
-        result.append(f"Error processing JSON: {str(e)[:100]}")
-
-    return "\n".join(result)
-
-
-def select_files_for_preview(base_path: Path, max_files_per_group: int = 1, threshold: int = 10) -> list:
-    """
-    Intelligently select a representative subset of files for detailed preview.
-    If a directory has more than `threshold` files of the same type, only `max_files_per_group` are selected.
-    """
-    from collections import defaultdict
-
-    # Group files by (parent_directory, file_extension)
-    files_by_group = defaultdict(list)
-    for p in _walk(base_path):
-        if p.is_file():
-            files_by_group[(p.parent, p.suffix)].append(p)
-
-    selected_files = []
-
-    # Always include a root README.md if it exists
-    root_readme = base_path / "README.md"
-    if root_readme.exists():
-        selected_files.append(root_readme)
-
-    for group, files in files_by_group.items():
-        # Sort files to be deterministic (e.g., by name)
-        files.sort()
-
-        if root_readme in files:
-            try:
-                files.remove(root_readme)
-            except ValueError:
-                pass  # was not in list
-
-        if len(files) > threshold:
-            # If many files, select a few representatives
-            selected_files.extend(files[:max_files_per_group])
-        else:
-            # If few files, select all of them
-            selected_files.extend(files)
-
-    # Remove duplicates and maintain order
-    return list(dict.fromkeys(selected_files))
-=======
 
     try:
         # First check if this is a JSONL format
@@ -794,7 +511,6 @@
         priority.sort(key=lambda x: x.stat().st_size if x.exists() else 0, reverse=True)
 
         return priority, other
->>>>>>> 0d18d40f
 
     def _get_size_str(self, file_path: Path) -> str:
         """Get file size string."""
@@ -804,206 +520,6 @@
         except (OSError, FileNotFoundError):
             return "? B"
 
-<<<<<<< HEAD
-def describe_data_folder_v2(
-    base_path, include_file_details=True, simple=False, show_nan_columns=False, max_length: int = 10000
-):
-    """
-    Generate a textual preview of a directory, including an overview of the directory
-    structure and previews of individual files.
-    """
-
-    tree = f"## File tree:\n```\n{file_tree_v2(base_path,max_lines=200)}```"
-    out = [tree]
-
-    if include_file_details:
-        out.append("\n## File details:")
-
-        # Intelligently select a subset of files to preview
-        files_to_preview = select_files_for_preview(Path(base_path))
-        out.append(f" (Showing details for {len(files_to_preview)} representative files out of many)")
-
-        for fn in files_to_preview:
-            try:
-                file_name = str(fn.relative_to(Path(base_path)))
-            except ValueError:
-                file_name = str(fn)
-
-            if fn.suffix == ".csv":
-                out.append(preview_csv(fn, file_name, simple=simple, show_nan_columns=show_nan_columns))
-            elif fn.suffix == ".json":
-                out.append(preview_json(fn, file_name))
-            elif fn.suffix == ".parquet":
-                out.append(preview_parquet(fn, file_name, simple=simple, show_nan_columns=show_nan_columns))
-            elif fn.suffix in plaintext_files:
-                try:
-                    if get_file_len_size(fn)[0] < 30:
-                        with open(fn) as f:
-                            content = f.read()
-                            if fn.suffix in code_files:
-                                content = f"```\n{content}\n```"
-                            out.append(f"-> {file_name} has content:\n\n{content}")
-                except Exception:
-                    pass  # Ignore read errors for small files
-            if len("\n\n".join(out)) > max_length:
-                out.append("\n... (File details truncated due to max_length)")
-                break
-
-    result = "\n\n".join(out)
-
-    # if the result is very long we generate a simpler version
-    if len(result) > max_length and not simple:
-        return describe_data_folder_v2(
-            base_path,
-            include_file_details=include_file_details,
-            simple=True,
-            show_nan_columns=show_nan_columns,
-            max_length=max_length,
-        )
-    # if still too long, we truncate
-    if len(result) > max_length and simple:
-        return result[:max_length] + "\n... (truncated)"
-
-    return result
-
-
-def file_tree_v2(
-    path: Path, max_lines: int = 200, priority_files: set = {".csv", ".json", ".parquet", ".md", ".txt"}
-) -> str:
-    """
-    Smart file tree generator v2 - focused on solving truncation issues
-
-    Args:
-        path: Target directory path
-        max_lines: Maximum output lines (to prevent overly long output)
-        priority_files: File extensions to prioritize for display
-
-    Display rules:
-        - First level: Show all items regardless of count
-        - Other levels ≤8 items: Show all
-        - Other levels >8 items: Show first 2 + remaining count
-    """
-    path = Path(path)
-    lines = []
-    line_count = 0
-
-    def add_line(text: str) -> bool:
-        """Add a line, return whether we can continue adding more"""
-        nonlocal line_count
-        if line_count >= max_lines:
-            return False
-        lines.append(text)
-        line_count += 1
-        return True
-
-    # Root directory
-    if not add_line(f"{path.name}/"):
-        return "\n".join(lines)
-
-    # Process recursively
-    _process_directory_v2(path, 0, "", priority_files, add_line)
-
-    # Add truncation notice if needed
-    if line_count >= max_lines:
-        lines.append("... (display limited, please increase max_lines parameter)")
-
-    return "\n".join(lines)
-
-
-def _process_directory_v2(path: Path, depth: int, prefix: str, priority_files: set, add_line_func) -> bool:
-    """Process a single directory"""
-
-    try:
-        # Get directory contents, reuse existing system_names filtering
-        items = [p for p in path.iterdir() if not p.name.startswith(".") and p.name not in system_names]
-        dirs = sorted([p for p in items if p.is_dir()])
-        files = sorted([p for p in items if p.is_file()])
-
-        # Categorize files, reuse existing classification logic
-        priority_files_list, other_files = _categorize_files_v2(files, priority_files)
-
-        # Handle subdirectories - show all at first level, limited at other levels
-        if depth == 0 or len(dirs) <= 8:
-            # First level or ≤8 items: show all
-            for d in dirs:
-                if not add_line_func(f"{prefix}├── {d.name}/"):
-                    return False
-
-                # Process subdirectory recursively
-                child_prefix = prefix + "│   "
-                if not _process_directory_v2(d, depth + 1, child_prefix, priority_files, add_line_func):
-                    return False
-        else:
-            # Not first level and >8 items: show first 2
-            show_count = 2
-            for d in dirs[:show_count]:
-                if not add_line_func(f"{prefix}├── {d.name}/"):
-                    return False
-
-                # Process subdirectory recursively
-                child_prefix = prefix + "│   "
-                if not _process_directory_v2(d, depth + 1, child_prefix, priority_files, add_line_func):
-                    return False
-
-            # Show remaining directory count
-            remaining = len(dirs) - show_count
-            if not add_line_func(f"{prefix}├── ... (+{remaining} more directories)"):
-                return False
-
-        # Merge all files for unified processing
-        all_files = priority_files_list + other_files
-
-        # Handle files - show all at first level, limited at other levels
-        if depth == 0 or len(all_files) <= 8:
-            # First level or ≤8 items: show all
-            for f in all_files:
-                if not add_line_func(f"{prefix}├── {f.name} ({_get_size_str_v2(f)})"):
-                    return False
-        else:
-            # Not first level and >8 items: show first 2
-            show_count = 2
-            for f in all_files[:show_count]:
-                if not add_line_func(f"{prefix}├── {f.name} ({_get_size_str_v2(f)})"):
-                    return False
-
-            # Show remaining file count
-            remaining = len(all_files) - show_count
-            if not add_line_func(f"{prefix}├── ... (+{remaining} more files)"):
-                return False
-
-    except PermissionError:
-        return add_line_func(f"{prefix}❌ Permission denied")
-    except Exception as e:
-        return add_line_func(f"{prefix}❌ Error: {str(e)[:30]}")
-
-    return True
-
-
-def _categorize_files_v2(files: list, priority_files: set) -> tuple:
-    """Categorize files into priority and other groups"""
-    priority = []
-    other = []
-
-    for f in files:
-        if f.suffix.lower() in priority_files:
-            priority.append(f)
-        else:
-            other.append(f)
-
-    # Sort priority files by size (larger files first)
-    priority.sort(key=lambda x: x.stat().st_size if x.exists() else 0, reverse=True)
-
-    return priority, other
-
-
-def _get_size_str_v2(file_path: Path) -> str:
-    """Get file size string, reuse existing humanize logic"""
-    try:
-        size = file_path.stat().st_size
-        return humanize.naturalsize(size)
-    except:
-        return "? B"
-=======
 
 class DataFolderDescriptor:
     """
@@ -1150,5 +666,4 @@
         simple=simple,
         show_nan_columns=show_nan_columns,
         max_length=max_length,
-    )
->>>>>>> 0d18d40f
+    )