"""
An example of the generated data folder description:

## File tree:
```
plant-pathology-2020-fgvc7/
├── images/
│   ├── Test_0.jpg (182.7 kB)
│   ├── Test_1.jpg (362.4 kB)
│   ├── ... (+1819 more files)
├── train.csv (30.1 kB)
├── description.md (5.3 kB)
├── sample_submission.csv (5.2 kB)
├── test.csv (1.5 kB)```


## File details:

 (Showing details for representative files out of many)

### sample_submission.csv:
#### 1.DataFrame preview:
It has 183 rows and 5 columns.
Here is some information about the columns:
healthy (float64) has 1 unique values: [0.25]
image_id (object) has 183 unique values. Some example values: ['Test_0', 'Test_1', 'Test_2', 'Test_3']
multiple_diseases (float64) has 1 unique values: [0.25]
rust (float64) has 1 unique values: [0.25]
scab (float64) has 1 unique values: [0.25]
#### 2.DataFrame preview:(only show the first 5 rows and 15 columns)
  image_id  healthy  multiple_diseases  rust  scab
0   Test_0     0.25               0.25  0.25  0.25
1   Test_1     0.25               0.25  0.25  0.25
2   Test_2     0.25               0.25  0.25  0.25
3   Test_3     0.25               0.25  0.25  0.25
4   Test_4     0.25               0.25  0.25  0.25

### test.csv:
#### 1.DataFrame preview:
It has 183 rows and 1 columns.
Here is some information about the columns:
image_id (object) has 183 unique values. Some example values: ['Test_0', 'Test_1', 'Test_2', 'Test_3']
#### 2.DataFrame preview:(only show the first 5 rows and 15 columns)
  image_id
0   Test_0
1   Test_1
2   Test_2
3   Test_3
4   Test_4

### train.csv:
#### 1.DataFrame preview:
It has 1638 rows and 5 columns.
Here is some information about the columns:
healthy (int64) has 2 unique values: [0, 1]
image_id (object) has 1638 unique values. Some example values: ['Train_1637', 'Train_0', 'Train_1', 'Train_2']
multiple_diseases (int64) has 2 unique values: [0, 1]
rust (int64) has 2 unique values: [1, 0]
scab (int64) has 2 unique values: [0, 1]
#### 2.DataFrame preview:(only show the first 5 rows and 15 columns)
  image_id  healthy  multiple_diseases  rust  scab
0  Train_0        0                  0     1     0
1  Train_1        1                  0     0     0
2  Train_2        0                  0     1     0
3  Train_3        1                  0     0     0
4  Train_4        0                  0     1     0

"""

import json
import os
import reprlib
from collections import defaultdict
from pathlib import Path
from typing import Dict, List, Optional, Set, Tuple, Union

import humanize
import pandas as pd
from pandas.api.types import is_numeric_dtype

from rdagent.log import rdagent_logger as logger

# these files are treated as code (e.g. markdown wrapped)
code_files = {".py", ".sh", ".yaml", ".yml", ".md", ".html", ".xml", ".log", ".rst"}
# we treat these files as text (rather than binary) files
plaintext_files = {".txt", ".csv", ".json", ".tsv"} | code_files
# system-generated directories/files to filter out
system_names = {"__MACOSX", ".DS_Store", "Thumbs.db"}


class FileTreeGenerationError(Exception):
    """File tree generation related errors"""

    pass


class MaxLinesExceededError(FileTreeGenerationError):
    """Raised when max lines limit is exceeded"""

    pass


class DirectoryPermissionError(FileTreeGenerationError):
    """Raised when directory access is denied"""

    pass


def get_file_len_size(f: Path) -> Tuple[int, str]:
    """
    Calculate the size of a file (#lines for plaintext files, otherwise #bytes)
    Also returns a human-readable string representation of the size.
    """
    if f.suffix in plaintext_files:
        num_lines = sum(1 for _ in open(f))
        return num_lines, f"{num_lines} lines"
    else:
        s = f.stat().st_size
        return s, humanize.naturalsize(s)


<<<<<<< HEAD
def file_tree(path: Path, depth=0) -> str:
    """Generate a tree structure of files in a directory"""
    result = []

    files = [p for p in Path(path).iterdir() if not p.is_dir() and p.name not in system_names]

    max_n = 4 if len(files) > 30 else 8
    for p in sorted(files)[:max_n]:
        result.append(f"{' '*depth*4}{p.name} ({get_file_len_size(p)[1]})")
    if len(files) > max_n:
        result.append(f"{' '*depth*4}... and {len(files)-max_n} other files")

    dirs = [
        p
        for p in Path(path).iterdir()
        if (p.is_dir() or (p.is_symlink() and p.resolve().is_dir())) and p.name not in system_names
    ]

    # if total_dirs > 5, we only show the first 3 and last 2
    total_dirs = len(dirs)
    if total_dirs > 5:
        dirs = sorted(dirs)
        first_seven = dirs[:3]
        last_three = dirs[-2:]
        omitted = total_dirs - 5
        dirs = first_seven + last_three
        insert_at = 3

    # Calculate base_path (the top-level resolved absolute directory)
    base_path = Path(path).resolve()
    # Find the top-level base_path when in recursion (depth>0)
    if depth > 0:
        # The top-level base_path is the ancestor at depth==0
        ancestor = Path(path)
        for _ in range(depth):
            ancestor = ancestor.parent
        base_path = ancestor.resolve()

    for idx, p in enumerate(dirs):
        if p.is_symlink():
            target = p.resolve()
            if str(target).startswith(str(base_path)):
                # avoid recursing into symlinks pointing inside base path
                result.append(
                    f"{' ' * depth * 4}{p.name}@ -> {os.path.relpath(target, base_path)} (symlinked dir, not expanded)"
                )
                continue
        result.append(f"{' ' * depth * 4}{p.name}/")
        result.append(file_tree(p, depth + 1))

        if total_dirs > 5 and idx == 3 - 1:
            result.append(f"{' ' * depth * 4}... and {omitted} other directories")

    return "\n".join(result)


def _walk(path: Path):
    """Recursively walk a directory (analogous to os.walk but for pathlib.Path)"""
    for p in sorted(Path(path).iterdir()):
        # Filter out system-generated directories/files
        if p.name in system_names:
            continue

        if p.is_dir():
            # If this is a symlinked dir to a parent/ancestor, do not expand it
            if p.is_symlink():
                target = p.resolve()
                cur_path = p.parent.resolve()
                if target == cur_path or str(cur_path).startswith(str(target)):
                    yield p
                    continue
            yield from _walk(p)
        else:
            yield p


=======
>>>>>>> 937ec263
def preview_df(df: pd.DataFrame, file_name: str, simple=True, show_nan_columns=False) -> str:
    """Generate a textual preview of a dataframe"""
    out = []

    out.append(f"### {file_name}: ")
    out.append(f"#### 1.DataFrame preview:")
    out.append(f"It has {df.shape[0]} rows and {df.shape[1]} columns.")

    if simple:
        cols = df.columns.tolist()
        sel_cols = min(len(cols), 100)
        cols_str = ", ".join(cols[:sel_cols])
        res = f"The columns are: {cols_str}"
        if len(cols) > sel_cols:
            res += f"... and {len(cols)-sel_cols} more columns"
        out.append(res)
    else:
        out.append("Here is some information about the columns:")
        for col in sorted(df.columns):
            dtype = df[col].dtype
            name = f"{col} ({dtype})"

            nan_count = df[col].isnull().sum()

            if dtype == "bool":
                v = df[col][df[col].notnull()].mean()
                out.append(f"{name} is {v*100:.2f}% True, {100-v*100:.2f}% False")
            elif df[col].nunique() < 10:
                out.append(f"{name} has {df[col].nunique()} unique values: {df[col].unique().tolist()}")
            elif is_numeric_dtype(df[col]):
                out.append(f"{name} has range: {df[col].min():.2f} - {df[col].max():.2f}, {nan_count} nan values")
            elif dtype == "object":
                out.append(
                    f"{name} has {df[col].nunique()} unique values. Some example values: {df[col].value_counts().head(4).index.tolist()}"
                )
    if show_nan_columns:
        nan_cols = [col for col in df.columns.tolist() if df[col].isnull().any()]
        if nan_cols:
            out.append(f"Columns containing NaN values: {', '.join(nan_cols)}")

    # Add: Display DataFrame directly
    if len(df) > 0:
        out.append("#### 2.DataFrame preview:(only show the first 5 rows and 15 columns)")
        # Show first 5 rows, max 15 columns to avoid overly wide output
        df_preview = df.head(5)
        if df.shape[1] > 15:
            df_preview = df_preview.iloc[:, :15]
            out.append(str(df_preview))
            out.append(f"... (showing first 15 of {df.shape[1]} columns)")
        else:
            out.append(str(df_preview))

    return "\n".join(out)


def preview_csv(p: Path, file_name: str, simple=True, show_nan_columns=False) -> str:
    """Generate a textual preview of a csv file"""
    df = pd.read_csv(p)
    return preview_df(df, file_name, simple=simple, show_nan_columns=show_nan_columns)


def preview_parquet(p: Path, file_name: str, simple=True, show_nan_columns=False) -> str:
    """Generate a textual preview of a parquet file"""
    df = pd.read_parquet(p)
    return preview_df(df, file_name, simple=simple, show_nan_columns=show_nan_columns)


def preview_json(p: Path, file_name: str):
    """Generate a textual preview of a json file using reprlib for compact object display"""
    result = []
    result.append(f"### {file_name}:")

    try:
        # First check if this is a JSONL format
        is_jsonl = False

        with open(p, "r", encoding="utf-8") as f:
            first_line = f.readline().strip()
            second_line = f.readline().strip()

            # Correct JSONL detection: both lines must be independent complete JSON objects
            if first_line and second_line:
                try:
                    # Try to parse the first two lines, both should be complete JSON objects
                    json.loads(first_line)  # First line is complete JSON
                    json.loads(second_line)  # Second line is also complete JSON
                    is_jsonl = True
                except json.JSONDecodeError:
                    # If any line fails to parse, it's not JSONL
                    is_jsonl = False

        if is_jsonl:
            # JSONL format: one JSON object per line
            result.append("#### 1.Format: JSONL (JSON Lines)")
            result.append("#### 2.Content preview (first few objects):")

            # Configure reprlib for JSONL
            jsonl_repr = reprlib.Repr()
            jsonl_repr.maxother = 300

            with open(p, "r", encoding="utf-8") as f:
                for i, line in enumerate(f):
                    if i >= 3:  # Only show first 3 objects
                        result.append("... (showing first 3 JSONL objects)")
                        break
                    if line.strip():
                        try:
                            obj = json.loads(line.strip())
                            result.append(f"Object {i+1}: {jsonl_repr.repr(obj)}")
                        except:
                            result.append(f"Object {i+1}: Invalid JSON")
        else:
            # Single JSON file
            with open(p, "r", encoding="utf-8") as f:
                data = json.load(f)

            result.append("#### 1.Format: Single JSON object")
            result.append("#### 2.Structure overview:")

            # Basic information
            if isinstance(data, dict):
                result.append(f"Type: Object with {len(data)} keys: {list(data.keys())}")
                for key, value in data.items():
                    if isinstance(value, list):
                        result.append(f"  - {key}: array[{len(value)}]")
                    elif isinstance(value, dict):
                        result.append(f"  - {key}: object{{{len(value)} keys}}")
                    else:
                        result.append(f"  - {key}: {type(value).__name__}")
            elif isinstance(data, list):
                result.append(f"Type: Array with {len(data)} items")
                if len(data) > 0:
                    sample_item = data[0]
                    if isinstance(sample_item, dict):
                        result.append(f"Sample item keys: {list(sample_item.keys())}")

            result.append("#### 3.Content preview (reprlib):")

            # Use reprlib to display content
            compact_repr = reprlib.Repr()
            compact_repr.maxother = 300

            result.append(compact_repr.repr(data))

    except Exception as e:
        result.append(f"Error processing JSON: {str(e)[:100]}")

    return "\n".join(result)


def _walk(path: Path):
    """Recursively walk a directory (analogous to os.walk but for pathlib.Path)"""
    for p in sorted(Path(path).iterdir()):
        # Filter out system-generated directories/files
        if p.name in system_names:
            continue

        if p.is_dir():
            # If this is a symlinked dir to a parent/ancestor, do not expand it
            if p.is_symlink():
                target = p.resolve()
                cur_path = p.parent.resolve()
                if target == cur_path or str(cur_path).startswith(str(target)):
                    yield p
                    continue
            yield from _walk(p)
        else:
            yield p


class FileTreeGenerator:
    """
    Smart file tree generator with symlink handling and intelligent truncation.
    """

    def __init__(self, max_lines: int = 200, priority_files: Set[str] = None):
        """
        Initialize the file tree generator.

        Args:
            max_lines: Maximum output lines to prevent overly long output
            priority_files: File extensions to prioritize for display
        """
        self.max_lines = max_lines
        self.priority_files = priority_files or {".csv", ".json", ".parquet", ".md", ".txt"}
        self.lines = []
        self.line_count = 0

    def generate_tree(self, path: Union[str, Path]) -> str:
        """
        Generate a tree structure of files in a directory.

        Args:
            path: Target directory path

        Returns:
            str: Tree structure representation

        Raises:
            FileTreeGenerationError: If tree generation fails
        """
        try:
            path = Path(path)
            base_path = path.resolve()
            self.lines = []
            self.line_count = 0
            self._add_line(f"{path.name}/")
            self._process_directory(path, 0, "", base_path)
        except MaxLinesExceededError:
            pass  # Expected when hitting line limit
        except Exception as e:
            raise FileTreeGenerationError(f"Failed to generate tree for {path}: {str(e)}") from e

        # CORNER CASE HANDLING: Always check if we hit the limit and add truncation notice if needed
        #
        # WHY THIS IS NECESSARY:
        # The code uses a "mixed exception handling strategy":
        # - Sub-methods (_process_subdirectories, _process_files, _process_single_directory)
        #   catch MaxLinesExceededError and handle it silently (don't re-raise)
        # - This means some MaxLinesExceededError exceptions never propagate to generate_tree
        #
        # CORNER CASE SCENARIO:
        # 1. _add_line() is called and line_count reaches max_lines
        # 2. _add_line() throws MaxLinesExceededError
        # 3. A sub-method catches the exception but doesn't re-raise it (silent handling)
        # 4. The exception never reaches generate_tree's except block above
        # 5. OLD VERSION: No truncation notice is added → User doesn't know content was truncated
        # 6. NEW VERSION: This check below ensures truncation notice is always added
        #
        # DEMONSTRATION EXAMPLE (max_lines=5, processing 6 files):
        #
        # 🔴 OLD VERSION RESULT:
        # project/
        # ├── file1.csv
        # ├── file2.csv
        # ├── file3.csv
        # ├── file4.csv
        # 🔍 Truncation notice? NO → User doesn't know content was truncated!
        #
        # 🔵 NEW VERSION RESULT:
        # project/
        # ├── file1.csv
        # ├── file2.csv
        # ├── file3.csv
        # ├── file4.csv
        # ... (display limited)
        # 🔍 Truncation notice? YES → User knows content was truncated!
        #
        # The key difference:
        # - OLD: Relies on exception propagation (fails when sub-methods handle silently)
        # - NEW: Active check ensures truncation notice is always present
        if self.line_count >= self.max_lines and (
            not self.lines or not self.lines[-1].startswith("... (display limited")
        ):
            self.lines.append("... (display limited, please increase max_lines parameter)")

        return "\n".join(self.lines)

    def _add_line(self, text: str) -> None:
        """
        Add a line to the output.

        Args:
            text: Line text to add

        Raises:
            MaxLinesExceededError: If max lines limit is exceeded
        """
        if self.line_count >= self.max_lines:
            raise MaxLinesExceededError(f"Exceeded maximum lines limit of {self.max_lines}")
        self.lines.append(text)
        self.line_count += 1

    def _process_directory(self, path: Path, depth: int, prefix: str, base_path: Path) -> None:
        """
        Process a single directory.

        Args:
            path: Directory path to process
            depth: Current depth in the tree
            prefix: Prefix for tree formatting
            base_path: Base path for symlink detection

        Raises:
            DirectoryPermissionError: If directory access is denied
            FileTreeGenerationError: If processing fails
            MaxLinesExceededError: Propagated when line limit is reached
        """
        try:
            # Get directory contents, filter out system files
            items = [p for p in path.iterdir() if not p.name.startswith(".") and p.name not in system_names]
            dirs = sorted([p for p in items if p.is_dir()])
            files = sorted([p for p in items if p.is_file()])

            # Categorize files
            priority_files_list, other_files = self._categorize_files(files)

            # Process subdirectories
            self._process_subdirectories(dirs, depth, prefix, base_path)

            # Process files
            self._process_files(priority_files_list + other_files, depth, prefix)

        except MaxLinesExceededError:
            # Propagate this up so generate_tree can handle it
            raise
        except PermissionError as e:
            raise DirectoryPermissionError(f"Permission denied accessing {path}") from e
        except OSError as e:
            if e.errno == 13:  # Permission denied
                raise DirectoryPermissionError(f"Permission denied accessing {path}") from e
            else:
                raise FileTreeGenerationError(f"Error processing directory {path}: {str(e)}") from e

    def _process_subdirectories(self, dirs: List[Path], depth: int, prefix: str, base_path: Path) -> None:
        """Process subdirectories with proper truncation logic."""
        try:
            if depth == 0 or len(dirs) <= 8:
                # First level or ≤8 items: show all
                for d in dirs:
                    self._process_single_directory(d, depth, prefix, base_path)
            else:
                # Not first level and >8 items: show first 2
                show_count = 2
                for d in dirs[:show_count]:
                    self._process_single_directory(d, depth, prefix, base_path)

                # Show remaining directory count
                remaining = len(dirs) - show_count
                self._add_line(f"{prefix}├── ... (+{remaining} more directories)")
        except MaxLinesExceededError:
            # If we hit the line limit, just stop processing
            pass

    def _process_single_directory(self, d: Path, depth: int, prefix: str, base_path: Path) -> None:
        """Process a single directory entry."""
        try:
            # Handle symlinks
            if d.is_symlink():
                target = d.resolve()
                if str(target).startswith(str(base_path)):
                    # avoid recursing into symlinks pointing inside base path
                    self._add_line(
                        f"{prefix}├── {d.name}@ -> {os.path.relpath(target, base_path)} (symlinked dir, not expanded)"
                    )
                    return

            self._add_line(f"{prefix}├── {d.name}/")

            # Process subdirectory recursively
            child_prefix = prefix + "│   "
            self._process_directory(d, depth + 1, child_prefix, base_path)
        except MaxLinesExceededError:
            # If we hit the line limit, just stop processing this directory
            pass

    def _process_files(self, all_files: List[Path], depth: int, prefix: str) -> None:
        """Process files with proper truncation logic."""
        try:
            if depth == 0 or len(all_files) <= 8:
                # First level or ≤8 items: show all
                for f in all_files:
                    self._add_line(f"{prefix}├── {f.name} ({self._get_size_str(f)})")
            else:
                # Not first level and >8 items: show first 2
                show_count = 2
                for f in all_files[:show_count]:
                    self._add_line(f"{prefix}├── {f.name} ({self._get_size_str(f)})")

                # Show remaining file count
                remaining = len(all_files) - show_count
                self._add_line(f"{prefix}├── ... (+{remaining} more files)")
        except MaxLinesExceededError:
            # If we hit the line limit, just stop processing files
            pass

    def _categorize_files(self, files: List[Path]) -> Tuple[List[Path], List[Path]]:
        """Categorize files into priority and other groups."""
        priority = []
        other = []

        for f in files:
            if f.suffix.lower() in self.priority_files:
                priority.append(f)
            else:
                other.append(f)

        # Sort priority files by size (larger files first)
        priority.sort(key=lambda x: x.stat().st_size if x.exists() else 0, reverse=True)

        return priority, other

    def _get_size_str(self, file_path: Path) -> str:
        """Get file size string."""
        try:
            size = file_path.stat().st_size
            return humanize.naturalsize(size)
        except (OSError, FileNotFoundError):
            return "? B"


class DataFolderDescriptor:
    """
    Generate detailed descriptions of data folders including file previews.
    """

    def __init__(self, tree_generator: FileTreeGenerator = None):
        """
        Initialize the data folder descriptor.

        Args:
            tree_generator: Optional FileTreeGenerator instance
        """
        self.tree_generator = tree_generator or FileTreeGenerator()

    def describe_folder(
        self,
        base_path: Union[str, Path],
        include_file_details: bool = True,
        simple: bool = False,
        show_nan_columns: bool = False,
        max_length: int = 10000,
    ) -> str:
        """
        Generate a textual preview of a directory, including an overview of the directory
        structure and previews of individual files.
        """
        base_path = Path(base_path)

        tree = f"## File tree:\n```\n{self.tree_generator.generate_tree(base_path)}```"
        out = [tree]

        if include_file_details:
            out.append("\n## File details:")

            # Intelligently select a subset of files to preview
            files_to_preview = self._select_files_for_preview(base_path)
            out.append(f" (Showing details for representative files out of many)")

            for fn in files_to_preview:
                try:
                    file_name = str(fn.relative_to(base_path))
                except ValueError:
                    file_name = str(fn)

                try:
                    if fn.suffix == ".csv":
                        out.append(preview_csv(fn, file_name, simple=simple, show_nan_columns=show_nan_columns))
                    elif fn.suffix == ".json":
                        out.append(preview_json(fn, file_name))
                    elif fn.suffix == ".parquet":
                        out.append(preview_parquet(fn, file_name, simple=simple, show_nan_columns=show_nan_columns))
                    elif fn.suffix in plaintext_files:
                        if get_file_len_size(fn)[0] < 30:
                            with open(fn) as f:
                                content = f.read()
                                if fn.suffix in code_files:
                                    content = f"```\n{content}\n```"
                                out.append(f"-> {file_name} has content:\n\n{content}")
                except Exception as e:
                    out.append(f"-> {file_name}: Error reading file - {str(e)[:100]}")

                if len("\n\n".join(out)) > max_length:
                    out.append("\n... (File details truncated due to max_length)")
                    break

        result = "\n\n".join(out)

        # if the result is very long we generate a simpler version
        if len(result) > max_length and not simple:
            return self.describe_folder(
                base_path,
                include_file_details=include_file_details,
                simple=True,
                show_nan_columns=show_nan_columns,
                max_length=max_length,
            )
        # if still too long, we truncate
        if len(result) > max_length and simple:
            return result[:max_length] + "\n... (truncated)"

        return result

    def _select_files_for_preview(
        self, base_path: Path, max_files_per_group: int = 1, threshold: int = 10
    ) -> List[Path]:
        """
        Intelligently select a representative subset of files for detailed preview.
        If a directory has more than `threshold` files of the same type, only `max_files_per_group` are selected.
        """
        # Group files by (parent_directory, file_extension)
        files_by_group = defaultdict(list)
        for p in _walk(base_path):
            if p.is_file():
                files_by_group[(p.parent, p.suffix)].append(p)

        selected_files = []

        # Always include a root README.md if it exists
        root_readme = base_path / "README.md"
        if root_readme.exists():
            selected_files.append(root_readme)

        for group, files in files_by_group.items():
            # Sort files to be deterministic (e.g., by name)
            files.sort()

            if root_readme in files:
                try:
                    files.remove(root_readme)
                except ValueError:
                    pass  # was not in list

            if len(files) > threshold:
                # If many files, select a few representatives
                selected_files.extend(files[:max_files_per_group])
            else:
                # If few files, select all of them
                selected_files.extend(files)

        # Remove duplicates and maintain order
        return list(dict.fromkeys(selected_files))


# Convenience functions for backward compatibility
def file_tree_v2(path: Union[str, Path], max_lines: int = 200, priority_files: Set[str] = None) -> str:
    """Generate a file tree using FileTreeGenerator."""
    generator = FileTreeGenerator(max_lines=max_lines, priority_files=priority_files)
    return generator.generate_tree(path)


def describe_data_folder_v2(
    base_path: Union[str, Path],
    include_file_details: bool = True,
    simple: bool = False,
    show_nan_columns: bool = False,
    max_length: int = 10000,
) -> str:
    """Generate a data folder description using DataFolderDescriptor."""
    descriptor = DataFolderDescriptor()
    return descriptor.describe_folder(
        base_path,
        include_file_details=include_file_details,
        simple=simple,
        show_nan_columns=show_nan_columns,
        max_length=max_length,
    )<|MERGE_RESOLUTION|>--- conflicted
+++ resolved
@@ -119,7 +119,6 @@
         return s, humanize.naturalsize(s)
 
 
-<<<<<<< HEAD
 def file_tree(path: Path, depth=0) -> str:
     """Generate a tree structure of files in a directory"""
     result = []
@@ -196,8 +195,6 @@
             yield p
 
 
-=======
->>>>>>> 937ec263
 def preview_df(df: pd.DataFrame, file_name: str, simple=True, show_nan_columns=False) -> str:
     """Generate a textual preview of a dataframe"""
     out = []
