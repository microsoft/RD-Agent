--- conflicted
+++ resolved
@@ -150,13 +150,9 @@
             DS_RD_SETTING.full_timeout
             * min(
                 DS_RD_SETTING.runner_longer_timeout_multiplier_upper,
-                self.timeout_increase_count * DS_RD_SETTING.timeout_increase_stage //2 + 1,
-            )
-<<<<<<< HEAD
+                self.timeout_increase_count * DS_RD_SETTING.timeout_increase_stage // 2 + 1,
+            )
             if DS_RD_SETTING.allow_longer_timeout
-=======
-            if self.longer_time_limit_required
->>>>>>> 8c62561d
             else DS_RD_SETTING.full_timeout
         )
 
