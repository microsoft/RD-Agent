--- conflicted
+++ resolved
@@ -115,11 +115,7 @@
             evaluation=self.metric_description,
             metric_name=self.metric_name,
             metric_direction=self.metric_direction,
-<<<<<<< HEAD
-            time_limit=f"{DS_RD_SETTING.full_timeout / 60 / 60 : .2f} hours", 
-=======
             time_limit=f"{DS_RD_SETTING.full_timeout / 60 / 60 : .2f} hours",
->>>>>>> a15a06ad
             eda_output=eda_output,
         )
 
