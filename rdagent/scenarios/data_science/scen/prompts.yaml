--- conflicted
+++ resolved
@@ -36,14 +36,11 @@
   ====== Time Limit On Full Code Execution ======
   Your full code's execution is limited to **{{ time_limit }}**. After this time limit, your code will be terminated and all time and resources are wasted. Always make sure your code will not run longer than this time limit.
   During this time limit, you have all the resources available to you. Please fully leverage all the computational resources(CPUs and GPUs) to achieve the best performance like choose a powerful model, use a large batch size, enable data sampler with big parallel.
-<<<<<<< HEAD
+
   {% if ensemble_limit is not none %}
   If your code involves ensemble training, note that the total time allowed for ensemble runs is {{ ensemble_limit }} seconds. Make sure to plan your ensemble strategy wisely within this limit.
   {% endif %}
-  {% if sample_data_by_LLM is not none and sample_data_by_LLM is true %}
-=======
-  {% endif %}{% if debug_time_limit is not none%}
->>>>>>> c62e5fcc
+  {% if debug_time_limit is not none%}
   ====== Time Limit On Debug Mode Code Execution ======
   Your are also required to include a debug mode in your code, the debug code's execution is limited to **{{ debug_time_limit }}**. You should make sure 10 percent of the data training one epoch can be finished within this time limit. If not, your should propose a new debug strategy in your task.
   {% endif %}{% if recommend_time_limit is not none %}
