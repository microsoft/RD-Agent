--- conflicted
+++ resolved
@@ -23,16 +23,9 @@
   - Ensure your submission is genuine.
   - Do not manipulate data or return values solely to pass preliminary tests, as this will not lead to successful final evaluation.
 
-<<<<<<< HEAD
-  {% if time_limit %}------The time limit to your code------
-  You code running is limit to {{ time_limit }}, after this time limit, your code will be terminated. But remember your main target is to achieve the best performance and you have several times to modify your code. So please be bold to make the best use of all the time limit and don't be too conservative.
-  During this time limit, you have all the resources available to you. Please fully leverage all the computational resources(CPUs and GPUs) to achieve the best performance like choose a powerful model, use a large batch size, enable data sampler with big parallel.
-  If your code involves ensemble training, note that the total time allowed for ensemble runs is {{ ensemble_limit }} seconds. Make sure to plan your ensemble strategy wisely within this limit.
-=======
   ====== Evaluation ======
   {% if metric_name %}
   The primary evaluation metric for this task is: **{{ metric_name }}**.
->>>>>>> b5470a3c
   {% endif %}
   This metric is considered better when it is **{% if metric_direction %}larger{% else %}smaller{% endif %}**.
 
