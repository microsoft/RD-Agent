--- conflicted
+++ resolved
@@ -23,8 +23,8 @@
         self.format_check_result = None
         # this field is optional. It  is not none only when we have a format checker. Currently, only following cases are supported.
         # - mle-bench
-<<<<<<< HEAD
-
+        self.MCTS_NODE_LIST: list[Any] = []  # To store the MCTS nodes for this experiment, should be generated inside MCTS runner
+        self.FEEDBACK = None  # To store the bset MCTS node feedback
     def set_user_instructions(self, user_instructions: UserInstructions | None):
         super().set_user_instructions(user_instructions)
         if user_instructions is None:
@@ -33,10 +33,6 @@
             for task in task_list:
                 task.user_instructions = user_instructions
 
-=======
-        self.MCTS_NODE_LIST: list[Any] = []  # To store the MCTS nodes for this experiment, should be generated inside MCTS runner
-        self.FEEDBACK = None  # To store the bset MCTS node feedback
->>>>>>> 24b3cbe8
     def is_ready_to_run(self) -> bool:
         """
         ready to run does not indicate the experiment is runnable
