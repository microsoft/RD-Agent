hypothesis_gen: # It is deprecated now, please refer to direct_exp_gen
  system: |-
    The user is working on generating new hypotheses for the {{ targets }} in a data-driven research and development process. 
    The {{ targets }} are used in the following scenario:
    {{ scenario }}
    
    The user has already proposed several hypotheses and conducted evaluations. This information will be provided to you. Your task is to:
    1. Review the existing hypotheses and their evaluation results: Determine if any existing hypotheses are valid and worth pursuing further.
    2. Decide on the next step: Based on the results and reasoning, decide whether:
      - To propose a new direction, diverging from the current focus.
      - To refine and deepen the exploration of the current hypothesis or direction.
    3. If refining an existing hypothesis: Provide clear adjustments or additional details to enhance its focus.
    4. If proposing a new hypothesis: Ensure it is distinct and addresses any gaps or shortcomings in the current approach.

    The current component to focus on is: {{ component }}.
    {% if hypothesis_specification %}
    To assist in hypothesis formulation, the user has provided additional information: {{ hypothesis_specification }}.
    Important: If the hypothesis_specification outlines specific next steps, ensure that you follow those instructions carefully.
    {% endif %}
    Please generate the output using the following format and specifications:
    {{ hypothesis_output_format }}

  user: |-
    {% if exp_and_feedback_desc|length == 0 %}
    This is the first round of hypothesis generation. The user has not yet proposed any hypotheses for this scenario.
    {% else %}
    This is not the first round. The user has already proposed several hypotheses and conducted evaluations.
    
    The previous hypotheses and their corresponding feedback are as follows (focus on the most recent hypothesis, its derived insights, and reasoning):
    {{ exp_and_feedback_desc }}
    {% endif %}
    
    In addition, generate relevant reasoning and distilled knowledge keys.
    For these keys, especially the knowledge section, provide detailed context specific to the scenario to enhance domain understanding, rather than offering general knowledge.

hypothesis_model: # It is deprecated now, please refer to direct_exp_gen
  system: |-
    The user is working on generating new hypotheses for the {{ targets }} in a data-driven research and development process. 
    The {{ targets }} are used in the following scenario:
    {{ scenario }}
    {% if model_enough %}
    There are sufficient models available ({{ model_info | length }} models). Your task is to choose one of the existing models for further tuning or optimization. Based on the model's information:
    {{ model_info }}
    Ensure the hypothesis is specific, actionable, and well-justified.
    {% else %}
    The number of available models is insufficient ({{ model_info | length }} models). Your task is to first decide whether to:
    - Tune an existing model: Select one of the current models for further tuning and improvement.
    - Add a new model: Introduce a new model to expand the hypothesis space.
    Based on the current model information:
    {{ model_info }}
    Make a decision and proceed accordingly:
    - If you decide to tune an existing model, select the most promising one and generate a new hypothesis.
    - If you decide to add a new model, specify the type of model you would add and generate a new hypothesis related to the new model.
    {% endif %}
    {% if hypothesis_specification %}
    To assist in hypothesis formulation, the user has provided additional information: {{ hypothesis_specification }}.
    Important: If the hypothesis_specification outlines specific next steps, ensure that you follow those instructions carefully.
    {% endif %}
    Please generate the output using the following format and specifications:
    {{ hypothesis_output_format }}

hypothesis_and_feedback: |-
  {% for experiment, feedback in hist %}
  Hypothesis {{ loop.index }}
  The experiment is design driven by hypothesis : {{ experiment.hypothesis }}
  Observation on the result with the hypothesis: {{ feedback.observations }}
  Feedback on the original hypothesis:  {{ feedback.hypothesis_evaluation }}
  Did changing to this hypothesis work? (focus on the change):  {{ feedback.decision }}
  {% endfor %}

task_gen:
  system: |-
    {% if hypothesis is not none %}
    The user is trying to generate new {{ targets }} based on the hypothesis generated in the previous step. 
    {% else %}
    The user is trying to generate a very simple new {{ targets }} based on the information provided. 
    {% endif %}
    The {{ targets }} are used in certain scenario, the scenario is as follows:
    {{ scenario }}

    {% if task_specification is not none %}
    The user has wrote some specification for the {{ targets }}. The specification is as follows:
    {{ task_specification }}
    Your task should adhere to the specification above.
    {% endif %}

    {% if hypothesis is none %}
    Since we are at the very beginning stage, we plan to start from a very simple task. To each component, please only generate the task to implement the most simple and basic function of the component. For example, the feature engineering should only implement the function which output the raw data without any transformation. The model component only uses the most basic and easy to implement model without any tuning. The ensemble component only uses the simplest ensemble method. The main focus at this stage is to build the first runnable version of the solution.
    {% else %}
    The user will use the {{ targets }} generated to do some experiments. The user will provide this information to you:
    1. The target hypothesis you are targeting to generate {{ targets }} for.
    2. The hypothesis generated in the previous steps and their corresponding feedbacks.
    3. Former proposed {{ targets }} on similar hypothesis.
    4. Some additional information to help you generate new {{ targets }}.
    {% endif %}

    Please generate the output following the format below:
    {{ task_output_format }}
    
  user: |-
    {% if workspace_code %}
    Here is a list of all the filenames and their corresponding content in the workspace:
    {{workspace_code}}
    {% endif %}

    {% if former_task_desc is not none %}
    The user has made several task on this scenario but didn't get the expected result due to wrong implementation or just bad luck. The former task is as follows:
    {{ former_task_desc }}
    Please avoid generating similar task to the former task to avoid the same mistake and boost efficiency.
    
    {% if targets == "Model" %}
    Based on the feedback from previous experiment failures, if the failure was due to exceeding the time limit or memory constraints, start with the smallest model size or choose alternative algorithms or methods with significantly lower time or space complexity instead of using a neural network. You can then iteratively refine and optimize the model in later stages.
    {% endif %}
    
    {% endif %}

    {% if hypothesis is not none %}
    The user has made several hypothesis on this scenario and did several evaluation on them.
    The target hypothesis you are targeting to generate {{ targets }} for is as follows:
    {{ hypothesis }}
    The former hypothesis and the corresponding feedbacks are as follows:
    {{ exp_and_feedback_desc }}
    Please generate the new {{ targets }} based on the information above.
    {% else %}
    Please generate the new {{ targets }} task.
    {% endif %}

task_gen_model: # It is deprecated now, please refer to direct_exp_gen
  system: |-
    {% if hypothesis is not none %}
    The user is trying to generate new {{ targets }} based on the hypothesis generated in the previous step. 
    {% else %}
    The user is trying to generate new {{ targets }} based on the information provided. 
    {% endif %}
    The {{ targets }} are used in certain scenario, the scenario is as follows:
    {{ scenario }}

    {% if hypothesis is not none %}
    The user will use the {{ targets }} generated to do some experiments. The user will provide this information to you:
    1. The target hypothesis you are targeting to generate {{ targets }} for.
    2. The hypothesis generated in the previous steps and their corresponding feedbacks.
    3. Former proposed {{ targets }} on similar hypothesis.
    4. Some additional information to help you generate new {{ targets }}.
    {% endif %}
    Please generate the output following the format below:
    {{ task_output_format }}
    
  user: |-
    {% if hypothesis is not none %}
    The user has made several hypothesis on this scenario and did several evaluation on them.
    The target hypothesis you are targeting to generate {{ targets }} for is as follows:
    {{ hypothesis }}
    The former hypothesis and the corresponding feedbacks are as follows:
    {{ exp_and_feedback_desc }}
    Please generate the new {{ targets }} based on the information above.
    {% else %}
    Please generate the new {{ targets }} task.
    {% endif %}

direct_exp_gen:
  system: |-
    You are a world-class data scientist and machine learning engineer with deep expertise in statistics, mathematics, and computer science, and also a grandmaster in Kaggle competitions.
    Your knowledge spans cutting-edge data analysis techniques, advanced machine learning algorithms, and their practical applications to solve complex real-world problems.
    
    The user is working on creating a solution for a Kaggle competition. Your task is to first suggest a hypothesis and then design a task to enhance the current best solution based on that hypothesis.

    The component to focus on for the next hypothesis is already determined as: {{ component }}.
    It will be used in the following scenario:
    {{ scenario }}

<<<<<<< HEAD
    # Suggested Ideas
    The user has already proposed potential ideas to improve the solution. This information will be provided to you later.

    # Hypothesis Proposal
    The user has already proposed several hypotheses and conducted evaluations on them. This information will be provided to you later.
    Your task is to analyze the proposed hypotheses, leveraging their evaluations for context, and focus on the suggested ideas.
    Selecting only the most valuable and reasonable ones to craft a better hypothesis for improving the implementation. 
    If no suitable ideas exist, you may propose a new hypothesis independently.
=======
    # Step1: Hypothesis Proposal
    The user has already proposed several hypotheses and conducted evaluations on them. This information will be provided to you later.
>>>>>>> 3984b995

    ## Hypothesis Specification
    To assist you in formulating new hypotheses, the user has provided some additional information: 
    {{ hypothesis_specification }}

    ## Guidelines
    Important: If the Hypothesis Specification outlines the next steps you need to follow, ensure you adhere to those instructions.

    [Partial Response Format 1] Your generated output should contain key-value pairs adhering to the following format and specifications:
    {{ hypothesis_output_format }}
    Also generate the relevant keys for the reasoning and the distilled knowledge that follows. For those keys, in particular for knowledge, explain in the context of the specific scenario to build up domain knowledge in the specific field rather than general knowledge.

<<<<<<< HEAD
    # Task Design
=======
    # Step2: Task Design

>>>>>>> 3984b995
    The user is trying to generate new {{ targets }} based on the hypothesis generated in the previous step.

    ## Task Specification
    The scope of the {{ targets }} can be described by a interface specification as follows:
    ```Python
    {{ task_specification }}
    ```

    ## Guidelines
    The user will use the {{ targets }} generated to do some experiments. The user will provide this information to you:
    1. The target hypothesis you are targeting to generate {{ targets }} for.
    2. The hypothesis generated in the previous steps and their corresponding feedbacks.
    3. Former proposed {{ targets }} on similar hypothesis.
    4. Some additional information to help you generate new {{ targets }}.

    [Partial Response Format 2] Your generated output should contain key-value pairs adhering to the following format and specifications:
    {{ task_output_format }}

    {% if workflow_check %}
    # Step3: Workflow update
    Since components have dependencies, the workflow should be updated to reflect the changes made to the target component. Please also decide whether the workflow needs to be updated and provide a brief description of the change task.
    [Partial Response Format 3] Your generated workflow description should be a simple text and the following agent will do the implementation. If you think the workflow should not be updated, just respond with "No update needed".
    {% endif %}

    Your response should contain two parts: the hypothesis proposal and the task design. Please follow the format and specifications provided below:
    {
      "hypothesis_proposal": [Partial Response Format 1],
      "task_design": [Partial Response Format 2],
      {% if workflow_check %}"workflow_update": [Partial Response Format 3], {% endif %}
    }

  user: |-
    # All former successful experiments and their feedbacks
    Below are all the experiments that surpassed the previous SOTA solutions along with their feedback. The current SOTA solution is the latest among these successful trials:
    {{ sota_exp_and_feedback_list_desc }}

    # The suggested idea for your reference
    {{ idea }}

    {% if failed_exp_and_feedback_list_desc %}
    # Several trials after the best experiments
    The user has made several hypothesis on this scenario and did several evaluation on them.
    The former hypothesis and the corresponding feedbacks are as follows (focus on the last one & the new hypothesis that it provides and reasoning to see if you agree):
    {{ failed_exp_and_feedback_list_desc }}
    Your task is to refer to the proposed hypotheses and then propose a new hypothesis that represent and incorporate the idea.
    {% if targets == "Building model" %}
    If the previous failure was due to exceeding the time limit or memory constraints, you can try reducing the model size or opting for alternative algorithms with lower time or space complexity instead of using a neural network.
    {% endif %}

    {% if last_exp_diff %}
    # Here are the differences between the latest version of implementation and the current best version of implementation
    It is presented in diff format, highlighting changes from the best version to the latest version.
    {{ last_exp_diff }}
    {% endif %}
    {% endif %}


idea_direct_exp_gen:
  system: |-
    You are a data scientist and a top Kaggle competitor. The user is working on creating a solution for a Kaggle competition. Your task is to design a task to enhance the current best solution based on a given suggested idea.

    # Here is the component you must focus on: 
    {{ component }}.

    # Here is the description of the competition scenario:
    {{ scenario }}

    # Here is the task design instruction: 
    The user is trying to generate new {{ targets }} based on the hypothesis generated in the previous step.

    ## Task Specification
    The scope of the {{ targets }} can be described by a interface specification as follows:
    ```Python
    {{ task_specification }}
    ```

    ## Guidelines
    The user will use the {{ targets }} generated to do some experiments. The user will provide this information to you:
    1. The target hypothesis you are targeting to generate {{ targets }} for.
    2. The hypothesis generated in the previous steps and their corresponding feedbacks.
    3. Former proposed {{ targets }} on similar hypothesis.
    4. Some additional information to help you generate new {{ targets }}.

    ## Output Format
    Your generated output should contain key-value pairs adhering to the following format and specifications:
    {{ task_output_format }}

    {% if workflow_check %}
    # Workflow update
    Since components have dependencies, the workflow should be updated to reflect the changes made to the target component. Please also decide whether the workflow needs to be updated and provide a brief description of the change task.
    [Partial Response Format 3] Your generated workflow description should be a simple text and the following agent will do the implementation. If you think the workflow should not be updated, just respond with "No update needed".
    {% endif %}

    Your response should contain two parts: the hypothesis proposal and the task design. Please follow the format and specifications provided below:
    {
      "hypothesis_proposal": [Partial Response Format 1],
      "task_design": [Partial Response Format 2],
      {% if workflow_check %}"workflow_update": [Partial Response Format 3], {% endif %}
    }

    {% if extra_requirement %}
    {{extra_requirement}}
    {% endif %}

  user: |-
    # All former successful experiments and their feedbacks, the current SOTA solution is the combination of the best solutions of these trials:
    {{ sota_exp_and_feedback_list_desc }}

    {% if failed_exp_and_feedback_list_desc %}
    # Several latest failed experiments and their feedbacks
    The user has conducted several recent experiments on this scenario, but they either encountered execution errors or failed to surpass the SOTA performance. The details of these failed experiments and their results are as follows:
    {{ failed_exp_and_feedback_list_desc }}
    
    {% if targets == "Model" %}
    Based on the feedback from previous experiment failures, if the failure was due to exceeding the time limit or memory constraints, start with the smallest model size or choose alternative algorithms or methods with significantly lower time or space complexity instead of using a neural network. You can then iteratively refine and optimize the model in later stages.

    Here is the SOTA solution:
    {{ sota_exp_desc }}
    Pay attention to the **Results** section. If there are sufficient models available and there is a model with a significantly worse score, consider removing that model. In this case, `model_name` in task_design should be the model you are going to remove (the name must be the same as the name in the model column in the **Results** section), and `description` should start with "Model removal".
    
    Otherwise, if the number of available models is insufficient. Your task is to first decide whether to:
      a. Tune an existing model: Select one of the current models for further tuning and improvement.
      b. Add a new model: Introduce a new model to expand the hypothesis space.

    The information of the model is described by the code of workspace.

    Then, based on your decision, proceed with the corresponding actions accordingly:
      a. If you decide to tune an existing model, select the existing model file and generate a new hypothesis.
      b. If you decide to add a new model, specify the type of model you would add and generate a new hypothesis related to the new model.

    When building the model, if the runtime permits, consider incorporating hyperparameter search methods to improve performance.
    {% endif %}
    
    {% endif %}
    
    {% if last_exp_diff %}
    # Here are the differences between the latest version of implementation and the current best version of implementation
    It is presented in diff format, highlighting changes from the best version to the latest version.
    {{ last_exp_diff }}
    {% endif %}

component_gen:
  system: |-
    You are a Kaggle Grander Master. You are going to provide a solution for a kaggle competition.

    # Here is the description of the competition scenario:
    {{ scenario }}

    # Here is the current best version of implementation:
    {{ sota_exp_desc }}
    [Notice] Pay attention to the **Results** section. If there is a model with a significantly worse score, consider removing that model.

    {% if last_exp_diff %}
    # Here are the differences between the latest version of implementation and the current best version of implementation
    It is presented in diff format, highlighting changes from the best version to the latest version.
    {{ last_exp_diff }}
    {% endif %}

<<<<<<< HEAD
    You will be provided the feedback for the latest implementation and some suggested ideas to improve the implementation.
    The goal is to refer to the suggested ideas and try to improve the latest or sota implementation.
    Please select the component you are going to improve the latest implementation or sota implementation based on the suggested ideas.
=======
    You will be provided the feedback for the latest implementation.

    Please select the component you are going to improve the sota implementation.
    # Here is the brief description of the components you can select:
    {{ component_desc }}
>>>>>>> 3984b995

    Please generate the output in JSON format following the format below:
    {{ component_output_format }}

  user: |-
    Here's the former SOTA experiments and their feedbacks:
    {{ sota_exp_and_feedback_list_desc }}

    Also, here's the former failed experiments and their feedbacks:
    {{ failed_exp_and_feedback_list_desc }}

    # Here are the suggested ideas for you to reference:
    {{ idea }}
  
    All former trials and their feedbacks are provided in pandas DataFrame format. The user has already made several hypothesis on this scenario and did several evaluation on them:
    {{ component_and_feedback_df }}
    
    Please choose the most proper component to focus on based on the information above. Please balance the exploration and exploitation. Remember that your goal is to choose a component that can best integrate the suggested idea.


idea_component_gen:
  system: |-
    You are a Kaggle Grander Master. You are going to provide a solution for a kaggle competition.

    # Here is the description of the competition scenario:
    {{ scenario }}

    # Here is the current implementation:
    {{ sota_exp_desc }}

    You will be provided with a suggested idea to improve current implementation.
    Your task is to select the component to integrate the suggested idea into the current implementation.

    Please generate the output in JSON format following the format below:
    {{ component_output_format }}

  user: |-
    # Here is the suggested idea for you to integrate:
    {{ idea }}

    Please choose the most proper component to focus on based on the information above. Please balance the exploration and exploitation.
    Avoid selecting the same component more than 5 times in a row to ensure that the chosen component is not overly repetitive.


exp_and_feedback: |-
  {% for experiment, feedback in trace.hist[-10:] %}
  ## Experiment {{ loop.index }}
  Experiment are focusing on task: {{ experiment.pending_tasks_list[0][0] }}
  {% if experiment.hypothesis %}
  The experiment is design driven by hypothesis : {{ experiment.hypothesis }}
  Observation on the result with the hypothesis: {{ feedback.observations }}
  {% endif %}
  Feedback on the original hypothesis:  {{ feedback.hypothesis_evaluation }}
  Did changing to this hypothesis work? (focus on the change):  {{ feedback.decision }}
  {% endfor %}

hypothesis_specification: |-
  1. The hypothesis should be precise, testable, and directly actionable. Avoid general or vague statements. For example, "tuning a model" is too broad, whereas "increasing the learning rate to 0.1 in the LightGBM model will improve performance" is specific and actionable.
  2. Each hypothesis should focus on a single direction per experiment. Avoid proposing multiple possibilities within the same hypothesis, such as "this may work in case A or case B." Research and development can be approached at different levels (shallow or deep), but each experimental loop should validate only one specific idea.
  3. The hypothesis should based on current SOTA solution. The user will conduct experiments based on the SOTA solution to test whether the hypothesis improves performance in this specific competition.

output_format:
  component: |-
    {
      "reason": "The reason why you choose this component. Based on the current status and former trials, why this component is the most promising one to focus on.",
      "component": "The component you suggest to focus on. It must be one of ['DataLoadSpec', 'FeatureEng', 'Model', 'Ensemble', 'Workflow']."
    }
  hypothesis: |-
    The output should follow JSON format. The schema is as follows:
    {
      "component": "If "hypothesis_specification" provides the component you need to take, please follow "hypothesis_specification" to choose the component. Otherwise, based on previous experimental results, suggest the component you believe is most appropriate at the moment. It should be one of ["DataLoadSpec", "FeatureEng", "Model", "Ensemble", "Workflow"]",
      "hypothesis": "The new hypothesis generated based on the information provided.",
      "reason": "The reason why you generate this hypothesis. It should be comprehensive and logical. It should cover the other keys below and extend them.",
      "concise_reason": "Two-line summary. First line focuses on a concise justification for the change. Second line generalizes a knowledge statement.",
      "concise_observation": "One line summary. It focuses on the observation of the given scenario, data characteristics, or previous experiences (failures & success).",
      "concise_justification": "One line summary. Justify the hypothesis based on theoretical principles or initial assumptions.",
      "concise_knowledge": "One line summary. Transferable knowledge based on theoretical principles. Use conditional grammar. eg. "If...., ..; When..., .; and etc" Make sure that you state things clearly without ambiguity. Eg. avoid saying "previous hypothesis", because one wouldn't know what that is."
    }
  data_loader: |-
    Design a specific and detailed data loader task based on the given hypothesis. The output should be detailed enough to directly implement the corresponding code.
    The output should follow JSON format. The schema is as follows:
    {
        "description": "A precise and comprehensive description of the overall data loader for the data science workflow",
        # Don't add ellipsis (...) or any filler text that might cause JSON parsing errors here!
    }
  feature: |-
    Design a specific and detailed feature engineering task based on the given hypothesis. The output should be detailed enough to directly implement the corresponding code.
    The output should follow JSON format. The schema is as follows:
    {
        "description": "A precise and comprehensive description of feature engineering task",
        # Don't add ellipsis (...) or any filler text that might cause JSON parsing errors here!
    }
  model: |-
    Design a specific and detailed model task based on the given hypothesis. The output should be detailed enough to directly implement the corresponding code.
    The output should follow JSON format. The schema is as follows: 
    {
        "model_name": "model name, must start with 'model_' and only contain letters, numbers, and underscores",
        "description": "A precise and comprehensive description of the model. Start with [Model building/tuning] or [Model removal].",
    }
  ensemble: |-
    Design a specific and detailed ensemble task based on the given hypothesis. The output should be detailed enough to directly implement the corresponding code.
    The output should follow JSON format. The schema is as follows:
    {
        "description": "A precise and comprehensive description of the ensemble",
    }
  workflow: |-
    Design a specific and detailed workflow task based on the given hypothesis. The output should be detailed enough to directly implement the corresponding code.
    The output should follow JSON format. The schema is as follows:
    {
        "description": "A precise and comprehensive description of the workflow",
    }<|MERGE_RESOLUTION|>--- conflicted
+++ resolved
@@ -168,19 +168,14 @@
     It will be used in the following scenario:
     {{ scenario }}
 
-<<<<<<< HEAD
     # Suggested Ideas
     The user has already proposed potential ideas to improve the solution. This information will be provided to you later.
 
-    # Hypothesis Proposal
+    # Step1: Hypothesis Proposal
     The user has already proposed several hypotheses and conducted evaluations on them. This information will be provided to you later.
     Your task is to analyze the proposed hypotheses, leveraging their evaluations for context, and focus on the suggested ideas.
-    Selecting only the most valuable and reasonable ones to craft a better hypothesis for improving the implementation. 
+    Selecting only the most valuable and reasonable ideas to craft a better hypothesis for improving the implementation. 
     If no suitable ideas exist, you may propose a new hypothesis independently.
-=======
-    # Step1: Hypothesis Proposal
-    The user has already proposed several hypotheses and conducted evaluations on them. This information will be provided to you later.
->>>>>>> 3984b995
 
     ## Hypothesis Specification
     To assist you in formulating new hypotheses, the user has provided some additional information: 
@@ -193,12 +188,7 @@
     {{ hypothesis_output_format }}
     Also generate the relevant keys for the reasoning and the distilled knowledge that follows. For those keys, in particular for knowledge, explain in the context of the specific scenario to build up domain knowledge in the specific field rather than general knowledge.
 
-<<<<<<< HEAD
-    # Task Design
-=======
     # Step2: Task Design
-
->>>>>>> 3984b995
     The user is trying to generate new {{ targets }} based on the hypothesis generated in the previous step.
 
     ## Task Specification
@@ -230,9 +220,12 @@
       {% if workflow_check %}"workflow_update": [Partial Response Format 3], {% endif %}
     }
 
-  user: |-
-    # All former successful experiments and their feedbacks
-    Below are all the experiments that surpassed the previous SOTA solutions along with their feedback. The current SOTA solution is the latest among these successful trials:
+    {% if extra_requirement %}
+    {{ extra_requirement }}
+    {% endif %}
+
+  user: |-
+    # All former successful experiments and their feedbacks, the current SOTA solution is the combination of the best solutions of these trials:
     {{ sota_exp_and_feedback_list_desc }}
 
     # The suggested idea for your reference
@@ -304,7 +297,8 @@
     {% endif %}
 
   user: |-
-    # All former successful experiments and their feedbacks, the current SOTA solution is the combination of the best solutions of these trials:
+    # All former successful experiments and their feedbacks
+    Below are all the experiments that surpassed the previous SOTA solutions along with their feedback. The current SOTA solution is the latest among these successful trials:
     {{ sota_exp_and_feedback_list_desc }}
 
     {% if failed_exp_and_feedback_list_desc %}
@@ -357,17 +351,11 @@
     {{ last_exp_diff }}
     {% endif %}
 
-<<<<<<< HEAD
     You will be provided the feedback for the latest implementation and some suggested ideas to improve the implementation.
-    The goal is to refer to the suggested ideas and try to improve the latest or sota implementation.
-    Please select the component you are going to improve the latest implementation or sota implementation based on the suggested ideas.
-=======
-    You will be provided the feedback for the latest implementation.
-
-    Please select the component you are going to improve the sota implementation.
+    The goal is to refer to the suggested ideas and try to improve the sota implementation.
+    Please select the component you are going to improve the sota implementation based on the suggested ideas.
     # Here is the brief description of the components you can select:
     {{ component_desc }}
->>>>>>> 3984b995
 
     Please generate the output in JSON format following the format below:
     {{ component_output_format }}
