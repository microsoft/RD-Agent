--- conflicted
+++ resolved
@@ -156,10 +156,6 @@
 
         # Create task instance
         exp_and_feedback = trace.hist[-1] if len(trace.hist) > 0 else None
-<<<<<<< HEAD
-        if exp_and_feedback and exp_and_feedback[1].exception is not None and (exp_and_feedback[0].sub_tasks[0].name == component or exp_and_feedback[0].sub_tasks[0].name.startswith("model_") and component == "Model"):  # Assumption: when completing missing component, using component name as task name
-            resp_dict["description"] += f"\nYou have tried to implement the same component and got the following exception: \n{exp_and_feedback[1].exception}\n Please try different methods to avoid the same errors and results in an infinite loop"
-=======
         if (
             exp_and_feedback
             and exp_and_feedback[1].exception is not None
@@ -169,10 +165,7 @@
                 and component == "Model"
             )
         ):  # Assumption: when completing missing component, using component name as task name
-            resp_dict["description"] = (
-                f"You have tried to implement the same component and got the following exception: \n{exp_and_feedback[1].exception}\n Please try different methods to avoid the same errors and results in an infinite loop"
-            )
->>>>>>> 13ae2ae1
+            resp_dict["description"] += f"You have tried to implement the same component and got the following exception: \n{exp_and_feedback[1].exception}\n Please try different methods to avoid the same errors and results in an infinite loop"
 
         task = task_cls(
             name=component if component != "Model" else resp_dict.pop("model_name"),
