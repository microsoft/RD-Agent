import json,re

from rdagent.components.coder.data_science.ensemble.exp import EnsembleTask
from rdagent.components.coder.data_science.feature.exp import FeatureTask
from rdagent.components.coder.data_science.model.exp import ModelTask
from rdagent.components.coder.data_science.raw_data_loader.exp import DataLoaderTask
from rdagent.components.coder.data_science.workflow.exp import WorkflowTask
from rdagent.core.knowledge_base import KnowledgeBase
from rdagent.core.proposal import ExperimentFeedback, ExpGen, Hypothesis, Trace
from rdagent.oai.llm_utils import APIBackend
from rdagent.scenarios.data_science.experiment.experiment import COMPONENT, DSExperiment
from rdagent.scenarios.data_science.scen import DataScienceScen
from rdagent.utils.agent.tpl import T
from scripts.exp.researcher.idea_pool import Idea, Idea_Pool
from scripts.exp.researcher.kaggle_crawler import solution_to_feature
from rdagent.utils.repo.diff import generate_diff_from_dict
from rdagent.utils.workflow import wait_retry


class DSHypothesis(Hypothesis):
    def __init__(
        self,
        component: COMPONENT,
        hypothesis: str = "",
        reason: str = "",
        concise_reason: str = "",
        concise_observation: str = "",
        concise_justification: str = "",
        concise_knowledge: str = "",
    ) -> None:
        super().__init__(
            hypothesis, reason, concise_reason, concise_observation, concise_justification, concise_knowledge
        )
        self.component = component

    def __str__(self) -> str:
        if self.hypothesis == "":
            return f"No hypothesis available. Trying to construct the first runnable {self.component} component."
        return f"""Chosen Component: {self.component}
Hypothesis: {self.hypothesis}
Reason: {self.reason}
Concise Reason & Knowledge: {self.concise_reason}
Concise Observation: {self.concise_observation}
Concise Justification: {self.concise_justification}
Concise Knowledge: {self.concise_knowledge}
"""


COMPONENT_TASK_MAPPING = {
    "DataLoadSpec": {
        "target_name": "Data loader and specification generation",
        "spec_file": "spec/data_loader.md",
        "task_output_format": T(".prompts:output_format.data_loader").r(),
        "task_class": DataLoaderTask,
    },
    "FeatureEng": {
        "target_name": "Feature engineering",
        "spec_file": "spec/feature.md",
        "task_output_format": T(".prompts:output_format.feature").r(),
        "task_class": FeatureTask,
    },
    "Model": {
        "target_name": "Building model",
        "spec_file": "spec/model.md",
        "task_output_format": T(".prompts:output_format.model").r(),
        "task_class": ModelTask,
        "extra_params": {
            "model_type": "Model type not provided",
            "architecture": "Model architecture not provided",
            "hyperparameters": "Model hyperparameters not provided",
        },
        "extra_requirement": T(".prompts:extra_requirement.model").r(),
    },
    "Ensemble": {
        "target_name": "Ensemble",
        "spec_file": "spec/ensemble.md",
        "task_output_format": T(".prompts:output_format.ensemble").r(),
        "task_class": EnsembleTask,
    },
    "Workflow": {
        "target_name": "Workflow",
        "spec_file": "spec/workflow.md",
        "task_output_format": T(".prompts:output_format.workflow").r(),
        "task_class": WorkflowTask,
    },
}


class DSTrace(Trace[DataScienceScen, KnowledgeBase]):
    def __init__(self, scen: DataScienceScen, knowledge_base: KnowledgeBase | None = None) -> None:
        self.scen: DataScienceScen = scen
        self.hist: list[tuple[DSExperiment, ExperimentFeedback]] = []
        self.knowledge_base = knowledge_base

    COMPLETE_ORDER = ("DataLoadSpec", "FeatureEng", "Model", "Ensemble", "Workflow")

    def next_incomplete_component(self) -> COMPONENT | None:
        """
        NOTE:
        - A component will be complete until get True decision feedback !!!
        """
        for c in self.COMPLETE_ORDER:
            if not self.has_component(c):
                return c
        return None

    def has_component(self, component: COMPONENT) -> bool:
        for exp, fb in self.hist:
            assert isinstance(exp.hypothesis, DSHypothesis), "Hypothesis should be DSHypothesis (and not None)"
            if exp.hypothesis.component == component and fb:
                return True
        return False

    def experiment_and_feedback_list_after_init(
        self, return_success=True
    ) -> list[tuple[DSExperiment, ExperimentFeedback]]:
        final_component = self.COMPLETE_ORDER[-1]
        has_final_component = False
        exp_and_feedback_list = []
        for exp, fb in self.hist:
            if has_final_component and bool(fb) == return_success:
                exp_and_feedback_list.append((exp, fb))
            if exp.hypothesis.component == final_component and fb:
                has_final_component = True
        return exp_and_feedback_list

    def sota_experiment(self) -> DSExperiment | None:
        """
        Returns
        -------
        Experiment or None
            The experiment result if found, otherwise None.
        """
        if self.next_incomplete_component() is None:
            for exp, ef in self.hist[::-1]:
                # the sota exp should be accepted decision and all required components are completed.
                if ef.decision:
                    return exp
        return None

    def last_successful_exp(self) -> DSExperiment | None:
        """
        Access the last successful experiment even part of the components are not completed.
        """
        for exp, ef in self.hist[::-1]:
            if ef.decision:
                return exp
        return None

    def last_runnable_exp_fb(self) -> tuple[DSExperiment, ExperimentFeedback] | None:
        """
        Access the last runnable experiment (no exception, usually not all task failed) and feedback
        """
        for exp, ef in self.hist[::-1]:
            if ef.exception is None:
                return exp, ef
        return None


class DSExpGen(ExpGen):
    """Data Science Task Generator."""

    def __init__(self, scen: DataScienceScen, max_trace_hist: int = 3) -> None:
        self.max_trace_hist = max_trace_hist  # max number of historical trace to know when propose new experiment
        super().__init__(scen)

    def _init_idea_pool(self, cache_path: str) -> None:
        if not hasattr(self, 'idea_pool'):
            self.idea_pool = Idea_Pool(cache_path=cache_path)

    def _init_task_gen(
        self,
        targets: str,
        scenario_desc: str,
        task_output_format: str,
        workspace_code: str | None = None,
        spec: str = None,
        hypothesis: Hypothesis | None = None,
        exp_and_feedback_desc: str | None = None,
        former_task: str | None = None,
    ) -> dict:
        system_prompt = T(".prompts:task_gen.system").r(
            targets=targets,
            scenario=scenario_desc,
            task_specification=spec,
            hypothesis=hypothesis,
            task_output_format=task_output_format,
        )
        user_prompt = T(".prompts:task_gen.user").r(
            targets=targets,
            hypothesis=hypothesis,
            workspace_code=workspace_code,
            exp_and_feedback_desc=exp_and_feedback_desc,
            former_task_desc=former_task,
        )

        resp_dict = json.loads(
            APIBackend().build_messages_and_create_chat_completion(
                user_prompt=user_prompt, system_prompt=system_prompt, json_mode=True
            )
        )

        return resp_dict

    def _handle_missing_component(
        self,
        component: COMPONENT,
        task_cls: type,
        scenario_desc: str,
        trace: Trace,
        last_successful_exp: DSExperiment | None,
        spec_file: str | None = None,
        component_prompt_key: str | None = None,
    ) -> DSExperiment:
        """Handle any component using a unified approach.

        Args:
            component: Name of the component (e.g. "DataLoadSpec")
            task_cls: The task class to instantiate (e.g. DataLoaderTask)
            scenario_desc: Description of the current scenario
            last_successful_exp: Last successful experiment or None
            spec_file: Path to specification file if needed
        """
        former_task_desc = (
            trace.hist[-1][0].pending_tasks_list[0][0].get_task_information()
            if len(trace.hist) > 0 and trace.hist[-1][0] is not last_successful_exp
            else None
        )

        exp_and_feedback = trace.hist[-1] if len(trace.hist) > 0 else None
        if (
            exp_and_feedback
            and exp_and_feedback[1].exception is not None
            and (
                exp_and_feedback[0].pending_tasks_list[0][0].name == component
                or exp_and_feedback[0].pending_tasks_list[0][0].name.startswith("model_")
                and component == "Model"
            )
        ):  # Assumption: when completing missing component, using component name as task name
            former_task_desc += f"\n\nYou have tried to implement the same component and got the following exception: \n{exp_and_feedback[1].exception}\n Please try different methods to avoid the same errors and results in an infinite loop"

        resp_dict = self._init_task_gen(
            targets=component,
            scenario_desc=scenario_desc,
            spec=last_successful_exp.experiment_workspace.file_dict[spec_file] if spec_file else None,
            task_output_format=T(f".prompts:output_format.{component_prompt_key or component.lower()}").r(),
            former_task=former_task_desc,
        )

        task = task_cls(
            name=component if component != "Model" else resp_dict.pop("model_name"),
            description=resp_dict.get("description", f"{component} description not provided"),
            **{
                k: resp_dict.get("extra_params", {}).get(k, v)
                for k, v in COMPONENT_TASK_MAPPING[component].get("extra_params", {}).items()
            },
        )

        exp = DSExperiment(pending_tasks_list=[[task]], hypothesis=DSHypothesis(component))
        if last_successful_exp:
            exp.experiment_workspace.inject_code_from_folder(last_successful_exp.experiment_workspace.workspace_path)
        return exp

    def gen(self, trace: DSTrace, idea_cache_path: str = "scripts/exp/researcher/output_dir/idea_pool/test.json") -> DSExperiment:
        self._init_idea_pool(cache_path=idea_cache_path)

        scenario_desc = trace.scen.get_scenario_all_desc()
        last_successful_exp = trace.last_successful_exp()

        next_missing_component = trace.next_incomplete_component()

        init_component_config = {
            "DataLoadSpec": {"task_cls": DataLoaderTask, "spec_file": None, "component_prompt_key": "data_loader"},
            "FeatureEng": {"task_cls": FeatureTask, "spec_file": "spec/feature.md", "component_prompt_key": "feature"},
            "Model": {"task_cls": ModelTask, "spec_file": "spec/model.md", "component_prompt_key": "model"},
            "Ensemble": {"task_cls": EnsembleTask, "spec_file": "spec/ensemble.md", "component_prompt_key": "ensemble"},
            "Workflow": {"task_cls": WorkflowTask, "spec_file": "spec/workflow.md", "component_prompt_key": "workflow"},
        }

        if next_missing_component in init_component_config:
            # TODO: we may merge the if else logic in the future.
            # the current
            config = init_component_config[next_missing_component]
            return self._handle_missing_component(
                component=next_missing_component,
                task_cls=config["task_cls"],
                scenario_desc=scenario_desc,
                last_successful_exp=last_successful_exp,
                spec_file=config.get("spec_file"),
                trace=trace,
                component_prompt_key=config.get("component_prompt_key"),
            )
        else:  # propose new component by LLM
            # Guidelines:
            # System prompts: Shared condition you are facing
            # - scenario description: `scenario_desc`
            # - expected output format
            # User prompts: Task Specific information
            # - Previous Feedback
            # - Current sota implementation (encourage change based on it)
            # - Extra RAG
            sota_exp = trace.sota_experiment()
            assert sota_exp is not None, "SOTA experiment is not provided."
            exp_and_feedback = trace.hist[-1]
            last_exp = exp_and_feedback[0]

            # Step 1: Generate component
            # Describe current best solution using shared template
            sota_exp_desc = T("scenarios.data_science.share:describe.exp").r(
                exp=sota_exp, heading="Best of previous exploration of the scenario"
            )
            last_exp_diff = "\n".join(
                generate_diff_from_dict(
                    sota_exp.experiment_workspace.file_dict, last_exp.experiment_workspace.file_dict
                )
            )  # we use file_dict for hitting the cache when replicate the experiment in another machine.

            sota_exp_feedback_list = trace.experiment_and_feedback_list_after_init(return_success=True)
            failed_exp_feedback_list = trace.experiment_and_feedback_list_after_init(return_success=False)[
                -self.max_trace_hist :
            ]

            sota_exp_feedback_list_desc = T("scenarios.data_science.share:describe.trace").r(
                exp_and_feedback_list=sota_exp_feedback_list,
                success=True,
            )
            failed_exp_feedback_list_desc = T("scenarios.data_science.share:describe.trace").r(
                exp_and_feedback_list=failed_exp_feedback_list,
                success=False,
            )

            # Retrieve the best idea
            solution = f'''## Competition Scenario
{scenario_desc}

## Solution Notebook
{sota_exp.experiment_workspace.all_codes}
'''
            solution_feature = solution_to_feature(solution)
            try: 
                features = json.loads(solution_feature)
            except: 
                match = re.search(r'\[(?:[^\[\]]|\[.*\])*\]', solution_feature)
                features = json.loads(match.group(0)) if match else None

            if features is None: 
                idea, sim = self.idea_pool.sample(solution_feature, k=1)
            else: 
                extracted_features = []   
                for feat in features:
                    characteristic, contents = next(iter(feat.items()))
                    if contents['Assessment'].lower() == 'no':
                        temp = f"The characteristic of the data is {characteristic}.\nThis is because {contents['Reason']}"
                        extracted_features.append(temp)
                idea, sim = self.idea_pool.sample(extracted_features, k=1)
            
            # Todo (minrui): make the if else logic more compact
            if len(idea) > 0:
                idea = idea[0]
            else:
                idea = self.idea_pool.random_sample(1)[0]

            # Generate component using template with proper context
            component_sys_prompt = T(".prompts:component_gen.system").r(
                scenario=scenario_desc,
                sota_exp_desc=sota_exp_desc,
                last_exp_diff=last_exp_diff,
                component_output_format=T(".prompts:output_format.component").r(),
            )

            component_user_prompt = T(".prompts:component_gen.user").r(
<<<<<<< HEAD
                exp_and_feedback_desc=exp_and_feedback_desc,
                idea=idea.format_text(),
=======
                sota_exp_and_feedback_list_desc=sota_exp_feedback_list_desc,
                failed_exp_and_feedback_list_desc=failed_exp_feedback_list_desc,
>>>>>>> dd33726a
            )

            resp_dict_component: dict = json.loads(
                APIBackend().build_messages_and_create_chat_completion(
                    component_user_prompt, component_sys_prompt, json_mode=True
                )
            )

            component = resp_dict_component.get("component", "Component not provided")
            sota_exp_model_file_count = len(
                [
                    k
                    for k in sota_exp.experiment_workspace.file_dict.keys()
                    if k.endswith(".py") and "test" not in k and k.startswith("model")
                ]
            )
            if sota_exp_model_file_count <= 1 and component == "Ensemble":
                component = "Model"

            # Why we should split component selection and steps after?
            # - after we know the selected component, we can use RAG.

            # Step 2: Generate the rest of the hypothesis & task
            component_info = COMPONENT_TASK_MAPPING.get(component)

            if component_info:
                system_prompt = T(".prompts:direct_exp_gen.system").r(
                    targets=component_info["target_name"],
                    component=component,
                    scenario=scenario_desc,
                    hypothesis_specification=T(".prompts:hypothesis_specification").r(),
                    hypothesis_output_format=T(".prompts:output_format.hypothesis").r(),
                    task_specification=sota_exp.experiment_workspace.file_dict[component_info["spec_file"]],
                    task_output_format=component_info["task_output_format"],
                    extra_requirement=component_info.get("extra_requirement"),
                    workflow_check=(not component == "Workflow"),
                )

                user_prompt = T(".prompts:direct_exp_gen.user").r(
<<<<<<< HEAD
                    exp_and_feedback_desc=exp_and_feedback_desc,
                    sota_exp_desc=sota_exp_desc,
                    idea=idea.format_text(),
=======
                    sota_exp_and_feedback_list_desc=sota_exp_feedback_list_desc,
                    failed_exp_and_feedback_list_desc=failed_exp_feedback_list_desc,
>>>>>>> dd33726a
                    last_exp_diff=last_exp_diff,
                )

                def _append_retry(args: tuple, kwargs: dict) -> tuple[tuple, dict]:
                    # Only modify the user_prompt on retries (i > 0)
                    user_prompt = args[0]
                    user_prompt += "\n\nretrying..."
                    return (user_prompt,), kwargs

                @wait_retry(retry_n=5, transform_args_fn=_append_retry)
                def _f(user_prompt):
                    resp_dict = json.loads(
                        APIBackend().build_messages_and_create_chat_completion(
                            user_prompt=user_prompt, system_prompt=system_prompt, json_mode=True
                        )
                    )
                    assert "hypothesis_proposal" in resp_dict, "Hypothesis proposal not provided."
                    assert "task_design" in resp_dict, "Task design not provided."
                    task_class = component_info["task_class"]
                    hypothesis_proposal = resp_dict.get("hypothesis_proposal", {})
                    hypothesis = DSHypothesis(
                        component=component,
                        hypothesis=hypothesis_proposal.get("hypothesis", ""),
                        reason=hypothesis_proposal.get("reason", ""),
                        concise_reason=hypothesis_proposal.get("concise_reason", ""),
                        concise_observation=hypothesis_proposal.get("concise_observation", ""),
                        concise_justification=hypothesis_proposal.get("concise_justification", ""),
                        concise_knowledge=hypothesis_proposal.get("concise_knowledge", ""),
                    )

                    task_design = resp_dict.get("task_design", {})
                    task_name = task_design["model_name"] if component == "Model" else component
                    description = task_design.get(
                        "description", f"{component_info['target_name']} description not provided"
                    )
                    task = task_class(
                        name=task_name,
                        description=description,
                        **{k: task_design.get(k, v) for k, v in component_info.get("extra_params", {}).items()},
                    )
                    new_workflow_desc = resp_dict.get("workflow_update", "No update needed")
                    return hypothesis, task, new_workflow_desc

                hypothesis, task, new_workflow_desc = _f(user_prompt)

                exp = DSExperiment(pending_tasks_list=[[task]], hypothesis=hypothesis)
                exp.experiment_workspace.inject_code_from_folder(sota_exp.experiment_workspace.workspace_path)

                if new_workflow_desc != "No update needed":
                    workflow_task = WorkflowTask(
                        name="Workflow",
                        description=new_workflow_desc,
                    )
                    exp.pending_tasks_list.append([workflow_task])
                return exp
            else:
                raise ValueError(f"Unknown component: {component}")<|MERGE_RESOLUTION|>--- conflicted
+++ resolved
@@ -369,13 +369,9 @@
             )
 
             component_user_prompt = T(".prompts:component_gen.user").r(
-<<<<<<< HEAD
-                exp_and_feedback_desc=exp_and_feedback_desc,
-                idea=idea.format_text(),
-=======
                 sota_exp_and_feedback_list_desc=sota_exp_feedback_list_desc,
                 failed_exp_and_feedback_list_desc=failed_exp_feedback_list_desc,
->>>>>>> dd33726a
+                idea=idea.format_text(),
             )
 
             resp_dict_component: dict = json.loads(
@@ -415,14 +411,9 @@
                 )
 
                 user_prompt = T(".prompts:direct_exp_gen.user").r(
-<<<<<<< HEAD
-                    exp_and_feedback_desc=exp_and_feedback_desc,
-                    sota_exp_desc=sota_exp_desc,
-                    idea=idea.format_text(),
-=======
                     sota_exp_and_feedback_list_desc=sota_exp_feedback_list_desc,
                     failed_exp_and_feedback_list_desc=failed_exp_feedback_list_desc,
->>>>>>> dd33726a
+                    idea=idea.format_text(),
                     last_exp_diff=last_exp_diff,
                 )
 
