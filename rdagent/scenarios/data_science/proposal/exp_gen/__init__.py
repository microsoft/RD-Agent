--- conflicted
+++ resolved
@@ -20,18 +20,15 @@
     def __init__(self, scen: DataScienceScen) -> None:
         super().__init__(scen)
 
-<<<<<<< HEAD
     def gen(self, trace: DSTrace, selection: tuple[int, ...] | None = (-1, )) -> DSExperiment:
 
         # set the current selection for the trace 
         # handy design:dynamically change the "current selection" attribute of the trace, and we donot need to pass selection as an argument to other functions    
         trace.set_current_selection(selection)
-=======
-    def gen(self, trace: DSTrace) -> DSExperiment:
+
 
         if DS_RD_SETTING.proposal_version not in ["v1", "v2"]:
             return import_class(DS_RD_SETTING.proposal_version)(scen=self.scen).gen(trace=trace)
->>>>>>> c72e861e
 
         if DS_RD_SETTING.coder_on_whole_pipeline:
             return DSProposalV2ExpGen(scen=self.scen).gen(trace=trace, pipeline=True)
