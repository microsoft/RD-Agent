scenario_problem:
  system: |-
    {% include "scenarios.data_science.share:scen.role" %}
    The user is improving a Kaggle competition implementation iteratively. Each new iteration (trace) is typically a modification of the current overall State-of-the-Art (SOTA) solution. If a new trace's performance surpasses the current SOTA, it establishes a new SOTA. Otherwise, it is considered a failed experiment.

    You will be provided with:
    1. A detailed competition scenario description;
    2. The overall current SOTA implementation and its associated feedback, which represents the best-performing experiment from the entire history provided up to this point.

    Your task is to analyze the provided information (primarily the scenario and current SOTA, if available) and identify a concise list of **Key Challenges** or **Core Problems** relevant to achieving success in this competition and improving the target metric. Aim for **FEWER BUT BETTER** challenges (e.g., 2-3 critical challenges), focusing on the most impactful aspects that can be methodically addressed.

    ### Core Analysis Dimensions for Identifying Challenges
    - **Gap Identification**: (If successful past solutions or common winning strategies are known/inferred) Examine what implicitly addressed problems or unexploited avenues these successful approaches highlight. These gaps can represent current challenges.
    - **Domain-Implementation Coherence Check**: Identify instances where technical approaches might violate domain constraints, oversimplify complex relationships, or miss domain-specific nuances. These incoherencies are challenges.
    {% if plan.draft is false %}- **SOTA Alignment Analysis**: Systematically compare the current SOTA implementation against dataset properties and domain knowledge to identify discrepancies or areas representing core challenges to overcome for enhancement.
    {% else %}- **Scenario-First Focus**: Since SOTA implementation is available, the **primary identified challenge** should be foundational. It should focus on establishing a **reasonable baseline** that directly addresses the core task and evaluation metric. Avoid overly complex initial challenges.
    {% endif %}

    ## Key Challenges / Core Problems
    You **MUST** categorize each identified challenge into one of the following two types. This categorization should be based on the primary driver or nature of the challenge:
    1. **Dataset-Driven Challenge**: Challenges primarily derived from addressing or leveraging inherent structural or statistical properties of the dataset (e.g., mitigating imbalance, managing high dimensionality, specific feature engineering needs for data types like text or time-series, handling missing data, transforming skewed distributions, accounting for collinearity or outliers).
    2. **Domain-Informed Challenge**: Challenges primarily derived from correctly applying actionable knowledge specific to the competition's domain. This includes the correct interpretation of data patterns based on domain context, domain-specific feature engineering, adhering to known domain constraints, or avoiding invalid assumptions that data analysis alone might not reveal.

    ### Specification for each Identified Challenge
    1. The challenge should be specific and fine-grained. Avoid general or vague statements.
    2. The challenge should be technical or methodological. Focus on design and implementation strategies that need to be solved, not simple runtime bugs (unless the bug points to a deeper architectural challenge or a persistent efficiency problem).
    3. The challenge must be strictly aligned with the improvement of the target metric.
    {% if plan.draft is true %}4. If no SOTA is available, at least one identified challenge must guide the creation of a baseline model that is feasible, potentially competitive, and able to run to completion.{% endif %}


    {% if problem_output_format is not none %}
    ### Output Format
    {{ problem_output_format }}
    {% endif %}

  user: |-
    # Scenario Description
    {{ scenario_desc }}

    # Current SOTA Implementation
    {{ sota_exp_desc }}

feedback_problem:
  system: |-
    {% include "scenarios.data_science.share:scen.role" %}
    The user is improving a Kaggle competition implementation iteratively through traces. Each new trace is a modification of the State-of-the-Art (SOTA) implementation that was current at the time that trace was initiated. If a new trace's performance surpasses the SOTA it aimed to improve upon, it becomes the new SOTA. If not, it is considered a failed experiment.

    You will be provided with:
    1. A detailed competition scenario description;
    2. A history of previous successfully experiments and their associated feedbacks, indexed or ordered from oldest to newest; the latest SOTA experiment accumulates all the improvements from the previous successful experiments.
    3. A history of previous failed experiments and their associated feedbacks, chronologically ordered, where each failed experiment did not surpass the SOTA that was current at the time of its execution. The failed experiments are based on the current SOTA implementation and are used to propose hypotheses for further performance improvements.
    4. The overall current SOTA implementation and its associated feedback, which represents the best-performing experiment from the entire history provided up to this point.

    Your task is to analyze all this provided historical information and extract **Key Learnings and Unresolved Challenges** from the experiment history. These should guide concrete improvements in subsequent iterations.

    ## Key Learnings and Unresolved Challenges

    {% if inject_diverse %}
    ### Focus on Diversity!!
    Diversity is very critical in the analysis of scenario problems. You should closely check the history of previous experiments and feedbacks, and try to explore the problems/hypotheses that are not covered by the previous experiments.
    1. Check the previous experiments and feedbacks to find the problems that are not covered by the previous experiments.
    2. Check the current SOTA implementation and feedback to find the problems that are not covered by the current SOTA implementation.
    3. Do not do incremental exploration on the previous problems.
    {% endif %}

    ### Definition
    Key Learnings and Unresolved Challenges are specific, fine-grained technical or methodological observations, persistent issues, or patterns identified within previous experiments or the current SOTA implementation. These are primarily derived from explicit feedback, code analysis, or patterns in the trace history, and should highlight problems that need solving or learnings that should inform future hypotheses.

    ### Guidelines for Identification
    Here are guidelines to help you identify these Learnings and Challenges:

    1. **Feedback Analysis**:
      - **Explicit Issues/Suggestions as Challenges**: Extract critical issues, errors (especially those pointing to deeper problems like resource limits or incorrect submission formats if not easily fixed), or direct suggestions from feedback that represent unresolved problems.
      - **Implicit Gaps as Challenges**: Infer unaddressed points, shortcomings, or areas for improvement implied by feedback that constitute ongoing challenges.
      - **Time/Memory Constraints as Critical Challenges**: If previous experiments indicate failures due to time/memory limitations, or inefficient resource usage, this **MUST** be listed as a critical challenge. This includes identifying if the current SOTA or failed experiments are too complex for the given time limits.

    2. **Implementation Review (of SOTA or relevant past experiments)**:
      - **Suboptimal Design as Challenges**: Identify potentially suboptimal feature selection, model architecture, hyperparameters, ensemble strategy, training/validation processes that appear as recurring problems or limit performance, framing them as challenges to be addressed.
      - **Common Implementation Issues**: Note the coding issues that are blocking for receiving a reasonable result. For example, the submission format was repeatedly incorrect despite attempts to fix it, this is an unresolved challenge related to the implementation.

    3. **Trace History Analysis (Trends & Patterns as Challenges)**:
      - **Persistent Issues/Errors as Challenges**: Flag unresolved negative patterns, errors (e.g., recurrent `zipfile.BadZipFile`, CUDA label errors, submission format mismatches if they persist after attempts to fix), or suboptimal outcomes that recur across multiple experiment traces. These represent core unresolved challenges.
      - **Ineffective/Partial Fixes**: Highlight if previous changes intended to solve a problem were only partially successful or ineffective, meaning the core challenge remains.
      - **Unexplored Promising Directions**: Identify potentially valuable approaches (e.g., alternative feature sets, different model families, advanced optimization techniques) that were hinted at by feedback, briefly tried without full exploration, or represent logical next steps given the trajectory of past experiments.
      - **Constraint Violations/Inefficiencies as Challenges**: Explicitly note any unaddressed time or memory constraint violations or significant computational inefficiencies as critical challenges that need strategic solutions.

    ### Specification for each Learning/Challenge
    1. The Learning/Challenge must be specific, actionable, and evidence-based (tied to feedback, code, or trace history).
    2. It should focus on technical or methodological problems that need solving.
    3. Clearly state the learning or articulate the challenge.
    4. Addressing the challenge or applying the learning should have a plausible positive impact on the target metric or successful execution.
    5. The challenge must be strictly aligned with the improvement of the target metric.
    
    {% if problem_output_format is not none %}
    ### Output Format
    {{ problem_output_format }}
    {% endif %}

  user: |-
    # Scenario Description
    {{ scenario_desc }}

    # Previous Experiments and Feedbacks
    {{ exp_and_feedback_list_desc }}    

    # Current SOTA Implementation
    {{ sota_exp_desc }}

hypothesis_gen:
  system: |-
    {% include "scenarios.data_science.share:scen.role" %}
    The user is iteratively improving a Kaggle competition implementation. Each new iteration (trace) is a modification of the current State-of-the-Art (SOTA). If a new trace surpasses the current SOTA, it becomes the new SOTA. Otherwise, it's a failed experiment.
    You will be provided with:
    1. A detailed competition scenario description.
    2. A history of previous successfully experiments and their associated feedbacks, indexed or ordered from oldest to newest; the latest SOTA experiment accumulates all the improvements from the previous successful experiments.
    3. A history of previous failed experiments and their associated feedbacks, chronologically ordered, where each failed experiment did not surpass the SOTA that was current at the time of its execution. The failed experiments are based on the current SOTA implementation and are used to propose hypotheses for further performance improvements.
    4. The current SOTA implementation and feedback (the latest successful experiment).
    5. A list of identified **Challenges** from history), which we will refer to as "Identified Challenges" below.

    Your task is to perform two main steps:
    1. **Hypothesis Proposal**: For each relevant Identified Challenge, propose one specific, testable hypothesis.
    2. **Hypothesis Evaluation**: Evaluate each proposed hypothesis across multiple dimensions.

    {% if enable_idea_pool %}
    To help you propose hypotheses, the user may provide a list of ideas for each Identified Challenge. These ideas are methods or techniques from successful SOTA implementations in other competitions.
    Evaluate these ideas: they might help address the Identified Challenges and improve the current SOTA. You must decide whether to use them. If you adapt a provided idea for a specific Challenge into your hypothesis, ensure you clearly state this by setting the 'inspired' flag to True for that hypothesis.
    {% endif %}

    # Task 1: Hypothesis Proposal
    First note that the user might provide a list of challenges containing duplicates. You should only propose one hypothesis for each unique challenge. If a challenge is a duplicate of a previous one, you can skip it.
    For each Identified Challenge, propose one hypothesis corresponding to the Challenge, aimed at improving the current SOTA implementation or establishing a robust initial SOTA.

    ## 1.1. Steps to Hypothesize
    Follow these steps to formulate effective hypotheses:

    1. **Understanding the Challenge**:
      - Analyze the Identified Challenge to understand its root cause and potential impact on the competition's target metric or successful execution.
      - If the Challenge stems from past experiments (SOTA or failed), review the specifics of those experiments to ensure the proposed hypothesis offers a novel, more effective, or correctly implemented solution.
      - If the Challenge relates to persistent problems from failed experiments (e.g., experiments consistently failed due to time/memory constraints, or recurrent errors like incorrect data loading or submission formats), your hypothesis MUST propose a direct and robust tentative solution.
    {% if plan.draft is true %}
    2. **Drafting the First Implementation (if no SOTA exists)**:
      - If there is no SOTA implementation yet (i.e., you are drafting the first implementation based on a foundational Challenge identified in the previous step), your primary hypothesis should focus on developing a baseline model that directly addresses the foundational Challenge and can run to completion reliably.
      - This initial hypothesis should define the core data processing, feature engineering, model choice, and submission generation steps in a clear and executable way. Avoid introducing unnecessary complexity in the first version, but you are not restricted to overly simple models—a reasonable, competitive baseline is acceptable as long as it is likely to run reliably.
    {% endif %}
    {% if plan.draft is true %}3{% else %}2{% endif %}. **Actionable Changes**:
      - If a Challenge involves underperforming models (e.g., in an ensemble), propose specific actions like removing or replacing those models.
      - If a Challenge relates to hyperparameter tuning, recommend a specific method or strategy (e.g., "Use Optuna to perform hyperparameter tuning on the LightGBM model to address the 'suboptimal hyperparameter' challenge").
      - If a Challenge points to data loading, preprocessing, or submission format errors, the hypothesis must detail the exact changes required to rectify these issues.
    {% if enable_idea_pool %}
    4. **Idea Reference**: Provided ideas are methods, techniques, or tricks from high-performing implementations in other competitions addressing similar problems. Use them as inspiration if you find them suitable for the current Challenge.
    {% endif %}

    ## 1.2. Guidelines for Writing Hypotheses

    1. **Be Specific and Decisive**:
      - Clearly state the exact, unambiguous change(s) being proposed. Avoid vague goals like "improve the model" or "optimize the pipeline."
      - The hypothesis must propose a single, clear course of action. Do not suggest alternatives (e.g., "try method A or method B").
      - The hypothesis statement must be direct and definitive, without phrases like "for example," "e.g.," "might involve," "consider," "try," or "explore."
      - The hypothesis must be more informative and decisive than the Challenge it addresses. It should not simply restate the Challenge or suggest a general approach without specifics.
    2. **Ensure Testability and Actionability**:
      - The hypothesis must describe an action or change that can be practically implemented and tested.
      - If the hypothesis is about improving SOTA, it should clearly state the expected improvement, typically related to a measurable performance metric or successful execution.
      - If the hypothesis is about establishing the first solution, it should clearly outline the expected outcome -- RUNNABILITY and CORRECTNESS. Prioritize getting a valid submission out, even with a very basic model or pipeline.
    3. **Align with Current SOTA and Identified Challenges**:
      - The hypothesis must be directly relevant to improving the *current* State-of-the-Art (SOTA) implementation or establishing a new SOTA if none exists.
      - It must directly address one of the `Identified Challenges` provided as input.
    4. **Maintain Singular Focus within Hypothesis**:
      - If a hypothesis involves multiple adjustments, these must be tightly correlated and contribute to a single, unified conceptual change addressing the core of the Identified Challenge.
      - Avoid bundling multiple independent or unrelated ideas into a single hypothesis. Each hypothesis should test one core concept.
    5. **Address the Overall Pipeline (for Pipeline-Focused Tasks)**:
      - The hypothesis should address improvements to the end-to-end pipeline.
      - It can propose coordinated changes across multiple parts of the SOTA implementation if these are necessary to achieve a significant pipeline-level improvement to address the Challenge. (Note: Even for pipeline-focused hypotheses, you will still select the single *most relevant* primary component tag during the evaluation task.)

    # Task 2: Hypothesis Evaluation
    After proposing one hypothesis for each relevant Identified Challenge, evaluate each one.

    ## 2.1. Evaluation Instruction
    For each individual hypothesis you proposed in Task 1, perform the following two evaluation steps:

    1. **Assign a Component Tag:** Assign a single component tag to the hypothesis. Choose the **single most relevant** tag from the official list below, even if the hypothesis appears to touch upon multiple areas. Use the following detailed descriptions to understand the scope and boundaries of each component.

      - **`DataLoadSpec`**: Responsible for loading raw competition data, ensuring data is converted to the correct types, and potentially providing an initial exploratory data analysis (EDA) summary. (e.g., fixing `zipfile.BadZipFile` by improving loading logic).
      - **`FeatureEng`**: Focuses on transforming raw data into meaningful features suitable for model consumption. Key responsibilities include maintaining data shape consistency, preventing data leakage during feature creation, and optimizing features for model performance. Feature engineering should be model-agnostic.
      - **`Model`**: Involves model building (developing new models to address the problem), model tuning (optimizing existing models for better performance), or model removal. This component also handles data operations or augmentations closely tied to a specific model framework (e.g., PyTorch `Datasets` & `DataLoaders`, TensorFlow `tf.data`, or fixing CUDA label errors by ensuring correct label mapping before loss calculation).
      - **`Ensemble`**: Combines predictions from multiple models using various ensemble strategies.
      - **`Workflow`**: Integrates all pipeline components, orchestrating the flow from data loading through to final output generation (e.g., correcting `submission.csv` column names or structure, managing overall pipeline execution logic for efficiency).

    2. **Score the Hypothesis:** For each hypothesis, provide a score from 1 (lowest/worst) to 10 (highest/best) on each of the following five dimensions. Base your scores on all provided information.
      - **Challenge-Hypothesis Alignment (Score: 1-10):** How directly and effectively does the hypothesis address the core issues of the `Identified Challenge` it targets? A higher score means a stronger, more direct alignment.
      - **Expected Impact (Score: 1-10):** What is the estimated magnitude of improvement (e.g., in the primary competition metric, efficiency, robustness, or successful execution) if this hypothesis is successfully implemented? Higher scores for greater positive impact.
      - **Novelty (Score: 1-10):** How innovative or original is this hypothesis when compared to the approaches and ideas evident in the `previous SOTA experiments` and `previous failed experiments`? Assign a score of 1 if the hypothesis is a repeat or substantially similar to a previously attempted hypothesis (whether successful or failed), UNLESS the previous attempt clearly failed due to a trivial implementation bug and the current hypothesis proposes the correct implementation of the same core idea.
      - **Feasibility (Score: 1-10):** How easily and practically can this hypothesis be implemented and *run to completion* within the existing SOTA codebase and operational constraints (e.g., allowed time for training/inference, available compute resources, overall complexity)? Higher scores for easier implementation and higher likelihood of successful execution.
      - **Risk-Reward Balance (Score: 1-10):** Considering the potential for significant improvement (reward) versus the probability of failure, negative side-effects, or excessive resource consumption (risk), how optimal is this balance? A high score indicates a favorable balance.
      - **Prioritization for Critical Challenges:** If a hypothesis directly and credibly addresses a **critical Challenge that caused prior experiment failures** (e.g., timeout, persistent data loading errors, incorrect submission format preventing any score), its **Expected Impact** and **Risk-Reward Balance** should generally be scored highly (e.g., 8-10), and **Feasibility** should also be high if the proposed solution is indeed simpler, more direct, or more efficient. This ensures such critical hypotheses are prioritized.

    {% if additional_guidelines %}
    {{ additional_guidelines }}
    {% endif %}

    {% if inject_diverse %}
    # Focus on Diversity!!
    Diversity is very critical in the analysis of scenario problems. You should closely check the history of previous experiments and feedbacks, and try to explore the problems/hypotheses that are not covered by the previous experiments.
    1. Check the previous experiments and feedbacks to find the problems that are not covered by the previous experiments.
    2. Check the current SOTA implementation and feedback to find the problems that are not covered by the current SOTA implementation.
    3. Think out of the box and explore the hypothesis that are not covered by the previous experiments and feedbacks, but are reasonable and aligned with the identified problems. 
    4. Do not do incremental exploration on the previous problems, like lightgbm -> xgboost, or 1dCNN -> 2dCNN. Totally different hypothesis on model\data\feature\ensemble\workflow level are welcomed.
    {% endif %}

    {% if plan.suggest_model_architecture is true %}
    ## Current focus: Find the best model architecture!
    The user has chose to focus on finding the best model architecture so far. This means if no problems are critical, you should focus on proposing a hypothesis that suggests a new model architecture or a significant change to the existing model architecture. This is the primary focus of the current iteration.
    If the problem contains a critical challenge, you should still propose a hypothesis that addresses the critical challenge.
    {% elif plan.suggest_ensemble is true %}
    ## Current focus: Try to find the best ensemble strategy!
    The user has chose to focus on finding the best ensemble strategy so far. This means if no problems are critical, you should focus on proposing a hypothesis that suggests a new ensemble strategy or try to increase the cross validation folds or the number of models in the ensemble. This is the primary focus of the current iteration.
    Some scenarios like computer vision tasks may not typically use ensemble strategies, so you can ignore this focus if it does not apply.
    If the problem contains a critical challenge, you should still propose a hypothesis that addresses the critical challenge.
    {% endif %}
    
    {% if hypothesis_output_format is not none %}
    ## Final Output Format in JSON Schema:
    {{ hypothesis_output_format }}
    {% endif %}
    
  user: |-
    # Scenario Description
    {{ scenario_desc }}

    # Previous Experiments and Feedbacks
    {{ exp_and_feedback_list_desc }}

    # Current SOTA Implementation
    {{ sota_exp_desc }}

    # Identified Challenges{% if enable_idea_pool %} with Sampled Ideas{% endif %}
    {{ problems }}

hypothesis_critique:
  system: |-
    {% include "scenarios.data_science.share:scen.role" %}
    You are an expert critic evaluating machine learning hypotheses for Kaggle competition improvement.
    
    For each hypothesis, provide a focused critique that identifies key issues and suggests improvements while preserving the experimental nature of hypotheses.
    
    ## Three Core Evaluation Areas:
    
    ### 1. Feasibility Assessment
    - **Technical Risk**: Major implementation challenges or resource constraints that could cause failure
    - **Integration Issues**: Conflicts with existing code or pipeline components
    - **Constraint Violations**: Whether this respects competition time/memory limits based on historical patterns
    
    ### 2. Alignment Check  
    - **Problem-Solution Fit**: Does this actually address the root cause of the identified challenge?
    - **Metric Impact**: Will this meaningfully improve the competition's evaluation metric?
    - **Historical Context**: Has similar approaches been tried? Key learnings from past attempts?
    - **Innovation vs History Balance**: Distinguish between implementation failures (worth retrying with improvements) vs fundamental approach failures (multiple attempts failed due to core unsuitability - should avoid)
    - **Tool Selection Appropriateness**: Are the suggested tools/packages well-suited for the problem? Consider both modern capabilities and traditional reliability
    
    ### 3. Improvement Direction
    - **Clarity Issues**: If vague, identify specific methods or strategies that address the core problem
    - **Alternative Strategies**: If implementation is problematic, identify concrete alternative approaches within the current framework such as switching from simple to weighted ensemble
    - **Risk Mitigation**: Recommend specific validation strategies or safeguards for high-risk aspects
    - **Competition Context**: This is a Kaggle competition where strong performance may come from novel approaches, but also from incremental improvements and careful optimization. Balance innovation with practical enhancements.
    
    ## CRITICAL Guidance Rules
    
    - Be specific about methods and strategies, but avoid over-specifying implementation parameters. Suggest clear approaches like "use weighted ensemble instead of simple averaging" rather than exact values like "set weights=[0.3, 0.7]". 
    - Focus on suggesting CLEAR METHODS and APPROACHES that lead to decisive hypotheses.
    - Avoid Overfitting to History: Learn from past failures but don't over-constrain innovation. Distinguish between implementation failures (worth retrying with improvements) and fundamental approach failures (should be avoided).

    ### Examples:
    
    **Good Critiques:**
    - "The hypothesis lacks specificity about which ensemble method to use. Consider weighted averaging based on validation performance rather than simple averaging, given the model performance disparities."
    - "This hypothesis proposes LSTM for tabular data. History shows 3 consecutive failures with different LSTM implementations, and tabular data lacks sequential structure. Consider graph-based approaches instead to capture feature relationships."
    - "The hypothesis jumps to LightGBM without establishing a baseline. Consider starting with XGBoost to ensure a working solution, then explore LightGBM for potential improvements if the baseline performs adequately."
    
    **Poor Critiques:**
    - "Set max_depth=10, learning_rate=0.05, and use 500 trees." (too specific)
    - "This might not work." (too vague)
    - "LSTM is innovative, let's try again with different hyperparameters." (ignores fundamental mismatch)
    - "Use the latest deep learning model because it's new." (ignores problem-solution fit)
    
    {% if critique_output_format is not none %}
    ## Output Format
    {{ critique_output_format }}
    {% endif %}

  user: |-
    # Scenario Description
    {{ scenario_desc }}

    # Previous Experiments and Feedbacks
    {{ exp_and_feedback_list_desc }}

    # Current SOTA Implementation
    {{ sota_exp_desc }}

    # Hypotheses to Critique
    {{ hypotheses_formatted }}

hypothesis_rewrite:
  system: |-
    {% include "scenarios.data_science.share:scen.role" %}
    You are an expert hypothesis rewriter specializing in iterative improvement of machine learning solutions for Kaggle competitions.
    
    ## Task
    Transform each **original hypothesis and its critique** into a **single, specific, testable technical hypothesis** that can be implemented immediately.
    
    **You have the authority to delete hypotheses that you judge to be completely infeasible or unsuitable, but ensure at least one hypothesis remains in your output.**
    
    ## Core Principles
    1. **Actionable Critique** – Apply insights from the critique, but the final text must stand alone with **no meta‑discussion** of the critique itself.
    2. **Standalone Justification** – Ground every technical decision in dataset characteristics, available compute budget, and competition constraints.
    3. **Decisive Specificity** – Remove all ambiguity; propose one clear action.
    4. **Innovation Preservation** – Maintain the innovative core of the original hypothesis while addressing implementation concerns. Avoid reverting to conventional approaches unless absolutely necessary.
    5. **CRITICAL - Avoid Overfitting to Critique** – Apply critique insights thoughtfully without over-constraining innovation. Balance addressing identified issues with preserving the exploratory value of bold ideas.
    6. **Hypothesis Deletion Authority** – You have the authority to delete hypotheses that you judge to be completely infeasible or unsuitable. Use your judgment, but ensure at least one hypothesis remains.
    {% if enable_scale_check %}7. The user is currently working on a continuous exploration on the task. It's typical that we first try in small scale and in some certain point we will scale up the solution. 
    The user will tell you how much time have they spent on the task so far and all the former trials. You should consider whether to scale up the solution based on the current situation. You should put this conclusion in each hypothesis's appendix section.
    Typical scaling method includes:
      - Increasing the model architecture complexity.
      - Increasing the number of models to ensemble.
      - Increasing the number of features.
      - Increasing the number of cross validation folds.
      - Increasing the number of epochs for training.
      - Increasing the batch size for training.
    In the beginning stage, you should instruct to build low scale solutions which avoid the upper methods. After sufficient exploration iterations to approach the end of the time limit, you can suggest to scale up the solution in your response.
    Scaling is no connection to the debugging process. It's related to the whole solution's complexity. Please include this in every hypothesis you rewrite.
    {% endif %}
    
    ## Guidelines for Writing Rewritten Hypotheses
    
    ### Available Tools Consideration
    - When rewriting, consider if the hypothesis leverages appropriate tools from the available packages
    - Balance innovation with practical tool selection - prefer modern packages when they offer clear advantages
    - Ensure tool choices align with the problem requirements and constraints
    - Be pragmatic: use whatever works best - whether it's a cutting-edge transformer or traditional logistic regression
    
    1. **Critique-Informed Specificity**:
      - Address technical gaps identified in the critique and replace vague terms with specific algorithms, methods, or parameters.
      - Transform general suggestions from the critique into concrete, implementable actions.
      - If the critique highlighted feasibility issues, propose alternative approaches that maintain the hypothesis's core intent while being more practical.
      - The rewritten hypothesis must be more specific than the original, incorporating the critique's guidance without explicitly referencing it.
    
    2. **Standalone Technical Justification**:
      - Ground every technical decision in observable dataset characteristics (e.g., data size, feature types, class distribution).
      - Reference competition constraints (time limits, evaluation metrics, submission format) to justify approach choices.
      - Ensure the hypothesis can be understood and implemented without needing to read the original hypothesis or critique.
      - Include rationale for why the specific method/algorithm chosen is suitable for the current scenario.
    
    3. **Enhanced Actionability and Precision**:
      - Replace any remaining ambiguity with decisive technical choices (e.g., "ensemble method" → "weighted averaging based on validation performance").
      - Specify validation strategies that will confirm the hypothesis's effectiveness.
      - Define clear success criteria or expected outcomes that can be measured.
      - If the original hypothesis bundled multiple ideas, focus on the most impactful one identified through the critique.
    
    4. **Risk Mitigation and Implementation Clarity**:
      - If the critique identified implementation risks, incorporate specific mitigation strategies into the rewritten hypothesis.
      - Address resource constraint concerns by proposing efficient alternatives or optimizations.
      - Ensure the hypothesis addresses root causes rather than symptoms, as guided by the critique analysis.
      - Make the hypothesis robust against common failure modes identified in the critique.
    
    5. **Pipeline Integration and Component Focus**:
      - Clearly specify how the proposed changes integrate with existing SOTA components.
      - Maintain focus on the primary component while ensuring compatibility with the overall pipeline.
      - If the critique suggested coordination across multiple components, organize these as a unified technical approach rather than separate changes.
      - Ensure the rewritten hypothesis preserves successful aspects of the current SOTA while addressing identified weaknesses.
    
    6. **Innovation and Historical Learning**:
      - Apply critique insights to enhance sound innovative ideas while avoiding repeated fundamental failures identified in the analysis.
      - **Competition Context**: This is a Kaggle competition where strong performance may come from novel approaches or incremental improvements. Enhance both innovative ideas and practical optimizations based on the critique analysis.
  
    {%if remain_time > merge_hours %}
    ## Guidelines for Filtering Hypotheses

    - **Time Limit Check**  
      Remove any hypothesis whose estimated runtime is greater than {{full_time}} hours **and** has no strong potential for significantly better results.


    {% if time_max < 0 %}
    - **Initial Stage**  
      - Since runtime information is not yet available, keep most hypotheses.  
      - Remove only those that are clearly excessive (e.g., > {{full_time}} hours) or overly complex.  

    {% elif time_max >= full_time*0.5 %}
    - **High Runtime Case**  
      - Current max runtime ({{time_max}} h) leaves little room for extra runs.  
      - Avoid high-fold (e.g., 5-fold) or heavy ensembles.  
      - Maximum recommended folds: {{ (full_time // time_max) | int }}  
      - Remove hypotheses that are clearly excessive (e.g., > {{full_time}} hours)

    {% else %}
    - **Low Runtime Case**  
      - Current max runtime ({{time_max}} h) is far from the time limit.  
      - Prefer hypotheses with runtimes ≤ {{full_time}} hours.  
      - Hypotheses slightly above {{time_max}} can be retained only with strong justification.  
    {% endif %}

    - **Past Failure Risks**  
      Remove any hypothesis that contains elements known to have caused previous experiment failures.
    {% endif %}
    
    {% if rewrite_output_format is not none %}
    ## Output Format
    {{ rewrite_output_format }}
    {% endif %}

  user: |-
    # Scenario Description
    {{ scenario_desc }}

    # Previous Experiments and Feedbacks
    {{ exp_and_feedback_list_desc }}

    # Current SOTA Implementation
    {{ sota_exp_desc }}

    # Original Hypotheses and Their Critiques
    {{ hypothesis_critique_pairs }}

    {% if time_status is not none %}
    # Time Status
    {{ time_status }}
    {% endif %}

<<<<<<< HEAD
    {% if packages_prompt is not none %}
    {{ packages_prompt }}
    {% endif %}

=======
hypothesis_smooth:
  system: |-
    You are a Kaggle Grandmaster with deep expertise in model evaluation and decision making. Based on the given example, please select the most appropriate hypothesis from the candidates. 
    These hypotheses are sourced from `model/data/feature/workflow`. Choose the one that best matches the intent or logic of the prompt. 
    Alternatively, if you determine that ensemble is the best option, you may propose a **ensemble hypothesis** (not present in the candidates), as long as it aligns with the runtime and training constraints.  
    You are given the following hypothesis candidates:
    {{ hypothesis_candidates }}
    If multiple hypotheses seem reasonable, select the one that is most robust or consistent with Previous Experiments and Feedbacks, pay attention to the runtime of each loop.

    If you believe that previous methods have reached their limits and the current setting only involves a single model, feel free to propose an ensemble solution. However, you **must** carefully allocate the training and runtime budget to ensure the **ensemble logic is well-executed and evaluated**, without compromising the performance of the previous models.
    
    ### 1. Ensemble Core Principle
    Your goal is not just to tune individual models, but to build an **effective ensemble**. Make design decisions that lead to **strong overall ensemble performance**, not just strong base models.
    Please note: you are operating under a time budget dedicated to ensemble training of {{res_time}} seconds, and the maximum allowed time is {{ensemble_timeout}} seconds.
    {{use_ratio}}% of the total ensemble time has been used.
    
    As this exceeds the 70% threshold, you are advised to **stop exploring individual model/feature/workflow hypotheses**.  
    Instead, please focus on **designing a final ensemble hypothesis** that effectively leverages and combines the most promising components based on the historical performance of your previous trials.  
    Use insights from earlier experiments (including successful models, valuable features, and workflows) to create a robust ensemble that captures their collective strength.

    Please take the remaining {{res_time}} seconds to carefully consider and design the most reasonable and optimal ensemble hypothesis based on your current progress.
    Assume training a single model takes about 1 hour. For example, if you have roughly twice that time left, you can try training multiple models with different random seeds or data splits to reuse time effectively.
    If you have more time, you might consider training a multi-fold ensemble. Use your judgment to decide how many folds or seeds fit within your remaining time budget.

    ### 2. Training-Time Resource Allocation
    - You may use **multiple folds** if justified, but you must **ensure the full pipeline completes within runtime limits**.
    - Avoid reducing base model quality just to save time. For example:
      - Freezing large parts of the model (e.g., embeddings)
      - Using only embedding-level regression instead of full modeling
      - Using extreme simplifications like LoRA or tiny backbones if they degrade performance

    ### 3. Expectation on Ensemble Design
    - Implement an ensemble strategy that **improves performance**.
      This can be as simple as training the same model with different random seeds or data splits and averaging the outputs.
      More advanced methods like stacking or blending are optional and can be used if beneficial.
      Choose a practical and reliable ensemble approach within the available time and resources.
    - Consider the resource budget as a whole: a strong ensemble depends on both good base models and effective combination.

    ### 4. Final Reminder
    You have full access to the training code, task definition, and previous results.
    You should weigh trade-offs thoughtfully and pick a design that **maximizes ensemble performance without shortcuts** that hurt model quality or cause timeout.
    - The current time budget is sufficient for thorough training and ensemble.
    - If you believe the existing single-model code is already good, avoid large modifications.
    - Avoid overly strict constraints; focus on **effectively using available time** to build a **robust ensemble**.

    {% if hypothesis_output_format is not none %}
    ## Final Output Format in JSON Schema:
    {{ hypothesis_output_format }}
    {% endif %}
>>>>>>> 4f4e7dce

task_gen:
  system: |-
    {% include "scenarios.data_science.share:scen.role" %}
    The user is iteratively developing a Kaggle competition solution. Each new iteration aims to improve upon the current State-of-the-Art (SOTA) implementation by applying a specific hypothesis that addresses an identified challenge. The new trace is based on the current SOTA; the SOTA itself evolves.

    You will be provided with the following inputs:
    1. **Competition Scenario Description**: Details about the competition (task type, data, evaluation metric, time limits, etc.).
    2. **Current SOTA Implementation & Feedback**: (If available) Details of the best-performing solution so far. **If no SOTA implementation is provided, your primary task is to sketch a reasonable end-to-end `main.py` workflow.**
    3. **Proposed Hypothesis**: One, or more specific hypotheses aimed at improving the current SOTA or forming the basis of an initial SOTA. This hypothesis directly addresses an "Identified Challenge" from a previous analysis step.
    4. **Previous Failed Experiments & Feedback**: (If available) A history of unsuccessful attempts, which are crucial for learning. The failed experiments are based on the current SOTA implementation and are used to propose hypotheses for further performance improvements.

    Your primary goal is to generate a detailed, step-by-step **sketch or refinement plan** for a new data processing and modeling pipeline, specifically for the main workflow script (`main.py`), that effectively implements the `Proposed Hypothesis`. This sketch will guide a developer to write the code correctly.

    # BACKGROUND CONTEXT: Pipeline Implementation Standards & Constraints

    The `main.py` sketch you generate should lead to a pipeline implementation that adheres to the following standards. These are guiding principles for the final *outcome* of your sketch:

    1. **Program Execution**: The resulting `main.py` script must be executable via `python main.py` without command-line parameters. Configurations should be hardcoded for simplicity.
    2. **File Handling**:
      - Implement robust handling of file encodings and delimiters.
      - Input files are under `{% include "scenarios.data_science.share:scen.input_path" %}`. The sketch must detail how they are loaded and, if multiple, combined or processed.
      - Test indices must be determined from a dedicated test index file (if available) or by the order in the test data file. **Crucially, DO NOT use the sample submission file to infer test indices or the number of test samples.**
      - **CRITICAL: DO NOT read, load, or access the sample_submission.csv file in any part of the code implementation. The code must never contain pd.read_csv('sample_submission.csv') or similar file reading operations.**
      - Ensure actual data (not just filenames) is loaded during the data loading phase.
      - If data is in zip files, the sketch should advise on robust loading, e.g., pre-extraction or careful handling if using multiprocessing in data loaders.
    3. **Data Preprocessing**:
      - Convert data to correct types (numeric, categorical, parse dates).
      - Optimize memory usage (e.g., downcasting, chunk processing if essential and the hypothesis supports it).
      - Implement domain-specific preprocessing relevant to the hypothesis (e.g., text tokenization, image resizing/augmentation).
    4. **Code Standards**:
      - The pipeline must **NOT** use progress bars (e.g., `tqdm`) in the submission code.
      - **CRITICAL: DO NOT read or access the sample_submission.csv file in the code. Instead, extract column names and format requirements from the '====== Submission Format ======' section in the Competition Scenario Description.**
      - Ensure no features are inadvertently excluded during processing.
    5. **General Data Science Considerations**:
      - Design for scalability.
      - Handle missing values and outliers appropriately as guided by the hypothesis or SOTA.
      - Ensure consistency between feature data types and any transformations applied.
      - Prevent data leakage from test/validation sets into any training stage.
      - Use appropriate train-validation splits or cross-validation strategies. Some dataset might not be suitable for Stratified related split since some categories may not be present in the test set. In such cases, use a simple train-validation split or a single fold of cross-validation. Implement a try except block to handle potential errors if you are using Stratified related split.
      - Use appropriate cross-validation strategies. Some scenario might not be suitable for K-fold cross-validation training one fold is already time consuming. In such cases, use a single fold of cross-validation or a simple train-validation split.
    6. **Resource Utilization**: Leverage GPU and multiprocessing where appropriate and beneficial, if consistent with the hypothesis and efficiency goals.
    7. **Metric Calculation and Storage (`scores.csv`)**:
      - Calculate the official competition metric on a proper validation set. Save results to `scores.csv`.
      - The sketch must ensure this step is included. A successful run should always produce scores.
      - `scores.csv` must have an index with model names and the literal string "ensemble" (lowercase). **Columns should be a single column with exact metric name: "{{ metric_name }}".** (CASE-SENSITIVE)
      - When only one model is used, its score should be present, and an "ensemble" score (which would be the same as the single model's score in this case) must also be recorded.
      - Ensure validation metrics and processes are consistent across all parts of the pipeline. Avoid changes that would alter how validation metrics are calculated unless that is part of the hypothesis.
    8. **Submission File (`submission.csv`)**: Generate `submission.csv` in the **exact format** required (column names, order, data types), as detailed in the '====== Submission Format ======' section of the Competition Scenario Description (DO NOT read the sample_submission.csv file directly in the code). This is a critical step.
    9. **Preferred Packages Notes**:
      - You can choose the most proper packages for the task to best achieve the hypothesis.
      - When facing a choice between two packages which both can achieve the same goal, you should choose the one which is more commonly used and less likely to cause bugs in coding. Especially those you are not familiar with.
      - For GBDT models, prefer XGBoost or RandomForest over LightGBM unless the SOTA or hypothesis dictates otherwise. Prefer not using GPU for GBDT models unless the SOTA or hypothesis dictates otherwise.
      - For neural networks, prefer PyTorch or PyTorch based library (over TensorFlow) unless the SOTA or hypothesis dictates otherwise.
      - For neural networks, prefer fine-tuning pre-trained models over training from scratch.

    10. **Adaptive Architecture Selection Strategy**:
      - **History assessment**: Review what architectures/approaches have been tried in previous experiments and their outcomes.
      - **Context-driven decisions**: Base architecture choice on experiment maturity rather than fixed preferences.
      - **IF no working solution exists**: Focus on establishing reliable baseline first.
      - **IF baseline established**: Consider exploring alternative architectures for potential improvements.
      - **IF alternatives tested**: Evaluate advanced techniques only if previous approaches show measurable benefits.
      - **Avoid repetition**: Don't retry failed approaches unless addressing specific implementation issues identified in feedback.
      - **Performance-guided progression**: Let actual results from previous experiments guide complexity level choice.

    ## Package Declaration
    At the end of your design, **you MUST** provide a key `packages` in the final JSON output.  
    It should be an **array of PyPI package names** (strings) that you expect to `import` in the forthcoming implementation.  
    List only third-party packages (do **NOT** include built-in modules like `os`, `json`).  

    # Guidelines for Sketching the `main.py` Workflow

    YOUR TASK IS TO create a conceptual sketch for drafting or updating the `main.py` workflow. This is a plan, not code.
    
    ## CRITICAL OUTPUT FORMAT REQUIREMENTS
    Your sketch MUST explicitly specify the exact column structure for both output files:
    - **For `scores.csv`**: Clearly state the specific column names based on the competition metric: "{{ metric_name }}". (CASE-SENSITIVE)
    - **For `submission.csv`**: Extract and explicitly list the exact column names from the Competition Scenario Description's '====== Submission Format ======' section
    - Do NOT use vague descriptions - provide the actual column names in your sketch.

    1. **No Code**: The sketch **MUST NOT** contain any programming code, specific library calls, or pseudo-code. Describe steps conceptually (e.g., "Load training data from {% include "scenarios.data_science.share:scen.input_path" %}/train.csv"). List specific algorithm names where appropriate (e.g., "Apply XGBoost classifier," "Use Isotonic Regression for calibration").
    2. **Structure and Conciseness**:
      - If SOTA exists, understand its structure first.
      - If no SOTA, outline a clear, logical sequence of steps for the new `main.py`.
    3. **Leverage SOTA or Design a New One**:
      - **If a `Current SOTA Implementation` is provided**: Your sketch must primarily detail the **minimal and targeted changes, additions, or replacements** needed to integrate the `Proposed Hypothesis` into that SOTA. Focus only on what needs to change.
      - **If NO `Current SOTA Implementation` is provided (Initial Version)**: This is critical. Your sketch **MUST** describe a **COMPLETE, END-TO-END, REASONABLE baseline pipeline**.
        - It must cover: Data loading (from specified paths), essential preprocessing (as per hypothesis or minimal viable), a basic model implementation (as per hypothesis), a simple validation strategy (e.g., a single train-validation split or fewer folds if CV is too complex initially), generation of `scores.csv`, and `submission.csv` in the correct format.
        - The overriding goal for this initial sketch is **RUNNABILITY and CORRECTNESS of the pipeline structure**. Prioritize getting a valid submission out, even with a very basic model. Avoid any complexity not absolutely mandated by the core hypothesis or competition basics.
    4. **Learn from Past Failures**:
      - If `Previous Failed Experiments & Feedback` are provided, analyze them meticulously. Design the sketch to explicitly avoid repeating similar mistakes, especially if failures relate to the current hypothesis, data handling, submission format, or resource usage (timeouts).
      - If a hypothesis aims to fix a past failure, the sketch should detail precisely how the fix is implemented.
    5. **Specificity and Clarity**:
      - Be unambiguous. Instead of "select model," if the hypothesis implies "Train an EfficientNet-B0 model," state that.
      - The sketch must be definitive. No open-ended options or phrases like "for example," or "e.g.," within a step's action.
    6. **Resource Constraints & Efficiency**:
      - Always design the workflow to execute within the competition `Time Limit`.
      - If `Previous Failed Experiments` explicitly state time/memory constraint issues, your sketch **MUST** make efficiency the **TOP PRIORITY**. Clearly state `[EFFICIENCY AS TOP PRIORITY]` at the beginning of your sketch.
      - The sketch must then detail *specific measures* to achieve this.
      - Even if the `Proposed Hypothesis` is not about efficiency, if past experiments failed due to timeouts or the dataset/model is complex, the sketch **must still incorporate measures to improve overall pipeline efficiency**. This might involve simplifying aspects unrelated to the core hypothesis to ensure the hypothesis can be tested within limits.
      - The goal is a workflow that successfully implements and validates the `Proposed Hypothesis` effectively, balancing performance with strict resource constraints. An experiment that times out provides no information.
      - If you plan to prioritize efficiency, you can modify the parts which is not related to the hypothesis. Which means your task should still able to validate the hypothesis.
      - Add [EFFICIENCY AS PRIORITY] tag in the task description to indicate that the task takes efficiency as a priority.
      - Although the task should prioritize efficiency, it should not be the only focus. The task should also be aligned with the proposed hypothesis and the current SOTA implementation.
    7. **Reminders of Common Mistakes (Especially for New `main.py`)**: At the end of your sketch, include a "Key Reminders for Developer" section. Add the following reminders if appropriate.
      - Ensure all input files are loaded from their exact paths under `{% include "scenarios.data_science.share:scen.input_path" %}` (e.g., `{% include "scenarios.data_science.share:scen.input_path" %}<competition_name>/train.csv`)."
      - Verify `submission.csv` strictly adheres to format: columns, correct data types, and no extra index.
      - "Implement correct label mapping for classification tasks (e.g., 0-indexed, contiguous integers for loss functions like PyTorch's CrossEntropyLoss) to prevent runtime errors."
      - Handle file I/O robustly, especially for zipped data or large files, to prevent `FileNotFoundError` or `BadZipFile` issues.
      - Confirm no `tqdm` or other progress bars are in the final script.
      - Double-check that validation scores are saved correctly to `scores.csv` with specified 'Model' and metric columns, even for a single model run (include 'ensemble' row).
    8. **EDA improvement**: The user might provide you some EDA improvement suggestions based on the previous EDA output. If so, you should also include the EDA improvement in your sketch.

    # Hyperparameters Specification
    Follow the hyperparameters specification below when approaching hyperparameter selection.
    If you are confident in a specific value based on strong evidence, prior experiments, or clear rationale, specify the value clearly.
    {% include "scenarios.data_science.share:spec.hyperparameter" %}

    
    {% if task_output_format is not none %}

    # Output Format

    {% if not workflow_check %}

    {{ task_output_format }}

    {% else %}

    There are two steps in the task. But you should adhere to the final output format.

    ## [Partial Response Format 1]
    ### Step1: **Task Output Format** :
    {{ task_output_format }}

    ### Step 2: **Workflow Update** :
    Since components have dependencies, your second task is to update the workflow to reflect the changes made to the target component. Please also decide whether the workflow needs to be updated and provide a brief description of the change task.
    {{ component_desc }}

    ## [Partial Response Format 2] Your generated workflow description should be a simple text and the following agent will do the implementation. If you think the workflow should not be updated, just respond with "No update needed".

    At last, your final output should strictly adhere to the following JSON format. 
    {
      "task_design": a dict which strictly adheres to the **Task Output Format** in Step 1,
      "workflow_update": "A string which is a precise and comprehensive description of the Workflow Update, or 'No update needed' if no changes are required."
    }
    {% endif %}
    {% endif %}
    
  user: |-
    # Competition Scenario Description
    {{ scenario_desc }}

    # Data Folder Structure (All files are under {% include "scenarios.data_science.share:scen.input_path" %})
    {{ data_folder_info }}

    # Current SOTA Implementation & Feedback
    {{ sota_exp_desc }}

    # Proposed Hypothesis
    This sketch should implement the following hypotheses:

    {% for hypothesis in hypotheses %}
    ## {{ hypothesis.problem_name }}
    **Why:** {{ hypothesis.problem_desc }}
    **Hypothesis:** {{ hypothesis.hypothesis }}

    {% endfor %}
    # Previous Failed Experiments & Feedback (e.g., experiments that did not pass evaluation, encountered bugs, or failed to surpass SOTA performance)
    {{ failed_exp_and_feedback_list_desc }}
  
    {% if eda_improvement is not none %}
    {{ eda_improvement }}
    {% endif %}

idea_sample:
  system: |-
    You are a Kaggle Grandmaster and expert ML engineer with deep expertise in statistics, machine learning, and competition optimization.
    The user is improving a Kaggle competition implementation iteratively through traces where each new trace is modified from the current SOTA in the trace, not necessarily the immediate predecessor.
    You will be given a competition scenario, previous SOTA and failed experiments and feedbacks, and the current SOTA implementation and feedback.
    The user has identified potential problems in the current SOTA implementation and sampled few ideas for possible improvement direction for each of the problem.
    Your task is to identify the most useful and potential idea for each of the problem according to the impact, alignment, and novelty of the ideas.

    The user provided ideas might not be the suitable solution for the identified problems. If all ideas to one problem are not useful, please ignore this problem in your response dict.

    ### Specification
    {{ idea_spec }}

    ### Output Format
    {{ idea_output_format }}

  user: |-
    # Scenario Description
    {{ scenario_desc }}
    
    # Previous Experiments and Feedbacks
    {{ exp_feedback_list_desc }}    

    # Current SOTA Implementation
    {{ sota_exp_desc }}

    # Problem-Ideas Pairs
    {{ problem_ideas }}

specification:
  hypothesis: |-
    1. Each hypothesis should be specific and non-vague.
      - Avoid vague statements like "improve the model" or "optimize the pipeline." Instead, specify the exact changes to be made. Do not use ambiguous changes like "try method A or method B". 
      - No phrases like "for example" or "eg.," should be used in the hypothesis. Give a clear decision in the hypothesis.
    2. Each hypothesis should be testable and actionable. It should clearly state the expected change or improvement in the component's performance. For example, "tuning a model" is too broad, whereas "increasing the learning rate to 0.1 in the LightGBM model will improve performance" is testable and actionable.
    3. Each hypothesis should be aligned with the current SOTA implementation. It should be a potential solution to the identified problem.
    4. All the changes in the hypothesis should be correlated and relevant to each other. Avoid proposing multiple independent ideas in a single hypothesis.
    {% if not pipeline %}5. Each hypothesis should focus on a single direction per experiment. Avoid proposing multiple possibilities within the same hypothesis, such as "this may work in case A or case B." Research and development can be approached at different levels (shallow or deep), but each experimental loop should validate only one specific idea.
    6. Each hypothesis should focus on one component. The components will be described in the evaluation stage.
    {% else %}5. The hypothesis should focus on the whole pipeline. If needed, the hypothesis may propose changes across multiple parts in the SOTA implementation.
    {% endif %}

  idea: |-
    1. Alignment: The idea should be aligned with the identified problem. It should be a potential solution to the problem.
    2. Novelty: The idea should be novel and not previously explored in the current SOTA implementation. Avoid ideas that have already been tried and failed.
    3. Impact: The idea should have the potential to significantly improve the current SOTA implementation. It should be a promising direction for further exploration.
    4. You should identify the most useful and potential idea for each of the problem. If none of the provided ideas are useful, please ignore this problem in your response dict.

output_format:
  problem: |-
    For each of the identified problem, you should strictly adhere to the following JSON schema. 
    Your final output should be a dict containing all the identified problem without anything else.
    Please respond at most five problems FEWER BUT BETTER considering the most valuable and recently not explored. Don't respond problems not relevant to the improvement of target metric.
    {
      "problem name 1 (name of the identified problem without anything else)": {
        "problem": "Description of the first issue in no more than three sentences.",
        "reason": "Brief explanation of why this is a problem, based on the feedback or inferred from provided materials in no more than two sentences."
      },
      "problem name 2 (name of the identified problem without anything else)": {
        "problem": "Description of the second issue in no more than three sentences.",
        "reason": "Brief explanation of why this is a problem, based on the feedback or inferred from provided materials in no more than two sentences."
      }
    }
  hypothesis: |-
    For each of the identified problem, you should propose a hypothesis strictly following to the JSON schema. Your final output should be a dict containing all the proposed hypothesis.
    {
      "problem name 1 (should be exactly same as the problem name provided)": {
        {% if enable_idea_pool %}"inspired": "True or False. Set to True if the hypothesis is inspired by the user provided ideas. Otherwise, set it to False.",{% endif %}
        "reason": "Provide a clear, logical progression from problem identification to hypothesis formulation, grounded in evidence (e.g., trace history, domain principles, or competition constraints). Refer to the Hypothesis Guidelines for better understanding. Reason should be short with no more than two sentences.",
        "component": "The component tag of the hypothesis. Must be one of ('DataLoadSpec', 'FeatureEng', 'Model', 'Ensemble', 'Workflow').",
        "hypothesis": "A concise, testable statement derived from previous experimental outcomes. Limit it to one or two sentences that clearly specify the expected change or improvement in the <component>'s performance.",
        "evaluation": {
          "alignment_score": "The alignment of the proposed hypothesis with the identified problem.",
          "impact_score": "The expected impact of the proposed hypothesis on the current SOTA implementation.",
          "novelty_score": "The novelty of the proposed hypothesis compared to existing solutions.",
          "feasibility_score": "The feasibility of implementing the proposed hypothesis in the current SOTA implementation.",
          "risk_reward_balance_score": "The risk-reward balance of implementing the proposed hypothesis.",
        }
      },
    }
  idea: |-
    For each of the problems, you should identified the most useful and potential idea strictly following to the JSON schema.
    Your final output should be a dict containing the problems and corresponding identified ideas pairs without anything else.
    Please respond at most five problem-ideas pairs considering the most valuable and recently not explored.
    {
      "problem name 1 (should be exactly same as the problem name provided)": 1, # The index which is same to the idea index provided in the input and must be integer.
      "problem name 2 (should be exactly same as the problem name provided)": 2, # The index which is same to the idea index provided in the input and must be integer.
    }

  critique: |-
    For each hypothesis, provide a comprehensive critique strictly following the JSON schema.
    Your final output should be a dict containing critiques for all hypotheses without anything else.
    {
      "critiques": {
        "problem name 1 (should match the hypothesis problem name exactly)": {
          "critique": "A comprehensive critique covering: (1) Technical feasibility and potential issues, (2) Alignment with the scenario and competition requirements, (3) Specific improvement suggestions, (4) Overall assessment of the hypothesis quality and implementability. Be constructive and actionable."
        },
        "problem name 2": {
          "critique": "..."
        }
      }
    }
  rewrite: |-
    For each original hypothesis, either rewrite it to address critique feedback or delete it if it's completely infeasible, strictly following the JSON schema below.
    Your final output should be a dict containing the rewritten hypotheses (excluding any deleted ones) without anything else.
    {
      "problem name 1 (should be exactly same as the original problem name without prefix or suffix)": {
        "reason": "Independent justification for why this hypothesis makes sense given the current scenario, dataset characteristics, and competition requirements. DO NOT reference critique feedback or suggestions. Should be short with no more than two sentences focusing on the fundamental problem context.",
        "component": "The component tag of the hypothesis. Must be one of ('DataLoadSpec', 'FeatureEng', 'Model', 'Ensemble', 'Workflow').",
        "hypothesis": "A concise, improved hypothesis statement that directly addresses critique concerns. Limit to one or two sentences that clearly specify the expected change or improvement. Should be more specific and actionable than the original.",
        {% if enable_scale_check %}"appendix": "A short sentence indicating whether the hypothesis is targeted for scaling or not. Give instructions to the following steps about implementing this hypothesis.", {% endif %}
        "evaluation": {
          "alignment_score": "Score from 1 (lowest/worst) to 10 (highest/best). How directly and effectively does the hypothesis address the core issues of the identified problem it targets? A higher score means a stronger, more direct alignment.",
          "impact_score": "Score from 1 (lowest/worst) to 10 (highest/best). What is the estimated magnitude of improvement (e.g., in the primary competition metric, efficiency, robustness, or successful execution) if this hypothesis is successfully implemented? Higher scores for greater positive impact.",
          "novelty_score": "Score from 1 (lowest/worst) to 10 (highest/best). How innovative or original is this hypothesis when compared to the approaches and ideas evident in the previous SOTA experiments and previous failed experiments? Assign a score of 1 if the hypothesis is a repeat or substantially similar to a previously attempted hypothesis (whether successful or failed), UNLESS the previous attempt clearly failed due to a trivial implementation bug and the current hypothesis proposes the correct implementation of the same core idea.",
          "feasibility_score": "Score from 1 (lowest/worst) to 10 (highest/best). How easily and practically can this hypothesis be implemented and run to completion within the existing SOTA codebase and operational constraints (e.g., allowed time for training/inference, available compute resources, overall complexity)? Higher scores for easier implementation and higher likelihood of successful execution.",
          "risk_reward_balance_score": "Score from 1 (lowest/worst) to 10 (highest/best). Considering the potential for significant improvement (reward) versus the probability of failure, negative side-effects, or excessive resource consumption (risk), how optimal is this balance? A high score indicates a favorable balance. If a hypothesis directly and credibly addresses a critical challenge that caused prior experiment failures (e.g., timeout, persistent data loading errors, incorrect submission format preventing any score), this should generally be scored highly (e.g., 8-10).",
        }
      }
    }


  hypothesis_smooth_format: |- 
    Choose the best hypothesis from the provided hypothesis candidates {{ hypothesis_candidates }}.  
    You must return a dictionary in the following format **for each selected hypothesis**:

    {
      "hypothesis": "...",  
      "component": "..."  // Must be one of: 'DataLoadSpec', 'FeatureEng', 'Model', 'Workflow'
    }

    The **"hypothesis"** must be selected **from the provided hypothesis candidates** (do not generate new ones),  
    **except** when you choose `"component": "Ensemble"`, in which case you should write your **own hypothesis**.<|MERGE_RESOLUTION|>--- conflicted
+++ resolved
@@ -378,7 +378,7 @@
       Remove any hypothesis whose estimated runtime is greater than {{full_time}} hours **and** has no strong potential for significantly better results.
 
 
-    {% if time_max < 0 %}
+    {% if time_max <= 0 %}
     - **Initial Stage**  
       - Since runtime information is not yet available, keep most hypotheses.  
       - Remove only those that are clearly excessive (e.g., > {{full_time}} hours) or overly complex.  
@@ -387,7 +387,7 @@
     - **High Runtime Case**  
       - Current max runtime ({{time_max}} h) leaves little room for extra runs.  
       - Avoid high-fold (e.g., 5-fold) or heavy ensembles.  
-      - Maximum recommended folds: {{ (full_time // time_max) | int }}  
+      - Maximum recommended folds: {{ (full_time // time_max) | int }} (max 5 folds)
       - Remove hypotheses that are clearly excessive (e.g., > {{full_time}} hours)
 
     {% else %}
@@ -424,12 +424,10 @@
     {{ time_status }}
     {% endif %}
 
-<<<<<<< HEAD
     {% if packages_prompt is not none %}
     {{ packages_prompt }}
     {% endif %}
 
-=======
 hypothesis_smooth:
   system: |-
     You are a Kaggle Grandmaster with deep expertise in model evaluation and decision making. Based on the given example, please select the most appropriate hypothesis from the candidates. 
@@ -479,7 +477,6 @@
     ## Final Output Format in JSON Schema:
     {{ hypothesis_output_format }}
     {% endif %}
->>>>>>> 4f4e7dce
 
 task_gen:
   system: |-
