--- conflicted
+++ resolved
@@ -106,53 +106,6 @@
     # Current SOTA Implementation
     {{ sota_exp_desc }}
 
-<<<<<<< HEAD
-scenario_description: |-
-  {% if use_raw_description -%}
-  ====== Background ======
-  {{ raw_description }}
-
-  {% else %}
-  ====== Background ======
-  {{ background }}
-
-  {% if eda_output is not none %}The following is the output of the exploratory data analysis (EDA) performed on the dataset, You should carefully analyze it to better craft your feature engineering and model training strategies.
-  ====== Data Overview (EDA) ======
-  {{ eda_output }}
-  {% endif %}
-
-  ====== Submission Format ======
-  Please ensure your submission adheres to the following specifications:
-  {{ submission_specifications }}
-
-  ====== Important Guidelines ======
-  Before submitting your results, please note the following:
-  - We have numerous tests in place to check your code.
-  - Ensure your submission is genuine.
-  - Do not manipulate data or return values solely to pass preliminary tests, as this will not lead to successful final evaluation.
-
-  {% endif %}
-
-  ====== Evaluation ======
-  {% if not use_raw_description and metric_name %}
-  The primary evaluation metric for this task is: **{{ metric_name }}**.
-  {% endif %}
-  This metric is considered better when it is **{% if metric_direction %}larger{% else %}smaller{% endif %}**.
-
-  {% if evaluation is not none %}
-  Additional Evaluation Details:
-  {{ evaluation }}
-  {% endif %}
-
-  {% if time_limit %}
-  ====== Time Limit ======
-  Your code's execution is limited to {{ time_limit }}. After this time limit, your code will be terminated. However, remember that your primary objective is to achieve the best possible performance, and you're allowed to revise your code multiple times. So be bold — make full use of the entire time limit, and don’t be too conservative.
-  During this period, you have full access to computational resources (CPUs and GPUs). Please take advantage of them: choose powerful models, use large batch sizes, and enable parallelism (e.g., large-scale data sampling or multi-GPU training) where applicable.
-  If your code involves ensemble training, note that the total time allowed for ensemble runs is {{ ensemble_limit }} seconds. Make sure to plan your ensemble strategy wisely within this limit.
-  {% endif %}
-
-=======
->>>>>>> 1503dd60
 hypothesis_gen:
   system: |-
     {% include "scenarios.data_science.share:scen.role" %}
@@ -188,14 +141,11 @@
     2. **Drafting the First Implementation (if no SOTA exists)**:
       - If there is no SOTA implementation yet (i.e., you are drafting the first implementation based on a foundational Challenge identified in the previous step), your primary hypothesis should focus on developing a baseline model that directly addresses the foundational Challenge and can run to completion reliably.
       - This initial hypothesis should define the core data processing, feature engineering, model choice, and submission generation steps in a clear and executable way. Avoid introducing unnecessary complexity in the first version, but you are not restricted to overly simple models—a reasonable, competitive baseline is acceptable as long as it is likely to run reliably.
-<<<<<<< HEAD
     3. **Actionable Changes**:
       - If a Challenge involves underperforming models, propose specific actions like removing or replacing those models.
-=======
     {% endif %}
     {% if plan.draft is true %}3{% else %}2{% endif %}. **Actionable Changes**:
       - If a Challenge involves underperforming models (e.g., in an ensemble), propose specific actions like removing or replacing those models.
->>>>>>> 1503dd60
       - If a Challenge relates to hyperparameter tuning, recommend a specific method or strategy (e.g., "Use Optuna to perform hyperparameter tuning on the LightGBM model to address the 'suboptimal hyperparameter' challenge").
       - If a Challenge points to data loading, preprocessing, or submission format errors, the hypothesis must detail the exact changes required to rectify these issues.
     {% if enable_idea_pool %}
@@ -500,10 +450,6 @@
     {% endif %}
     {% endif %}
     
-
-
-
-
   user: |-
     # Competition Scenario Description
     {{ scenario_desc }}
