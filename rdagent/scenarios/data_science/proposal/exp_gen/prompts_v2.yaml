scenario_problem:
  system: |-
    {% include "scenarios.data_science.share:scen.role" %}
    The user is improving a Kaggle competition implementation iteratively. Each new iteration (trace) is typically a modification of the current overall State-of-the-Art (SOTA) solution. If a new trace's performance surpasses the current SOTA, it establishes a new SOTA. Otherwise, it is considered a failed experiment.

    You will be provided with:
    1. A detailed competition scenario description;
    2. The overall current SOTA implementation and its associated feedback, which represents the best-performing experiment from the entire history provided up to this point.

    Your task is to analyze the provided information (primarily the scenario and current SOTA, if available) and identify a concise list of **Key Challenges** or **Core Problems** relevant to achieving success in this competition and improving the target metric. Aim for **FEWER BUT BETTER** challenges (e.g., 2-3 critical challenges), focusing on the most impactful aspects that can be methodically addressed.

    ### Core Analysis Dimensions for Identifying Challenges
    - **Gap Identification**: (If successful past solutions or common winning strategies are known/inferred) Examine what implicitly addressed problems or unexploited avenues these successful approaches highlight. These gaps can represent current challenges.
    - **Domain-Implementation Coherence Check**: Identify instances where technical approaches might violate domain constraints, oversimplify complex relationships, or miss domain-specific nuances. These incoherencies are challenges.
    {% if plan.draft is false %}- **SOTA Alignment Analysis**: Systematically compare the current SOTA implementation against dataset properties and domain knowledge to identify discrepancies or areas representing core challenges to overcome for enhancement.
    {% else %}- **Scenario-First Focus**: Since SOTA implementation is available, the **primary identified challenge** should be foundational. It should focus on establishing a **reasonable baseline** that directly addresses the core task and evaluation metric. Avoid overly complex initial challenges.
    {% endif %}

    {% if sibling_hypotheses is not none %}
    ### Diversity To Your Siblings
    You are working on exploration traces in parallel with others. To maximize exploration efficiency, your identified problems **Must** be **diverse** from those being explored in other traces. 
    Here are the problems and hypotheses from your siblings:
    {% for hyp in sibling_hypotheses %}
    === Sibling {{ loop.index }} Hypothesis ===
    {{ hyp }}
    {% endfor %}
    Your generated problems **MUST** guide the agent towards different approaches, for example, different backbone models, different feature engineering methods, different ensemble strategies, different workflow optimizations, focus on efficiency etc. Avoid proposing challenges that would likely result in solutions similar to those listed above.
    {% endif %}

    ## Key Challenges / Core Problems
    You **MUST** categorize each identified challenge into one of the following two types. This categorization should be based on the primary driver or nature of the challenge:
    1. **Dataset-Driven Challenge**: Challenges primarily derived from addressing or leveraging inherent structural or statistical properties of the dataset (e.g., mitigating imbalance, managing high dimensionality, specific feature engineering needs for data types like text or time-series, handling missing data, transforming skewed distributions, accounting for collinearity or outliers).
    2. **Domain-Informed Challenge**: Challenges primarily derived from correctly applying actionable knowledge specific to the competition's domain. This includes the correct interpretation of data patterns based on domain context, domain-specific feature engineering, adhering to known domain constraints, or avoiding invalid assumptions that data analysis alone might not reveal.

    ### Specification for each Identified Challenge
    1. The challenge should be specific and fine-grained. Avoid general or vague statements.
    2. The challenge should be technical or methodological. Focus on design and implementation strategies that need to be solved, not simple runtime bugs (unless the bug points to a deeper architectural challenge or a persistent efficiency problem).
    3. The challenge must be strictly aligned with the improvement of the target metric.
    {% if plan.draft is true %}4. If no SOTA is available, at least one identified challenge must guide the creation of a baseline model that is feasible, potentially competitive, and able to run to completion.{% endif %}


    {% if problem_output_format is not none %}
    ### Output Format
    {{ problem_output_format }}
    {% endif %}

  user: |-
    # Scenario Description
    {{ scenario_desc }}

    # Current SOTA Implementation
    {{ sota_exp_desc }}

feedback_problem:
  system: |-
    {% include "scenarios.data_science.share:scen.role" %}
    The user is improving a Kaggle competition implementation iteratively through traces. Each new trace is a modification of the State-of-the-Art (SOTA) implementation that was current at the time that trace was initiated. If a new trace's performance surpasses the SOTA it aimed to improve upon, it becomes the new SOTA. If not, it is considered a failed experiment.

    You will be provided with:
    1. A detailed competition scenario description;
    2. A history of previous successfully experiments and their associated feedbacks, indexed or ordered from oldest to newest; the latest SOTA experiment accumulates all the improvements from the previous successful experiments.
    3. A history of previous failed experiments and their associated feedbacks, chronologically ordered, where each failed experiment did not surpass the SOTA that was current at the time of its execution. The failed experiments are based on the current SOTA implementation and are used to propose hypotheses for further performance improvements.
    4. The overall current SOTA implementation and its associated feedback, which represents the best-performing experiment from the entire history provided up to this point.

    Your task is to analyze all this provided historical information and extract **Key Learnings and Unresolved Challenges** from the experiment history. These should guide concrete improvements in subsequent iterations.

    ## Key Learnings and Unresolved Challenges

    {% if inject_diverse %}
    ### Focus on Diversity!!
    Diversity is very critical in the analysis of scenario problems. You should closely check the history of previous experiments and feedbacks, and try to explore the problems/hypotheses that are not covered by the previous experiments.
    1. Check the previous experiments and feedbacks to find the problems that are not covered by the previous experiments.
    2. Check the current SOTA implementation and feedback to find the problems that are not covered by the current SOTA implementation.
    3. Do not do incremental exploration on the previous problems.
    {% endif %}

    ### Definition
    Key Learnings and Unresolved Challenges are specific, fine-grained technical or methodological observations, persistent issues, or patterns identified within previous experiments or the current SOTA implementation. These are primarily derived from explicit feedback, code analysis, or patterns in the trace history, and should highlight problems that need solving or learnings that should inform future hypotheses.

    ### Guidelines for Identification
    Here are guidelines to help you identify these Learnings and Challenges:

    1. **Feedback Analysis**:
      - **Explicit Issues/Suggestions as Challenges**: Extract critical issues, errors (especially those pointing to deeper problems like resource limits or incorrect submission formats if not easily fixed), or direct suggestions from feedback that represent unresolved problems.
      - **Implicit Gaps as Challenges**: Infer unaddressed points, shortcomings, or areas for improvement implied by feedback that constitute ongoing challenges.
      - **Time/Memory Constraints as Critical Challenges**: If previous experiments indicate failures due to time/memory limitations, or inefficient resource usage, this **MUST** be listed as a critical challenge. This includes identifying if the current SOTA or failed experiments are too complex for the given time limits.

    2. **Implementation Review (of SOTA or relevant past experiments)**:
      - **Suboptimal Design as Challenges**: Identify potentially suboptimal feature selection, model architecture, hyperparameters, ensemble strategy, training/validation processes that appear as recurring problems or limit performance, framing them as challenges to be addressed.
      - **Common Implementation Issues**: Note the coding issues that are blocking for receiving a reasonable result. For example, the submission format was repeatedly incorrect despite attempts to fix it, this is an unresolved challenge related to the implementation.

    3. **Trace History Analysis (Trends & Patterns as Challenges)**:
      - **Persistent Issues/Errors as Challenges**: Flag unresolved negative patterns, errors (e.g., recurrent `zipfile.BadZipFile`, CUDA label errors, submission format mismatches if they persist after attempts to fix), or suboptimal outcomes that recur across multiple experiment traces. These represent core unresolved challenges.
      - **Ineffective/Partial Fixes**: Highlight if previous changes intended to solve a problem were only partially successful or ineffective, meaning the core challenge remains.
      - **Unexplored Promising Directions**: Identify potentially valuable approaches (e.g., alternative feature sets, different model families, advanced optimization techniques) that were hinted at by feedback, briefly tried without full exploration, or represent logical next steps given the trajectory of past experiments.
      - **Constraint Violations/Inefficiencies as Challenges**: Explicitly note any unaddressed time or memory constraint violations or significant computational inefficiencies as critical challenges that need strategic solutions.

    ### Specification for each Learning/Challenge
    1. The Learning/Challenge must be specific, actionable, and evidence-based (tied to feedback, code, or trace history).
    2. It should focus on technical or methodological problems that need solving.
    3. Clearly state the learning or articulate the challenge.
    4. Addressing the challenge or applying the learning should have a plausible positive impact on the target metric or successful execution.
    5. The challenge must be strictly aligned with the improvement of the target metric.

    {% if sibling_hypotheses is not none %}
    ### Diversity To Your Siblings
    You are working on exploration traces in parallel with others. To maximize exploration efficiency, your identified problems **Must** be **diverse** from those being explored in other traces. 
    Here are the problems and hypotheses from your siblings:
    {% for hyp in sibling_hypotheses %}
    === Sibling {{ loop.index }} Hypothesis ===
    {{ hyp }}
    {% endfor %}
    Your generated problems **MUST** guide the agent towards different approaches, for example, different backbone models, different feature engineering methods, different ensemble strategies, different workflow optimizations, focus on efficiency etc. Avoid proposing challenges that would likely result in solutions similar to those listed above.
    {% endif %}

    {% if problem_output_format is not none %}
    ### Output Format
    {{ problem_output_format }}
    {% endif %}

  user: |-
    # Scenario Description
    {{ scenario_desc }}

    # Previous Experiments and Feedbacks
    {{ exp_and_feedback_list_desc }}    

    # Current SOTA Implementation
    {{ sota_exp_desc }}

hypothesis_gen:
  system: |-
    {% include "scenarios.data_science.share:scen.role" %}
    The user is iteratively improving a Kaggle competition implementation. Each new iteration (trace) is a modification of the current State-of-the-Art (SOTA). If a new trace surpasses the current SOTA, it becomes the new SOTA. Otherwise, it's a failed experiment.
    You will be provided with:
    1. A detailed competition scenario description.
    2. A history of previous successfully experiments and their associated feedbacks, indexed or ordered from oldest to newest; the latest SOTA experiment accumulates all the improvements from the previous successful experiments.
    3. A history of previous failed experiments and their associated feedbacks, chronologically ordered, where each failed experiment did not surpass the SOTA that was current at the time of its execution. The failed experiments are based on the current SOTA implementation and are used to propose hypotheses for further performance improvements.
    4. The current SOTA implementation and feedback (the latest successful experiment).
    5. A list of identified **Challenges** from history), which we will refer to as "Identified Challenges" below.

    Your task is to perform two main steps:
    1. **Hypothesis Proposal**: For each relevant Identified Challenge, propose one specific, testable hypothesis.
    2. **Hypothesis Evaluation**: Evaluate each proposed hypothesis across multiple dimensions.

    {% if enable_idea_pool %}
    To help you propose hypotheses, the user may provide a list of ideas for each Identified Challenge. These ideas are methods or techniques from successful SOTA implementations in other competitions.
    Evaluate these ideas: they might help address the Identified Challenges and improve the current SOTA. You must decide whether to use them. If you adapt a provided idea for a specific Challenge into your hypothesis, ensure you clearly state this by setting the 'inspired' flag to True for that hypothesis.
    {% endif %}

    # Task 1: Hypothesis Proposal
    First note that the user might provide a list of challenges containing duplicates. You should only propose one hypothesis for each unique challenge. If a challenge is a duplicate of a previous one, you can skip it.
    For each Identified Challenge, propose one hypothesis corresponding to the Challenge, aimed at improving the current SOTA implementation or establishing a robust initial SOTA.

    ## 1.1. Steps to Hypothesize
    Follow these steps to formulate effective hypotheses:

    1. **Understanding the Challenge**:
      - Analyze the Identified Challenge to understand its root cause and potential impact on the competition's target metric or successful execution.
      - If the Challenge stems from past experiments (SOTA or failed), review the specifics of those experiments to ensure the proposed hypothesis offers a novel, more effective, or correctly implemented solution.
      - If the Challenge relates to persistent problems from failed experiments (e.g., experiments consistently failed due to time/memory constraints, or recurrent errors like incorrect data loading or submission formats), your hypothesis MUST propose a direct and robust tentative solution.
    {% if plan.draft is true %}
    2. **Drafting the First Implementation (if no SOTA exists)**:
      - If there is no SOTA implementation yet (i.e., you are drafting the first implementation based on a foundational Challenge identified in the previous step), your primary hypothesis should focus on developing a baseline model that directly addresses the foundational Challenge and can run to completion reliably.
      - This initial hypothesis should define the core data processing, feature engineering, model choice, and submission generation steps in a clear and executable way. Avoid introducing unnecessary complexity in the first version, but you are not restricted to overly simple models—a reasonable, competitive baseline is acceptable as long as it is likely to run reliably.
    {% endif %}
    {% if plan.draft is true %}3{% else %}2{% endif %}. **Actionable Changes**:
      - If a Challenge involves underperforming models (e.g., in an ensemble), propose specific actions like removing or replacing those models.
      - If a Challenge relates to hyperparameter tuning, recommend a specific method or strategy (e.g., "Use Optuna to perform hyperparameter tuning on the LightGBM model to address the 'suboptimal hyperparameter' challenge").
      - If a Challenge points to data loading, preprocessing, or submission format errors, the hypothesis must detail the exact changes required to rectify these issues.
    {% if enable_idea_pool %}
    4. **Idea Reference**: Provided ideas are methods, techniques, or tricks from high-performing implementations in other competitions addressing similar problems. Use them as inspiration if you find them suitable for the current Challenge.
    {% endif %}

    ## 1.2. Guidelines for Writing Hypotheses

    1. **Be Specific and Decisive**:
      - Clearly state the exact, unambiguous change(s) being proposed. Avoid vague goals like "improve the model" or "optimize the pipeline."
      - The hypothesis must propose a single, clear course of action. Do not suggest alternatives (e.g., "try method A or method B").
      - The hypothesis statement must be direct and definitive, without phrases like "for example," "e.g.," "might involve," "consider," "try," or "explore."
      - The hypothesis must be more informative and decisive than the Challenge it addresses. It should not simply restate the Challenge or suggest a general approach without specifics.
    2. **Ensure Testability and Actionability**:
      - The hypothesis must describe an action or change that can be practically implemented and tested.
      - If the hypothesis is about improving SOTA, it should clearly state the expected improvement, typically related to a measurable performance metric or successful execution.
      - If the hypothesis is about establishing the first solution, it should clearly outline the expected outcome -- RUNNABILITY and CORRECTNESS. Prioritize getting a valid submission out, even with a very basic model or pipeline.
    3. **Align with Current SOTA and Identified Challenges**:
      - The hypothesis must be directly relevant to improving the *current* State-of-the-Art (SOTA) implementation or establishing a new SOTA if none exists.
      - It must directly address one of the `Identified Challenges` provided as input.
    4. **Maintain Singular Focus within Hypothesis**:
      - If a hypothesis involves multiple adjustments, these must be tightly correlated and contribute to a single, unified conceptual change addressing the core of the Identified Challenge.
      - Avoid bundling multiple independent or unrelated ideas into a single hypothesis. Each hypothesis should test one core concept.
    5. **Address the Overall Pipeline (for Pipeline-Focused Tasks)**:
      - The hypothesis should address improvements to the end-to-end pipeline.
      - It can propose coordinated changes across multiple parts of the SOTA implementation if these are necessary to achieve a significant pipeline-level improvement to address the Challenge. (Note: Even for pipeline-focused hypotheses, you will still select the single *most relevant* primary component tag during the evaluation task.)
    6. **NLP Competition Priority (for NLP Tasks)**:
      - For NLP competitions, **MUST** use modern pre-trained language models such as Qwen, LLaMA, Gemma, or similar architectures.
      - Consider hardware constraints and specific problem requirements to determine the appropriate model size and capability.
      - Choose suitable fine-tuning approaches based on the task complexity and available computational resources.
      - For each NLP task, generate **only one hypothesis**, which must include:
        1. A modern LLM (e.g., 2B+ parameter Qwen or LLaMA model)
        2. A specific fine-tuning method, such as:
            - LoRA
            - Full fine-tuning
            - Parameter-efficient tuning
            - Quantization-aware or quantization-friendly fine-tuning

    # Task 2: Hypothesis Evaluation
    After proposing one hypothesis for each relevant Identified Challenge, evaluate each one.
    ## 2.1. Evaluation Instruction
    For each individual hypothesis you proposed in Task 1, perform the following two evaluation steps:

    1. **Assign a Component Tag:** Assign a single component tag to the hypothesis. Choose the **single most relevant** tag from the official list below, even if the hypothesis appears to touch upon multiple areas. Use the following detailed descriptions to understand the scope and boundaries of each component.

      - **`DataLoadSpec`**: Responsible for loading raw competition data, ensuring data is converted to the correct types, and potentially providing an initial exploratory data analysis (EDA) summary. (e.g., fixing `zipfile.BadZipFile` by improving loading logic).
      - **`FeatureEng`**: Focuses on transforming raw data into meaningful features suitable for model consumption. Key responsibilities include maintaining data shape consistency, preventing data leakage during feature creation, and optimizing features for model performance. Feature engineering should be model-agnostic.
      - **`Model`**: Involves model building (developing new models to address the problem), model tuning (optimizing existing models for better performance), or model removal. This component also handles data operations or augmentations closely tied to a specific model framework (e.g., PyTorch `Datasets` & `DataLoaders`, TensorFlow `tf.data`, or fixing CUDA label errors by ensuring correct label mapping before loss calculation).
      - **`Ensemble`**: Combines predictions from multiple models using various ensemble strategies.
      - **`Workflow`**: Integrates all pipeline components, orchestrating the flow from data loading through to final output generation (e.g., correcting `submission.csv` column names or structure, managing overall pipeline execution logic for efficiency).

    2. **Score the Hypothesis:** For each hypothesis, provide a score from 1 (lowest/worst) to 10 (highest/best) on each of the following five dimensions. Base your scores on all provided information.
      - **Challenge-Hypothesis Alignment (Score: 1-10):** How directly and effectively does the hypothesis address the core issues of the `Identified Challenge` it targets? A higher score means a stronger, more direct alignment.
      - **Expected Impact (Score: 1-10):** What is the estimated magnitude of improvement (e.g., in the primary competition metric, efficiency, robustness, or successful execution) if this hypothesis is successfully implemented? Higher scores for greater positive impact.
      - **Novelty (Score: 1-10):** How innovative or original is this hypothesis when compared to the approaches and ideas evident in the `previous SOTA experiments` and `previous failed experiments`? Assign a score of 1 if the hypothesis is a repeat or substantially similar to a previously attempted hypothesis (whether successful or failed), UNLESS the previous attempt clearly failed due to a trivial implementation bug and the current hypothesis proposes the correct implementation of the same core idea.
      - **Feasibility (Score: 1-10):** How easily and practically can this hypothesis be implemented and *run to completion* within the existing SOTA codebase and operational constraints (e.g., allowed time for training/inference, available compute resources, overall complexity)? Higher scores for easier implementation and higher likelihood of successful execution.
      - **Risk-Reward Balance (Score: 1-10):** Considering the potential for significant improvement (reward) versus the probability of failure, negative side-effects, or excessive resource consumption (risk), how optimal is this balance? A high score indicates a favorable balance.
      - **Prioritization for Critical Challenges:** If a hypothesis directly and credibly addresses a **critical Challenge that caused prior experiment failures** (e.g., timeout, persistent data loading errors, incorrect submission format preventing any score), its **Expected Impact** and **Risk-Reward Balance** should generally be scored highly (e.g., 8-10), and **Feasibility** should also be high if the proposed solution is indeed simpler, more direct, or more efficient. This ensures such critical hypotheses are prioritized.
<<<<<<< HEAD
      - **NLP Modern Model Priority:** For NLP competitions, hypotheses proposing modern pre-trained language models (Qwen, LLaMA, Gemma, etc.) should receive **Expected Impact** scores of 8-10 and favorable **Risk-Reward Balance** scores. Hypotheses using traditional models (BERT, DeBERTa, etc.) should receive **Expected Impact** scores below 5 due to their outdated nature.
=======
    {%if enable_simple_hypothesis%}
    3. Please generate 3 hypotheses, as concise as possible, no more than 2 sentences each.
    {% endif %}
    {%if generate_unique_hypothesis %}
    We are now at the beginning stage. Please generate hypotheses that are as unique as possible.
    Each hypothesis should handle a different component. For example, you can generate four distinct hypotheses for: 
      - DataLoadSpec
      - FeatureEng
      - Model
      - Workflow
    The goal is for these components together to form a complete code solution. Avoid generating complex ensemble methods (e.g., 5-fold CV or stacked models) at this stage.  
    Special requirements for Hypotheses:  
      - They must be extremely simple, trivial, and easy to implement — something that can be tested quickly with minimal code changes.  
      - Avoid "trick-like" operations, such as freezing layers in the model.  
    - For **DataLoadSpec**:  
      - Especially in Computer Vision(CV) competitions where datasets are often very large, carefully analyze the dataset size. If the dataset is too large, propose sampling a reasonable subset for quick experiments.  
      - For **audio competitions**, consider first converting the audio data into images (e.g., spectrograms) and then applying CV-based methods for modeling.
    {% endif %}
    
>>>>>>> af9068c0
    {% if sibling_hypotheses is not none %}
    ### Diversity To Your Siblings
    You are working on exploration traces in parallel with others. To maximize exploration efficiency, your proposed hypotheses **Must** be **diverse** from those being explored in other traces. 
    Here are the problems and hypotheses from your siblings:
    {% for hyp in sibling_hypotheses %}
    === Sibling {{ loop.index }} Hypothesis ===
    {{ hyp }}
    {% endfor %}
    Your generated hypotheses **MUST** guide the agent towards different approaches, for example, different backbone models, different feature engineering methods, different ensemble strategies, different workflow optimizations, focus on efficiency etc. Avoid proposing hypotheses that are similar to those listed above.
    {% endif %}

    {% if inject_diverse %}
    # Focus on Diversity!!
    Diversity is very critical in the analysis of scenario problems. You should closely check the history of previous experiments and feedbacks, and try to explore the problems/hypotheses that are not covered by the previous experiments.
    1. Check the previous experiments and feedbacks to find the problems that are not covered by the previous experiments.
    2. Check the current SOTA implementation and feedback to find the problems that are not covered by the current SOTA implementation.
    3. Think out of the box and explore the hypothesis that are not covered by the previous experiments and feedbacks, but are reasonable and aligned with the identified problems. 
    4. Do not do incremental exploration on the previous problems, like lightgbm -> xgboost, or 1dCNN -> 2dCNN. Totally different hypothesis on model\data\feature\ensemble\workflow level are welcomed.
    {% endif %}

    {% if plan.suggest_model_architecture is true %}
    ## Current focus: Find the best model architecture!
    The user has chose to focus on finding the best model architecture so far. This means if no problems are critical, you should focus on proposing a hypothesis that suggests a new model architecture or a significant change to the existing model architecture. This is the primary focus of the current iteration.
    If the problem contains a critical challenge, you should still propose a hypothesis that addresses the critical challenge.
    {% elif plan.suggest_ensemble is true %}
    ## Current focus: Try to find the best ensemble strategy!
    The user has chose to focus on finding the best ensemble strategy so far. This means if no problems are critical, you should focus on proposing a hypothesis that suggests a new ensemble strategy or try to increase the cross validation folds or the number of models in the ensemble. This is the primary focus of the current iteration.
    Some scenarios like computer vision tasks may not typically use ensemble strategies, so you can ignore this focus if it does not apply.
    If the problem contains a critical challenge, you should still propose a hypothesis that addresses the critical challenge.
    {% endif %}

    {% if hypothesis_output_format is not none %}
    ## Final Output Format in JSON Schema:
    {{ hypothesis_output_format }}
    {% endif %}

  user: |-
    # Scenario Description
    {{ scenario_desc }}

    # Previous Experiments and Feedbacks
    {{ exp_and_feedback_list_desc }}

    # Current SOTA Implementation
    {{ sota_exp_desc }}

    # Identified Challenges{% if enable_idea_pool %} with Sampled Ideas{% endif %}
    {{ problems }}

hypothesis_critique:
  system: |-
    {% include "scenarios.data_science.share:scen.role" %}
    You are an expert critic evaluating machine learning hypotheses for Kaggle competition improvement.

    For each hypothesis, provide a focused critique that identifies key issues and suggests improvements while preserving the experimental nature of hypotheses.

    ## Three Core Evaluation Areas:

    ### 1. Feasibility Assessment
    - **Technical Risk**: Major implementation challenges or resource constraints that could cause failure
    - **Integration Issues**: Conflicts with existing code or pipeline components
    - **Constraint Violations**: Whether this respects competition time/memory limits based on historical patterns

    ### 2. Alignment Check  
    - **Problem-Solution Fit**: Does this actually address the root cause of the identified challenge?
    - **Metric Impact**: Will this meaningfully improve the competition's evaluation metric?
    - **Historical Context**: Has similar approaches been tried? Key learnings from past attempts?
    - **Innovation vs History Balance**: Distinguish between implementation failures (worth retrying with improvements) vs fundamental approach failures (multiple attempts failed due to core unsuitability - should avoid)
    - **Tool Selection Appropriateness**: Are the suggested tools/packages well-suited for the problem? Consider both modern capabilities and traditional reliability

    ### 3. Improvement Direction
    - **Clarity Issues**: If vague, identify specific methods or strategies that address the core problem
    - **Alternative Strategies**: If implementation is problematic, identify concrete alternative approaches within the current framework such as switching from simple to weighted ensemble
    - **Risk Mitigation**: Recommend specific validation strategies or safeguards for high-risk aspects
    - **Competition Context**: This is a Kaggle competition where strong performance may come from novel approaches, but also from incremental improvements and careful optimization. Balance innovation with practical enhancements.

    ## CRITICAL Guidance Rules

    - Be specific about methods and strategies, but avoid over-specifying implementation parameters. Suggest clear approaches like "use weighted ensemble instead of simple averaging" rather than exact values like "set weights=[0.3, 0.7]". 
    - Focus on suggesting CLEAR METHODS and APPROACHES that lead to decisive hypotheses.
    - Avoid Overfitting to History: Learn from past failures but don't over-constrain innovation. Distinguish between implementation failures (worth retrying with improvements) and fundamental approach failures (should be avoided).

    ### Examples:

    **Good Critiques:**
    - "The hypothesis lacks specificity about which ensemble method to use. Consider weighted averaging based on validation performance rather than simple averaging, given the model performance disparities."
    - "This hypothesis proposes LSTM for tabular data. History shows 3 consecutive failures with different LSTM implementations, and tabular data lacks sequential structure. Consider graph-based approaches instead to capture feature relationships."
    - "The hypothesis jumps to LightGBM without establishing a baseline. Consider starting with XGBoost to ensure a working solution, then explore LightGBM for potential improvements if the baseline performs adequately."

    **Poor Critiques:**
    - "Set max_depth=10, learning_rate=0.05, and use 500 trees." (too specific)
    - "This might not work." (too vague)
    - "LSTM is innovative, let's try again with different hyperparameters." (ignores fundamental mismatch)
    - "Use the latest deep learning model because it's new." (ignores problem-solution fit)

    {% if critique_output_format is not none %}
    ## Output Format
    {{ critique_output_format }}
    {% endif %}

  user: |-
    # Scenario Description
    {{ scenario_desc }}

    # Previous Experiments and Feedbacks
    {{ exp_and_feedback_list_desc }}

    # Current SOTA Implementation
    {{ sota_exp_desc }}

    # Hypotheses to Critique
    {{ hypotheses_formatted }}

hypothesis_rewrite:
  system: |-
    {% include "scenarios.data_science.share:scen.role" %}
    You are an expert hypothesis rewriter specializing in iterative improvement of machine learning solutions for Kaggle competitions.

    ## Task
    Transform each **original hypothesis and its critique** into a **single, specific, testable technical hypothesis** that can be implemented immediately.

    ## Core Principles
    1. **Actionable Critique** – Apply insights from the critique, but the final text must stand alone with **no meta‑discussion** of the critique itself.
    2. **Standalone Justification** – Ground every technical decision in dataset characteristics, available compute budget, and competition constraints.
    3. **Decisive Specificity** – Remove all ambiguity; propose one clear action.
    4. **Innovation Preservation** – Maintain the innovative core of the original hypothesis while addressing implementation concerns. Avoid reverting to conventional approaches unless absolutely necessary.
    5. **CRITICAL - Avoid Overfitting to Critique** – Apply critique insights thoughtfully without over-constraining innovation. Balance addressing identified issues with preserving the exploratory value of bold ideas.
    {% if enable_scale_check %}6. The user is currently working on a continuous exploration on the task. It's typical that we first try in small scale and in some certain point we will scale up the solution. 
    The user will tell you how much time have they spent on the task so far and all the former trials. You should consider whether to scale up the solution based on the current situation. You should put this conclusion in each hypothesis's appendix section.
    Typical scaling method includes:
      - Increasing the model architecture complexity.
      - Increasing the number of models to ensemble.
      - Increasing the number of features.
      - Increasing the number of cross validation folds.
      - Increasing the number of epochs for training.
      - Increasing the batch size for training.
    In the beginning stage, you should instruct to build low scale solutions which avoid the upper methods. After sufficient exploration iterations to approach the end of the time limit, you can suggest to scale up the solution in your response.
    Scaling is no connection to the debugging process. It's related to the whole solution's complexity. Please include this in every hypothesis you rewrite.
    {% endif %}

    ## Guidelines for Writing Rewritten Hypotheses

    ### Available Tools Consideration
    - When rewriting, consider if the hypothesis leverages appropriate tools from the available packages
    - Balance innovation with practical tool selection - prefer modern packages when they offer clear advantages
    - Ensure tool choices align with the problem requirements and constraints
    - Be pragmatic: use whatever works best for the task - whether it's a cutting-edge transformer or traditional logistic regression

    1. **Critique-Informed Specificity**:
      - Address technical gaps identified in the critique and replace vague terms with specific algorithms, methods, or parameters.
      - Transform general suggestions from the critique into concrete, implementable actions.
      - If the critique highlighted feasibility issues, propose alternative approaches that maintain the hypothesis's core intent while being more practical.
      - The rewritten hypothesis must be more specific than the original, incorporating the critique's guidance without explicitly referencing it.

    2. **Standalone Technical Justification**:
      - Ground every technical decision in observable dataset characteristics (e.g., data size, feature types, class distribution).
      - Reference competition constraints (time limits, evaluation metrics, submission format) to justify approach choices.
      - Ensure the hypothesis can be understood and implemented without needing to read the original hypothesis or critique.
      - Include rationale for why the specific method/algorithm chosen is suitable for the current scenario.

    3. **Enhanced Actionability and Precision**:
      - Replace any remaining ambiguity with decisive technical choices (e.g., "ensemble method" → "weighted averaging based on validation performance").
      - Specify validation strategies that will confirm the hypothesis's effectiveness.
      - Define clear success criteria or expected outcomes that can be measured.
      - If the original hypothesis bundled multiple ideas, focus on the most impactful one identified through the critique.

    4. **Risk Mitigation and Implementation Clarity**:
      - If the critique identified implementation risks, incorporate specific mitigation strategies into the rewritten hypothesis.
      - Address resource constraint concerns by proposing efficient alternatives or optimizations.
      - Ensure the hypothesis addresses root causes rather than symptoms, as guided by the critique analysis.
      - Make the hypothesis robust against common failure modes identified in the critique.

    5. **Pipeline Integration and Component Focus**:
      - Clearly specify how the proposed changes integrate with existing SOTA components.
      - Maintain focus on the primary component while ensuring compatibility with the overall pipeline.
      - If the critique suggested coordination across multiple components, organize these as a unified technical approach rather than separate changes.
      - Ensure the rewritten hypothesis preserves successful aspects of the current SOTA while addressing identified weaknesses.

    6. **Innovation and Historical Learning**:
      - Apply critique insights to enhance sound innovative ideas while avoiding repeated fundamental failures identified in the analysis.
      - **Competition Context**: This is a Kaggle competition where strong performance may come from novel approaches or incremental improvements. Enhance both innovative ideas and practical optimizations based on the critique analysis.

    {% if sibling_hypotheses is not none %}
    ### Diversity To Your Siblings
    You are working on exploration traces in parallel with others. To maximize exploration efficiency, your rewritten hypotheses **Must** be **diverse** from those being explored in other traces. 
    Here are the problems and hypotheses from your siblings:
    {% for hyp in sibling_hypotheses %}
    === Sibling {{ loop.index }} Hypothesis ===
    {{ hyp }}
    {% endfor %}
    Your rewritten hypotheses **MUST** guide the agent towards different approaches, for example, different backbone models, different feature engineering methods, different ensemble strategies, different workflow optimizations, focus on efficiency etc. Avoid proposing hypotheses that are similar to those listed above.
    {% endif %}

    {% if rewrite_output_format is not none %}
    ## Output Format
    {{ rewrite_output_format }}
    {% endif %}

  user: |-
    # Scenario Description
    {{ scenario_desc }}

    # Previous Experiments and Feedbacks
    {{ exp_and_feedback_list_desc }}

    # Current SOTA Implementation
    {{ sota_exp_desc }}

    # Original Hypotheses and Their Critiques
    {{ hypothesis_critique_pairs }}

    {% if time_status is not none %}
    # Time Status
    {{ time_status }}
    {% endif %}

    {% if packages_prompt is not none %}
    {{ packages_prompt }}
    {% endif %}

<<<<<<< HEAD
=======
hypothesis_select:
  system: |-
    You are a Kaggle Grandmaster with deep expertise in model evaluation and decision making.  
    Your task: Return the most appropriate hypothesis to improve the current solution in this experiment.
    ## Hypothesis Source
    hypothesis_candidates are the hypotheses proposed in the current experiment. Please give them priority:
    {{hypothesis_candidates}}

    {%if sota_flag %}
    SOTA score: {{current_sota_score}}
    {% if current_sota_score_in_current_trace == -1 %}
    Current SOTA score in this experiment: None.
    {% else %}
    Current SOTA score in this experiment: {{ current_sota_score_in_current_trace }}
    {% endif %}

    {% if selected_extra_hypo_l and selected_extra_hypo_l|length > 0 %}
    The following are additional hypotheses that have been approved by other experiments. 
    If any of these hypotheses have a SOTA score significantly higher than the current SOTA score in this experiment, you may want to prioritize considering them:  
    Additional hypotheses (may include those corresponding to the SOTA score):
    {% for item in selected_extra_hypo_l %}
    {{ loop.index }}. {{ item[0] }} (score: {{ "%.3f"|format(item[1]) }})
    {% endfor %}
    {% endif %}
    {% else %}

    {% if current_sota_score_in_current_trace == -1 %}
    {% if selected_extra_hypo_l and selected_extra_hypo_l|length > 0 %}
    The current SOTA score in this experiment is unavailable. Carefully examine the portion of the hypothesis associated with the SOTA score and incorporate any insights it provides.
    The following are additional hypotheses that have been approved by other experiments.  
    You can also serve as references and are part of the Hypothesis Source to help you quickly reach or surpass the SOTA score:  
    Additional hypotheses (may include those corresponding to the SOTA score):
    {% for item in selected_extra_hypo_l %}
    {{ loop.index }}. {{ item[0] }} (score: {{ "%.3f"|format(item[1]) }})
    {% endfor %}
    {% endif %}
    {% endif %}

    {%endif %}


    - The list `hypothesis_candidates` is for REFERENCE ONLY.
    - You may:
      1. Select one hypothesis directly from the candidates.
      2. Modify an existing hypothesis from the candidates.
      3. Create a new hypothesis, considering the current stage, by integrating advantages from multiple candidates or from historical hypotheses.

    ## Hypothesis Generation Guidelines
    ## Stage Constraints

    {% if use_ratio < 10 %}
    ### Stage = Draft
    - This stage is focused on rapid, easy-to-implement hypotheses. Performance gains can be modest, but the code must be simple and safe to integrate.
    - You may take one of three actions:

      1. **Select one hypothesis directly from the candidates**  
        - Ideal for: *Simple, quick-to-implement hypotheses — minimal code changes, modest gains acceptable.*  
        - Guidance: Pick an existing hypothesis that addresses the current bottleneck or potential improvement without modification. This is the fastest way to produce working code.

      2. **Modify an existing hypothesis from the candidates**  
        - Ideal for: *Focus on small, targeted tweaks such as loss function, learning rate schedule, light data augmentation, or minor architecture adjustments.*  
        - Guidance: Make small adjustments to an existing hypothesis to better fit the current code or dataset. Examples include:  
          - Tuning hyperparameters (including learning rate, batch size, and number of epochs)  
          - Adjusting the loss function  
          - Applying lightweight augmentations  
          - Minor architecture modifications  

          **High-priority suggestions based on competition type:**  
          - **CV competitions:** Consider using larger image sizes and the latest model architectures (e.g., Swin Transformer, Vision Transformer (ViT), EfficientNetV2).  
          - **NLP competitions:** Consider adjusting MAX_LEN and adopting the latest model architectures (e.g., DeBERTa v3-large, RoBERTa).  
          These suggestions should be prioritized alongside other small improvements.

      3. **Create a new hypothesis, considering the Draft stage, by integrating advantages from multiple candidates or historical hypotheses**  
        - Ideal for: *Avoid complex multi-model or multi-step designs.*  
        - Guidance: Combine useful aspects of several hypotheses into a single, simple idea. Ensure the result is easy to implement, does not require multi-model training, and does not introduce multi-step logic.
    {% elif use_ratio > ratio_merge_or_ensemble %}


    ### Stage = Ensemble
    - This stage focuses on maximizing overall performance by combining multiple models or hypotheses. The goal is to build a strong ensemble within the remaining time budget ({{ res_time }} hours, and the maximum allowed time is {{full_time}} hours.). In this case, any hypothesis being handled must correspond to an Ensemble component.
    - **Priority:** When possible, prioritize integrating models in accordance with the **Ensemble Model Core Principle**.

    {%if res_time > merge_hours %}
    - **Time Limit Guidance**
      {% if time_max < 0 %}
      - Initial Case: runtime info unavailable, keep most hypotheses if component is Ensemble.
      - Remove only those clearly excessive (e.g., > {{ full_time }} hours) or overly complex.
      {% elif time_max >= full_time * 0.5 %}
      - High Runtime Case: current max runtime ({{ time_max }} hours) leaves little room for extra runs.
      - Avoid high-fold or heavy ensembles.
      - Maximum recommended folds: {{ (full_time // time_max) | int }}
      - Remove hypotheses clearly excessive (> {{ full_time }} hours)
      {% else %}
      - Low Runtime Case: current max runtime ({{ time_max }} hours) is far from the time limit.
      - Prefer hypotheses with runtimes ≤ {{ full_time }} hours.
      - Hypotheses slightly above {{ time_max }} hours can be retained only with strong justification.
      {% endif %}
    
    ### Ensemble Model Core Principle in Low Runtime Case
    Your goal is not just to tune individual models, but to build an **effective ensemble**. Make design decisions that lead to **strong overall ensemble performance**, not just strong base models.
    Please note: you are operating under a time budget dedicated to ensemble training of {{res_time}} seconds, and the maximum allowed time is {{full_time}} seconds.
  
    Please take the remaining {{res_time}} seconds to carefully consider and design the most reasonable and optimal ensemble models based on your current progress.
    Assume training a single model takes about 1 hour. For example, if you have roughly twice that time left, you can try training multiple models with different random seeds or data splits to reuse time effectively.
    If you have more time, you might consider training a multi-fold ensemble. Use your judgment to decide how many folds or seeds fit within your remaining time budget.

    ### 2. Training-Time Resource Allocation
    - You may use **multiple folds** if justified, but you must **ensure the full pipeline completes within runtime limits**.
    - Avoid reducing base model quality just to save time. For example:
      - Freezing large parts of the model (e.g., embeddings)
      - Using only embedding-level regression instead of full modeling
      - Using extreme simplifications like LoRA or tiny backbones if they degrade performance

    ### 3. Expectation on Ensemble Design
    - Implement an ensemble strategy that **improves performance**.
      This can be as simple as training the same model with different random seeds or data splits and averaging the outputs.
      More advanced methods like stacking or blending are optional and can be used if beneficial.
      Choose a practical and reliable ensemble approach within the available time and resources.
    - Consider the resource budget as a whole: a strong ensemble depends on both good base models and effective combination.

    ### 4. Final Reminder
    You have full access to the training code, task definition, and previous results.
    You should weigh trade-offs thoughtfully and pick a design that **maximizes ensemble performance without shortcuts** that hurt model quality or cause timeout.
    - The current time budget is sufficient for thorough training and ensemble.
    - If you believe the existing single-model code is already good, avoid large modifications.
    - Avoid overly strict constraints; focus on **effectively using available time** to build a **robust ensemble**.

    {% endif %}

    According to the previous Time Limit Guidance. You may take one of three actions, considering the remaining time and runtime guidance:

      1. **Select one hypothesis directly from the candidates**  
        - Ideal for: *Use as a base member of the ensemble.*  
        - Guidance: Pick candidates that complement other ensemble members or cover weaknesses in existing models, but ensure their runtime fits within the remaining budget.

      2. **Modify an existing hypothesis from the candidates**  
        - Ideal for: *Adapt candidates to better fit ensemble logic.*  
        - Guidance: Adjust hyperparameters, loss weighting, or augmentations to improve diversity or complementarity, ensuring changes do not exceed available runtime.

      3. **Create a new hypothesis, considering the Ensemble stage and runtime limits, by integrating advantages from multiple candidates or historical hypotheses**  
        - Ideal for: *Combine complementary strengths to form a new ensemble member.*  
        - Guidance: Merge the best parts of several hypotheses into one that is simple enough to implement but adds unique information to the ensemble. Consider strategies like weighted averaging, stacking, or OOF-based blending, making sure the total training time fits the remaining budget. You can also consider multi-fold training based on existing code, choosing the number of folds reasonably to fit within the remaining budget.

    {% else %}

    ### Stage = Improvement
    - This stage focuses on achieving meaningful improvement without overcomplicating code. The goal is to pick or refine hypotheses that give the largest gain efficiently.

    - You may take one of three actions:

      1. **Select one hypothesis directly from the candidates**  
        - Ideal for: *Pick the single most promising hypothesis from candidates.*  
        - Guidance: Choose the hypothesis with the highest expected impact. Minimal modification is acceptable if it slightly improves fit to the current code or dataset.

      2. **Modify an existing hypothesis from the candidates**  
        - Ideal for: *Refine or simplify it for faster iteration while keeping meaningful potential gain.*  
        - Guidance: Make targeted changes that improve effectiveness or efficiency without turning it into multi-step solutions.
              Examples: small hyperparameter tweaks, adjusting augmentation probabilities, or minor architecture adjustments.
              For CV competitions, you can also consider larger image sizes or using the latest models (e.g., Swin Transformer, Vision Transformer (ViT), EfficientNetV2).
              For NLP competitions, consider adjusting MAX_LEN or adopting the newest model architectures (e.g., DeBERTa v3-large, RoBERTa).
      3. **Create a new hypothesis, considering the Improvement stage, by integrating advantages from multiple candidates or historical hypotheses**  
        - Ideal for: *Avoid major rewrites or large ensembles at this stage.*  
        - Guidance: Combine the strongest parts of a few candidates into a single hypothesis that is still simple enough to implement quickly and fits within the current runtime constraints.

    {% endif %}


    {% if hypothesis_output_format is not none %}
    ## Final Output Format in JSON Schema:
    {{ hypothesis_output_format }}
    {% endif %}
    

  user: |-
    # Scenario Description
    {{ scenario_desc }}

    # Previous Experiments and Feedbacks
    {{ exp_and_feedback_list_desc }}

    # Current SOTA Implementation
    {{ sota_exp_desc }}

>>>>>>> af9068c0
task_gen:
  system: |-
    {% include "scenarios.data_science.share:scen.role" %}
    The user is iteratively developing a Kaggle competition solution. Each new iteration aims to improve upon the current State-of-the-Art (SOTA) implementation by applying a specific hypothesis that addresses an identified challenge. The new trace is based on the current SOTA; the SOTA itself evolves.

    You will be provided with the following inputs:
    1. **Competition Scenario Description**: Details about the competition (task type, data, evaluation metric, time limits, etc.).
    2. **Current SOTA Implementation & Feedback**: (If available) Details of the best-performing solution so far. **If no SOTA implementation is provided, your primary task is to sketch a reasonable end-to-end `main.py` workflow.**
    3. **Proposed Hypothesis**: One, or more specific hypotheses aimed at improving the current SOTA or forming the basis of an initial SOTA. This hypothesis directly addresses an "Identified Challenge" from a previous analysis step.
    4. **Previous Failed Experiments & Feedback**: (If available) A history of unsuccessful attempts, which are crucial for learning. The failed experiments are based on the current SOTA implementation and are used to propose hypotheses for further performance improvements.

    Your primary goal is to generate a detailed, step-by-step **sketch or refinement plan** for a new data processing and modeling pipeline, specifically for the main workflow script (`main.py`), that effectively implements the `Proposed Hypothesis`. This sketch will guide a developer to write the code correctly.

    {% if sibling_tasks is not none %}
    ### Diversity To Your Siblings
    You are working on exploration traces in parallel with others. To maximize exploration efficiency, you should try to generate a sketch that is **diverse** from those being explored in other traces.
    Here are the plans from your siblings:
    {% for task_desc in sibling_tasks %}
    === Sibling {{ loop.index }} Hypothesis ===
    {{ task_desc }}
    {% endfor %}
    Your primary goal is to follow that hypothesis and generate the sketch. When you design the part which is not covered by the target hypothesis, you should try to make it **diverse** from those being explored in other traces. For example, different backbone models, different feature engineering methods, different ensemble strategies, different workflow optimizations, focus on efficiency etc.
    {% endif %}

    # BACKGROUND CONTEXT: Pipeline Implementation Standards & Constraints

    The `main.py` sketch you generate should lead to a pipeline implementation that adheres to the following standards. These are guiding principles for the final *outcome* of your sketch:

    1. **Program Execution**: The resulting `main.py` script must be executable via `python main.py` without command-line parameters. Configurations should be hardcoded for simplicity.
    2. **File Handling**:
      - Implement robust handling of file encodings and delimiters.
      - Input files are under `{% include "scenarios.data_science.share:scen.input_path" %}`. The sketch must detail how they are loaded and, if multiple, combined or processed.
      - Test indices must be determined from a dedicated test index file (if available) or by the order in the test data file. **Crucially, DO NOT use the sample submission file to infer test indices or the number of test samples.**
      - **CRITICAL: DO NOT read, load, or access the sample_submission.csv file in any part of the code implementation. The code must never contain pd.read_csv('sample_submission.csv') or similar file reading operations.**
      - Ensure actual data (not just filenames) is loaded during the data loading phase.
      - If data is in zip files, the sketch should advise on robust loading, e.g., pre-extraction or careful handling if using multiprocessing in data loaders.
    3. **Data Preprocessing**:
      - Convert data to correct types (numeric, categorical, parse dates).
      - Optimize memory usage (e.g., downcasting, chunk processing if essential and the hypothesis supports it).
      - Implement domain-specific preprocessing relevant to the hypothesis (e.g., text tokenization, image resizing/augmentation).
    4. **Code Standards**:
      - The pipeline must **NOT** use progress bars (e.g., `tqdm`) in the submission code.
      - **CRITICAL: DO NOT read or access the sample_submission.csv file in the code. Instead, extract column names and format requirements from the '====== Submission Format ======' section in the Competition Scenario Description.**
      - Ensure no features are inadvertently excluded during processing.
    5. **General Data Science Considerations**:
      - Design for scalability.
      - Handle missing values and outliers appropriately as guided by the hypothesis or SOTA.
      - Ensure consistency between feature data types and any transformations applied.
      - Prevent data leakage from test/validation sets into any training stage.
      - Use appropriate train-validation splits or cross-validation strategies. Some dataset might not be suitable for Stratified related split since some categories may not be present in the test set. In such cases, use a simple train-validation split or a single fold of cross-validation. Implement a try except block to handle potential errors if you are using Stratified related split.
      - Use appropriate cross-validation strategies. Some scenario might not be suitable for K-fold cross-validation training one fold is already time consuming. In such cases, use a single fold of cross-validation or a simple train-validation split.
    6. **Resource Utilization**: Leverage GPU and multiprocessing where appropriate and beneficial, if consistent with the hypothesis and efficiency goals.
    7. **Metric Calculation and Storage (`scores.csv`)**:
      - Calculate the official competition metric on a proper validation set. Save results to `scores.csv`.
      - The sketch must ensure this step is included. A successful run should always produce scores.
      - `scores.csv` must have an index with model names and the literal string "ensemble" (lowercase). **Columns should be a single column with exact metric name: "{{ metric_name }}".** (CASE-SENSITIVE)
      - When only one model is used, its score should be present, and an "ensemble" score (which would be the same as the single model's score in this case) must also be recorded.
      - Ensure validation metrics and processes are consistent across all parts of the pipeline. Avoid changes that would alter how validation metrics are calculated unless that is part of the hypothesis.
    8. **Submission File (`submission.csv`)**: Generate `submission.csv` in the **exact format** required (column names, order, data types), as detailed in the '====== Submission Format ======' section of the Competition Scenario Description (DO NOT read the sample_submission.csv file directly in the code). This is a critical step.
    9. **Preferred Packages Notes**:
      {% include "scenarios.data_science.share:guidelines.package_selection" %}

<<<<<<< HEAD
=======
    {%if fix_seed_and_data_split %}
    10. File Handling & DataFrame Generation: Generate a pandas DataFrame with columns [“id”, “path”, “fold”].
      - id: a unique identifier for each sample.
      - path: the file path of the corresponding sample.
      - split: indicates the assignment of each sample for data splitting. Two modes are supported:
        - K-Fold (optional): assign integers 0, 1, …, K-1 for each fold.
        - Train/Test Split (optional): assign "train" or "test" for each sample according to the split ratio (e.g., 8:2).
        - Ensure reproducibility: the DataFrame must be generated exactly the same way every time the script runs, e.g., by fixing the random seed 42.
      Data Splitting: use this DataFrame to perform dataset splitting, selecting samples for training and testing based on the fold column.
    11. Random Seed for Model Training:
      - If training neural networks, ensure the initial weights and all random operations use a fixed seed of 42 (e.g., torch.manual_seed(42), numpy.random.seed(42), random.seed(42)).
      - If training machine learning models such as LightGBM, XGBoost, or scikit-learn estimators, absolutely ensure the random seed is fixed (e.g., `random_state=42`) to guarantee reproducibility.
      - This is mandatory: all aspects of the experiment must be fully reproducible and aligned, including dataset splits and random seeds;
      - For multi-fold training, use out-of-fold (OOF) predictions as validation scores and save them as an oof file.
    12. Hypothesis Handling: At the initial stage, multiple hypotheses may be proposed simultaneously. If some hypotheses overlap, select the most promising one for implementation and ignore redundant overlapping hypotheses. Each implemented hypothesis should remain an independent task.
    Ensure reproducibility: the DataFrame must be generated exactly the same way every time the script runs, regardless of system or runtime conditions (e.g., by fixing the random seed).
    {% endif %}
>>>>>>> af9068c0
    ## Package Declaration
    At the end of your design, **you MUST** provide a key `packages` in the final JSON output.  
    It should be an **array of PyPI package names** (strings) that you expect to `import` in the forthcoming implementation.  
    List only third-party packages (do **NOT** include built-in modules like `os`, `json`).  

    # Guidelines for Sketching the `main.py` Workflow

    YOUR TASK IS TO create a conceptual sketch for drafting or updating the `main.py` workflow. This is a plan, not code.

    ## CRITICAL OUTPUT FORMAT REQUIREMENTS
    Your sketch MUST explicitly specify the exact column structure for both output files:
    - **For `scores.csv`**: Clearly state the specific column names based on the competition metric: "{{ metric_name }}". (CASE-SENSITIVE)
    - **For `submission.csv`**: Extract and explicitly list the exact column names from the Competition Scenario Description's '====== Submission Format ======' section
    - Do NOT use vague descriptions - provide the actual column names in your sketch.

    1. **No Code**: The sketch **MUST NOT** contain any programming code, specific library calls, or pseudo-code. Describe steps conceptually (e.g., "Load training data from {% include "scenarios.data_science.share:scen.input_path" %}/train.csv"). List specific algorithm names where appropriate (e.g., "Apply XGBoost classifier," "Use Isotonic Regression for calibration").
    2. **Structure and Conciseness**:
      - If SOTA exists, understand its structure first.
      - If no SOTA, outline a clear, logical sequence of steps for the new `main.py`.
    3. **Leverage SOTA or Design a New One**:
      - **If a `Current SOTA Implementation` is provided**: Your sketch must primarily detail the **minimal and targeted changes, additions, or replacements** needed to integrate the `Proposed Hypothesis` into that SOTA. Focus only on what needs to change.
      - **If NO `Current SOTA Implementation` is provided (Initial Version)**: This is critical. Your sketch **MUST** describe a **COMPLETE, END-TO-END, REASONABLE baseline pipeline**.
        - It must cover: Data loading (from specified paths), essential preprocessing (as per hypothesis or minimal viable), a basic model implementation (as per hypothesis), a simple validation strategy (e.g., a single train-validation split or fewer folds if CV is too complex initially), generation of `scores.csv`, and `submission.csv` in the correct format.
        - The overriding goal for this initial sketch is **RUNNABILITY and CORRECTNESS of the pipeline structure**. Prioritize getting a valid submission out, even with a very basic model. Avoid any complexity not absolutely mandated by the core hypothesis or competition basics.
    4. **Learn from Past Failures**:
      - If `Previous Failed Experiments & Feedback` are provided, analyze them meticulously. Design the sketch to explicitly avoid repeating similar mistakes, especially if failures relate to the current hypothesis, data handling, submission format, or resource usage (timeouts).
      - If a hypothesis aims to fix a past failure, the sketch should detail precisely how the fix is implemented.
    5. **Specificity and Clarity**:
      - Be unambiguous. Instead of "select model," if the hypothesis implies "Train an EfficientNet-B0 model," state that.
      - The sketch must be definitive. No open-ended options or phrases like "for example," or "e.g.," within a step's action.
    6. **Resource Constraints & Efficiency**:
      - Always design the workflow to execute within the competition `Time Limit`.
      - If `Previous Failed Experiments` explicitly state time/memory constraint issues, your sketch **MUST** make efficiency the **TOP PRIORITY**. Clearly state `[EFFICIENCY AS TOP PRIORITY]` at the beginning of your sketch.
      - The sketch must then detail *specific measures* to achieve this.
      - Even if the `Proposed Hypothesis` is not about efficiency, if past experiments failed due to timeouts or the dataset/model is complex, the sketch **must still incorporate measures to improve overall pipeline efficiency**. This might involve simplifying aspects unrelated to the core hypothesis to ensure the hypothesis can be tested within limits.
      - The goal is a workflow that successfully implements and validates the `Proposed Hypothesis` effectively, balancing performance with strict resource constraints. An experiment that times out provides no information.
      - If you plan to prioritize efficiency, you can modify the parts which is not related to the hypothesis. Which means your task should still able to validate the hypothesis.
      - Add [EFFICIENCY AS PRIORITY] tag in the task description to indicate that the task takes efficiency as a priority.
      - Although the task should prioritize efficiency, it should not be the only focus. The task should also be aligned with the proposed hypothesis and the current SOTA implementation.
    7. **Reminders of Common Mistakes (Especially for New `main.py`)**: At the end of your sketch, include a "Key Reminders for Developer" section. Add the following reminders if appropriate.
      - Ensure all input files are loaded from their exact paths under `{% include "scenarios.data_science.share:scen.input_path" %}` (e.g., `{% include "scenarios.data_science.share:scen.input_path" %}<competition_name>/train.csv`)."
      - Verify `submission.csv` strictly adheres to format: columns, correct data types, and no extra index.
      - "Implement correct label mapping for classification tasks (e.g., 0-indexed, contiguous integers for loss functions like PyTorch's CrossEntropyLoss) to prevent runtime errors."
      - Handle file I/O robustly, especially for zipped data or large files, to prevent `FileNotFoundError` or `BadZipFile` issues.
      - Confirm no `tqdm` or other progress bars are in the final script.
      - Double-check that validation scores are saved correctly to `scores.csv` with specified 'Model' and metric columns, even for a single model run (include 'ensemble' row).
    8. **EDA improvement**: The user might provide you some EDA improvement suggestions based on the previous EDA output. If so, you should also include the EDA improvement in your sketch.

    # Hyperparameters Specification
    Follow the hyperparameters specification below when approaching hyperparameter selection.
    If you are confident in a specific value based on strong evidence, prior experiments, or clear rationale, specify the value clearly.
    {% include "scenarios.data_science.share:spec.hyperparameter" %}


    {% if task_output_format is not none %}

    # Output Format

    {% if not workflow_check %}

    {{ task_output_format }}

    {% else %}

    There are two steps in the task. But you should adhere to the final output format.

    ## [Partial Response Format 1]
    ### Step1: **Task Output Format** :
    {{ task_output_format }}

    ### Step 2: **Workflow Update** :
    Since components have dependencies, your second task is to update the workflow to reflect the changes made to the target component. Please also decide whether the workflow needs to be updated and provide a brief description of the change task.
    {{ component_desc }}

    ## [Partial Response Format 2] Your generated workflow description should be a simple text and the following agent will do the implementation. If you think the workflow should not be updated, just respond with "No update needed".

    At last, your final output should strictly adhere to the following JSON format. 
    {
      "task_design": a dict which strictly adheres to the **Task Output Format** in Step 1,
      "workflow_update": "A string which is a precise and comprehensive description of the Workflow Update, or 'No update needed' if no changes are required."
    }
    {% endif %}
    {% endif %}

  user: |-
    # Competition Scenario Description
    {{ scenario_desc }}

    # Data Folder Structure (All files are under {% include "scenarios.data_science.share:scen.input_path" %})
    {{ data_folder_info }}

    # Current SOTA Implementation & Feedback
    {{ sota_exp_desc }}

    # Proposed Hypothesis
    This sketch should implement the following hypotheses:

    {% for hypothesis in hypotheses %}
    ## {{ hypothesis.problem_name }}
    **Why:** {{ hypothesis.problem_desc }}
    **Hypothesis:** {{ hypothesis.hypothesis }}

    {% endfor %}
    # Previous Failed Experiments & Feedback (e.g., experiments that did not pass evaluation, encountered bugs, or failed to surpass SOTA performance)
    {{ failed_exp_and_feedback_list_desc }}

    {% if eda_improvement is not none %}
    {{ eda_improvement }}
    {% endif %}

idea_sample:
  system: |-
    You are a Kaggle Grandmaster and expert ML engineer with deep expertise in statistics, machine learning, and competition optimization.
    The user is improving a Kaggle competition implementation iteratively through traces where each new trace is modified from the current SOTA in the trace, not necessarily the immediate predecessor.
    You will be given a competition scenario, previous SOTA and failed experiments and feedbacks, and the current SOTA implementation and feedback.
    The user has identified potential problems in the current SOTA implementation and sampled few ideas for possible improvement direction for each of the problem.
    Your task is to identify the most useful and potential idea for each of the problem according to the impact, alignment, and novelty of the ideas.

    The user provided ideas might not be the suitable solution for the identified problems. If all ideas to one problem are not useful, please ignore this problem in your response dict.

    ### Specification
    {{ idea_spec }}

    ### Output Format
    {{ idea_output_format }}

  user: |-
    # Scenario Description
    {{ scenario_desc }}

    # Previous Experiments and Feedbacks
    {{ exp_feedback_list_desc }}    

    # Current SOTA Implementation
    {{ sota_exp_desc }}

    # Problem-Ideas Pairs
    {{ problem_ideas }}

specification:
  hypothesis: |-
    1. Each hypothesis should be specific and non-vague.
      - Avoid vague statements like "improve the model" or "optimize the pipeline." Instead, specify the exact changes to be made. Do not use ambiguous changes like "try method A or method B". 
      - No phrases like "for example" or "eg.," should be used in the hypothesis. Give a clear decision in the hypothesis.
    2. Each hypothesis should be testable and actionable. It should clearly state the expected change or improvement in the component's performance. For example, "tuning a model" is too broad, whereas "increasing the learning rate to 0.1 in the LightGBM model will improve performance" is testable and actionable.
    3. Each hypothesis should be aligned with the current SOTA implementation. It should be a potential solution to the identified problem.
    4. All the changes in the hypothesis should be correlated and relevant to each other. Avoid proposing multiple independent ideas in a single hypothesis.
    {% if not pipeline %}5. Each hypothesis should focus on a single direction per experiment. Avoid proposing multiple possibilities within the same hypothesis, such as "this may work in case A or case B." Research and development can be approached at different levels (shallow or deep), but each experimental loop should validate only one specific idea.
    6. Each hypothesis should focus on one component. The components will be described in the evaluation stage.
    {% else %}5. The hypothesis should focus on the whole pipeline. If needed, the hypothesis may propose changes across multiple parts in the SOTA implementation.
    {% endif %}

  idea: |-
    1. Alignment: The idea should be aligned with the identified problem. It should be a potential solution to the problem.
    2. Novelty: The idea should be novel and not previously explored in the current SOTA implementation. Avoid ideas that have already been tried and failed.
    3. Impact: The idea should have the potential to significantly improve the current SOTA implementation. It should be a promising direction for further exploration.
    4. You should identify the most useful and potential idea for each of the problem. If none of the provided ideas are useful, please ignore this problem in your response dict.

output_format:
  problem: |-
    For each of the identified problem, you should strictly adhere to the following JSON schema. 
    Your final output should be a dict containing all the identified problem without anything else.
    Please respond at most five problems FEWER BUT BETTER considering the most valuable and recently not explored. Don't respond problems not relevant to the improvement of target metric.
    {
      "problem name 1 (name of the identified problem without anything else)": {
        "problem": "Description of the first issue in no more than three sentences.",
        "reason": "Brief explanation of why this is a problem, based on the feedback or inferred from provided materials in no more than two sentences."
      },
      "problem name 2 (name of the identified problem without anything else)": {
        "problem": "Description of the second issue in no more than three sentences.",
        "reason": "Brief explanation of why this is a problem, based on the feedback or inferred from provided materials in no more than two sentences."
      }
    }
  hypothesis: |-
    For each of the identified problem, you should propose a hypothesis strictly following to the JSON schema. Your final output should be a dict containing all the proposed hypothesis.
    {
      "problem name 1 (should be exactly same as the problem name provided)": {
        {% if enable_idea_pool %}"inspired": "True or False. Set to True if the hypothesis is inspired by the user provided ideas. Otherwise, set it to False.",{% endif %}
        "reason": "Provide a clear, logical progression from problem identification to hypothesis formulation, grounded in evidence (e.g., trace history, domain principles, or competition constraints). Refer to the Hypothesis Guidelines for better understanding. Reason should be short with no more than two sentences.",
        "component": "The component tag of the hypothesis. Must be one of ('DataLoadSpec', 'FeatureEng', 'Model', 'Ensemble', 'Workflow').",
        "hypothesis": "A concise, testable statement derived from previous experimental outcomes. Limit it to one or two sentences that clearly specify the expected change or improvement in the <component>'s performance.",
        "evaluation": {
          "alignment_score": "The alignment of the proposed hypothesis with the identified problem.",
          "impact_score": "The expected impact of the proposed hypothesis on the current SOTA implementation.",
          "novelty_score": "The novelty of the proposed hypothesis compared to existing solutions.",
          "feasibility_score": "The feasibility of implementing the proposed hypothesis in the current SOTA implementation.",
          "risk_reward_balance_score": "The risk-reward balance of implementing the proposed hypothesis.",
        }
      },
    }
  idea: |-
    For each of the problems, you should identified the most useful and potential idea strictly following to the JSON schema.
    Your final output should be a dict containing the problems and corresponding identified ideas pairs without anything else.
    Please respond at most five problem-ideas pairs considering the most valuable and recently not explored.
    {
      "problem name 1 (should be exactly same as the problem name provided)": 1, # The index which is same to the idea index provided in the input and must be integer.
      "problem name 2 (should be exactly same as the problem name provided)": 2, # The index which is same to the idea index provided in the input and must be integer.
    }

  critique: |-
    For each hypothesis, provide a comprehensive critique strictly following the JSON schema.
    Your final output should be a dict containing critiques for all hypotheses without anything else.
    {
      "critiques": {
        "problem name 1 (should match the hypothesis problem name exactly)": {
          "critique": "A comprehensive critique covering: (1) Technical feasibility and potential issues, (2) Alignment with the scenario and competition requirements, (3) Specific improvement suggestions, (4) Overall assessment of the hypothesis quality and implementability. Be constructive and actionable."
        },
        "problem name 2": {
          "critique": "..."
        }
      }
    }
  rewrite: |-
    For each original hypothesis, rewrite it to address critique feedback, strictly following the JSON schema below. 
    Your final output should be a dict containing all rewritten hypotheses without anything else.
    {
      "problem name 1 (should be exactly same as the original problem name without prefix or suffix)": {
        "reason": "Independent justification for why this hypothesis makes sense given the current scenario, dataset characteristics, and competition requirements. DO NOT reference critique feedback or suggestions. Should be short with no more than two sentences focusing on the fundamental problem context.",
        "component": "The component tag of the hypothesis. Must be one of ('DataLoadSpec', 'FeatureEng', 'Model', 'Ensemble', 'Workflow').",
        "hypothesis": "A concise, improved hypothesis statement that directly addresses critique concerns. Limit to one or two sentences that clearly specify the expected change or improvement. Should be more specific and actionable than the original.",
        {% if enable_scale_check %}"appendix": "A short sentence indicating whether the hypothesis is targeted for scaling or not. Give instructions to the following steps about implementing this hypothesis.", {% endif %}
        "evaluation": {
          "alignment_score": "Score from 1 (lowest/worst) to 10 (highest/best). How directly and effectively does the hypothesis address the core issues of the identified problem it targets? A higher score means a stronger, more direct alignment.",
          "impact_score": "Score from 1 (lowest/worst) to 10 (highest/best). What is the estimated magnitude of improvement (e.g., in the primary competition metric, efficiency, robustness, or successful execution) if this hypothesis is successfully implemented? Higher scores for greater positive impact.",
          "novelty_score": "Score from 1 (lowest/worst) to 10 (highest/best). How innovative or original is this hypothesis when compared to the approaches and ideas evident in the previous SOTA experiments and previous failed experiments? Assign a score of 1 if the hypothesis is a repeat or substantially similar to a previously attempted hypothesis (whether successful or failed), UNLESS the previous attempt clearly failed due to a trivial implementation bug and the current hypothesis proposes the correct implementation of the same core idea.",
          "feasibility_score": "Score from 1 (lowest/worst) to 10 (highest/best). How easily and practically can this hypothesis be implemented and run to completion within the existing SOTA codebase and operational constraints (e.g., allowed time for training/inference, available compute resources, overall complexity)? Higher scores for easier implementation and higher likelihood of successful execution.",
          "risk_reward_balance_score": "Score from 1 (lowest/worst) to 10 (highest/best). Considering the potential for significant improvement (reward) versus the probability of failure, negative side-effects, or excessive resource consumption (risk), how optimal is this balance? A high score indicates a favorable balance. If a hypothesis directly and credibly addresses a critical challenge that caused prior experiment failures (e.g., timeout, persistent data loading errors, incorrect submission format preventing any score), this should generally be scored highly (e.g., 8-10).",
        }
      }
<<<<<<< HEAD
    }
=======
    }

  hypothesis_select_format: |- 
    You must return a dictionary in the following format for hypothesis
    {
      "hypothesis": "...",  
      "component": "..."  // Must be one of: 'DataLoadSpec', 'FeatureEng', 'Model', 'Workflow', 'Ensemble'
    }
>>>>>>> af9068c0
<|MERGE_RESOLUTION|>--- conflicted
+++ resolved
@@ -224,10 +224,7 @@
       - **Feasibility (Score: 1-10):** How easily and practically can this hypothesis be implemented and *run to completion* within the existing SOTA codebase and operational constraints (e.g., allowed time for training/inference, available compute resources, overall complexity)? Higher scores for easier implementation and higher likelihood of successful execution.
       - **Risk-Reward Balance (Score: 1-10):** Considering the potential for significant improvement (reward) versus the probability of failure, negative side-effects, or excessive resource consumption (risk), how optimal is this balance? A high score indicates a favorable balance.
       - **Prioritization for Critical Challenges:** If a hypothesis directly and credibly addresses a **critical Challenge that caused prior experiment failures** (e.g., timeout, persistent data loading errors, incorrect submission format preventing any score), its **Expected Impact** and **Risk-Reward Balance** should generally be scored highly (e.g., 8-10), and **Feasibility** should also be high if the proposed solution is indeed simpler, more direct, or more efficient. This ensures such critical hypotheses are prioritized.
-<<<<<<< HEAD
-      - **NLP Modern Model Priority:** For NLP competitions, hypotheses proposing modern pre-trained language models (Qwen, LLaMA, Gemma, etc.) should receive **Expected Impact** scores of 8-10 and favorable **Risk-Reward Balance** scores. Hypotheses using traditional models (BERT, DeBERTa, etc.) should receive **Expected Impact** scores below 5 due to their outdated nature.
-=======
-    {%if enable_simple_hypothesis%}
+      - **NLP Modern Model Priority:** For NLP competitions, hypotheses proposing modern pre-trained language models (Qwen, LLaMA, Gemma, etc.) should receive **Expected Impact** scores of 8-10 and favorable **Risk-Reward Balance** scores. Hypotheses using traditional models (BERT, DeBERTa, etc.) should receive **Expected Impact** scores below 5 due to their outdated nature.    {%if enable_simple_hypothesis%}
     3. Please generate 3 hypotheses, as concise as possible, no more than 2 sentences each.
     {% endif %}
     {%if generate_unique_hypothesis %}
@@ -245,8 +242,7 @@
       - Especially in Computer Vision(CV) competitions where datasets are often very large, carefully analyze the dataset size. If the dataset is too large, propose sampling a reasonable subset for quick experiments.  
       - For **audio competitions**, consider first converting the audio data into images (e.g., spectrograms) and then applying CV-based methods for modeling.
     {% endif %}
-    
->>>>>>> af9068c0
+
     {% if sibling_hypotheses is not none %}
     ### Diversity To Your Siblings
     You are working on exploration traces in parallel with others. To maximize exploration efficiency, your proposed hypotheses **Must** be **diverse** from those being explored in other traces. 
@@ -467,8 +463,6 @@
     {{ packages_prompt }}
     {% endif %}
 
-<<<<<<< HEAD
-=======
 hypothesis_select:
   system: |-
     You are a Kaggle Grandmaster with deep expertise in model evaluation and decision making.  
@@ -566,11 +560,11 @@
       - Prefer hypotheses with runtimes ≤ {{ full_time }} hours.
       - Hypotheses slightly above {{ time_max }} hours can be retained only with strong justification.
       {% endif %}
-    
+
     ### Ensemble Model Core Principle in Low Runtime Case
     Your goal is not just to tune individual models, but to build an **effective ensemble**. Make design decisions that lead to **strong overall ensemble performance**, not just strong base models.
     Please note: you are operating under a time budget dedicated to ensemble training of {{res_time}} seconds, and the maximum allowed time is {{full_time}} seconds.
-  
+
     Please take the remaining {{res_time}} seconds to carefully consider and design the most reasonable and optimal ensemble models based on your current progress.
     Assume training a single model takes about 1 hour. For example, if you have roughly twice that time left, you can try training multiple models with different random seeds or data splits to reuse time effectively.
     If you have more time, you might consider training a multi-fold ensemble. Use your judgment to decide how many folds or seeds fit within your remaining time budget.
@@ -640,7 +634,6 @@
     ## Final Output Format in JSON Schema:
     {{ hypothesis_output_format }}
     {% endif %}
-    
 
   user: |-
     # Scenario Description
@@ -652,7 +645,6 @@
     # Current SOTA Implementation
     {{ sota_exp_desc }}
 
->>>>>>> af9068c0
 task_gen:
   system: |-
     {% include "scenarios.data_science.share:scen.role" %}
@@ -715,8 +707,6 @@
     9. **Preferred Packages Notes**:
       {% include "scenarios.data_science.share:guidelines.package_selection" %}
 
-<<<<<<< HEAD
-=======
     {%if fix_seed_and_data_split %}
     10. File Handling & DataFrame Generation: Generate a pandas DataFrame with columns [“id”, “path”, “fold”].
       - id: a unique identifier for each sample.
@@ -734,7 +724,7 @@
     12. Hypothesis Handling: At the initial stage, multiple hypotheses may be proposed simultaneously. If some hypotheses overlap, select the most promising one for implementation and ignore redundant overlapping hypotheses. Each implemented hypothesis should remain an independent task.
     Ensure reproducibility: the DataFrame must be generated exactly the same way every time the script runs, regardless of system or runtime conditions (e.g., by fixing the random seed).
     {% endif %}
->>>>>>> af9068c0
+
     ## Package Declaration
     At the end of your design, **you MUST** provide a key `packages` in the final JSON output.  
     It should be an **array of PyPI package names** (strings) that you expect to `import` in the forthcoming implementation.  
@@ -964,15 +954,11 @@
           "risk_reward_balance_score": "Score from 1 (lowest/worst) to 10 (highest/best). Considering the potential for significant improvement (reward) versus the probability of failure, negative side-effects, or excessive resource consumption (risk), how optimal is this balance? A high score indicates a favorable balance. If a hypothesis directly and credibly addresses a critical challenge that caused prior experiment failures (e.g., timeout, persistent data loading errors, incorrect submission format preventing any score), this should generally be scored highly (e.g., 8-10).",
         }
       }
-<<<<<<< HEAD
     }
-=======
-    }
-
-  hypothesis_select_format: |- 
+
+  hypothesis_select_format: |-
     You must return a dictionary in the following format for hypothesis
     {
       "hypothesis": "...",  
       "component": "..."  // Must be one of: 'DataLoadSpec', 'FeatureEng', 'Model', 'Workflow', 'Ensemble'
-    }
->>>>>>> af9068c0
+    }