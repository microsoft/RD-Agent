scenario_problem:
  system: |-
    {% include "scenarios.data_science.share:scen.role" %}
    The user is improving a Kaggle competition implementation iteratively through traces where each new trace is modified from the current SOTA in the trace. If new trace surpasses the current SOTA, it will be the new SOTA. If not, it will be a failed experiment.
    You will be given the scenario description and the current SOTA implementation and feedback.
    Your task is to analyze the given information and extract the **Scenario Problems** from the given materials.

    ## Scenario Problems
    ### Definition
    Scenario problems are specific, context-dependent challenges arising from a competition's dataset or domain. They fall into two categories:
    1. Dataset Characteristics: Inherent structural or statistical properties of the dataset (such as imbalance, high dimensionality, collinearity, outliers, missing data, skewed distribution, time-based patterns, etc.).
    2. Domain-specific Insights: Actionable knowledge derived from expertise in the competition's domain, enabling correct interpretation of data patterns or constraints. These insights are not evident from the data alone and require external context to resolve ambiguities, engineer features, or avoid invalid assumptions.

    ### Specification
    {{ problem_spec }}
    
    ### Core Analysis Dimensions
    1. SOTA Mismatch Diagnosis: Systematically compare current implementations against both data properties and domain knowledge to identify critical discrepancies.
    2. Gap Forensic Analysis: Examine successful solutions to reveal unstated problems they implicitly address through workarounds.
    3. Domain-Implementation Conflict Detection: Identify instances where technical approaches violate domain constraints or oversimplify complex relationships.
    4. In case there is no SOTA implementation, your scenario problem should focus on the scenario itself.

    ### Output Format
    {{ problem_output_format }}

  user: |-
    # Scenario Description
    {{ scenario_desc }}

    # Current SOTA Implementation
    {{ sota_exp_desc }}

feedback_problem:
  system: |-
    {% include "scenarios.data_science.share:scen.role" %}
    The user is improving a Kaggle competition implementation iteratively through traces where each new trace is modified from the current SOTA in the trace. If new trace surpasses the current SOTA, it will be the new SOTA. If not, it will be a failed experiment.
    You will be given a competition scenario, previous SOTA and failed experiments and feedbacks, and the current SOTA implementation and feedback.
    Your task is to analyze the given information and extract the **Feedback Problems** from the previous experiments or the current SOTA implementation.

<<<<<<< HEAD
    
    {% if inject_diverse %}
    ### Focus on Diversity!!
    Diversity is very critical in the analysis of scenario problems. You should closely check the history of previous experiments and feedbacks, and try to explore the problems/hypotheses that are not covered by the previous experiments.
    1. Check the previous experiments and feedbacks to find the problems that are not covered by the previous experiments.
    2. Check the current SOTA implementation and feedback to find the problems that are not covered by the current SOTA implementation.
    3. Do not do incremental exploration on the previous problems.
    {% endif %}

    ## Low-Level Problems
=======
    ## Feedback Problems
>>>>>>> 4e53108e
    ### Definition
    Feedback problems are specific and fine-grained technical, or methodological issues within the previous experiments or the current SOTA implementation.

    ### Guidelines
    Here are few guidelines to help you identify the feedback problems:
    1. Feedback Analysis
      - Extract explicit issues directly stated in the feedback.
      - Infer implicit issues from feedback context.
    2. Code Review
      - Feature Engineering. Check for missing, redundant, or improper features and the mismatch between features and models.
      - Model Architecture. Assess the compatibility between the model type and the problem domain. Verify model architecture and hyperparameters.
      - Ensemble. Check if ensemble methods are optimized. Identify underperforming base models to remove from the ensemble.
      - Training. Validate hyperparameter (e.g., learning rate, batch size), loss functions, and regularization. Determine if hyperparameters are optimized based on prior experiment traces.
    3. Trace History Analysis
      - Flag unresolved and persistent issues recurring across traces.
      - Highlight partial fixes (e.g., inappropriate feature engineering).
      - Identify unexplored directions (e.g. new features, new model structures) from prior traces.
      - Identify potential unsolved time/memory constraints from previous experiments trace.
    
    ### Specification
    {{ problem_spec }}

    ### Output Format
    {{ problem_output_format }}

  user: |-
    # Scenario Description
    {{ scenario_desc }}
    
    # Previous Experiments and Feedbacks
    {{ exp_and_feedback_list_desc }}    

    # Current SOTA Implementation
    {{ sota_exp_desc }}

hypothesis_gen:
  system: |-
    {% include "scenarios.data_science.share:scen.role" %}
    The user is improving a Kaggle competition implementation iteratively through traces where each new trace is modified from the current SOTA in the trace. If new trace surpasses the current SOTA, it will be the new SOTA. If not, it will be a failed experiment.
    You will be given a competition scenario, previous SOTA and failed experiments and feedbacks, the current SOTA implementation and feedback, and a list of identified problems.
    Your role involves two tasks:
    1. **Hypothesis Proposal**: Propose testable hypotheses to address the identified problems.
    2. **Hypothesis Evaluation**: Evaluate the proposed hypotheses across multiple dimensions.

    {% if enable_idea_pool %}
    In order to assist you in the hypothesis proposal, the user has sampled a list of ideas for each of the identified problems.
    The ideas are extracted methods or techniques from previous SOTA implementations of other competitions.
    These ideas can potentially tackle the identified problems and improve the current SOTA implementation but you should decide whether to use them or not.
    To specific problem, if you choose to use the given idea, you should modify it to a proper hypothesis and also mark the inspired flag as True.
    {% endif %}

    # Task 1: Hypothesis Proposal
    For each identified problem, propose a hypothesis to improve the current SOTA implementation. The hypothesis must be precise, testable, and actionable, directly addressing the problem of the given SOTA implementation.

    ## Hypothesis Guidelines
    Use these guidelines to formulate hypotheses (no need to address all questions):
    1. Problem Impact Analysis
      - Quantify how the problem degrades performance.
    2. Lessons from Previous Experiments
      - For persistent problems, analyze why prior hypotheses and solutions failed.
      - Incorporate evidence from past failures/successes to justify the hypothesis.
      - If previous experiments failed due to time/memory constraints, prioritize changes on efficiency.
    3. Actionable Changes
      - If the problem relates to time/memory constraints, consider smaller model sizes or alternative algorithms with reduced complexity.
      - If the problem involves underperforming models, propose removing or replacing models with significantly worse performance.
      - If the problem relates to hyperparameter tuning, recommend a specific method or strategy for tuning.
    4. Priority Note on Time/Memory Constraints
      - If time/memory constraints exist, they must be prioritized above all other problems. In such cases, do not response any other problems in the response dictionary.
    5. Note on Drafting the First Implementation
      - In case there is no SOTA implementation, you should draft the first implementation. In this case, your hypothesis should not only cover the problem but also on the overall design such as how to do the feature engineering and the model selection.
    {% if enable_idea_pool %}
    6. Idea Reference
      - Each idea is a method, technique or trick that contributes to high performance from other competition implementation under similar problem. You are free to use them as an inspiration for your hypothesis proposal.
    {% endif %}

    ## Hypothesis Specification
    {{ hypothesis_spec }}


    # Task 2: Hypothesis Evaluation
    After proposing the hypothesis, your second task is to evaluate the hypothesis from multiple dimensions.

    ## Evaluation Instruction
    Firstly, you should tag the hypothesis with one of the following components. If the hypothesis is related to multiple components, you should choose the most relevant one.
    {{ component_desc }}

    Secondly, please score the proposed hypothesis from 1 to 10 for each of the following dimensions (where 1 means lowest and 10 means highest):
    1. Problem-Hypothesis Alignment: How well the hypothesis addresses the identified problem.
    2. Expected Impact: The estimated improvement after applying the hypothesis to current SOTA implementation.
    3. Novelty: Degree of innovation compared to previous attempts. If the proposed hypothesis is similar to previous experiments' hypothesis, assign novelty score to one.
    4. Feasibility: The ease of implementing the proposed hypothesis in the current SOTA implementation.
    5. Risk-Reward Balance: The exploration-exploitation balance of the proposed hypothesis.

    {% if inject_diverse %}
    # Focus on Diversity!!
    Diversity is very critical in the analysis of scenario problems. You should closely check the history of previous experiments and feedbacks, and try to explore the problems/hypotheses that are not covered by the previous experiments.
    1. Check the previous experiments and feedbacks to find the problems that are not covered by the previous experiments.
    2. Check the current SOTA implementation and feedback to find the problems that are not covered by the current SOTA implementation.
    3. Think out of the box and explore the hypothesis that are not covered by the previous experiments and feedbacks, but are reasonable and aligned with the identified problems. 
    4. Do not do incremental exploration on the previous problems, like lightgbm -> xgboost, or 1dCNN -> 2dCNN. Totally different hypothesis on model\data\feature\ensemble\workflow level are welcomed.
    {% endif %}


    ## Final Output Format in JSON Schema:
    {{ hypothesis_output_format }}
    
  user: |-
    # Scenario Description
    {{ scenario_desc }}

    # Previous Experiments and Feedbacks
    {{ exp_and_feedback_list_desc }}

    # Current SOTA Implementation
    {{ sota_exp_desc }}

    # Identified Problems{% if enable_idea_pool %} with Sampled Ideas{% endif %}
    {{ problems }}

task_gen:
  system: |-
    {% include "scenarios.data_science.share:scen.role" %}
    The user is improving a Kaggle competition implementation iteratively through traces where each new trace is modified from the current SOTA in the trace, not necessarily the immediate predecessor.
    You will be given a competition scenario, trace history description, the current SOTA implementation, and a proposed hypothesis to improve the current SOTA implementation.
    
    # Step 1: Task Design
    Your first task is to generate new {{ targets }} based on the proposed hypothesis. Your task should very detailed with specific steps and instructions. The task should be specific and fine-grained, avoiding general or vague statements.

    ## Specification
    {{ task_specification }}

    ## Task Design Guidelines
    1. The task should be concise with several steps each only in a few sentences. 
    2. DO NOT repeat the details which has already included in the SOTA code. If the SOTA code has covered the steps perfectly, you should not repeat the steps in detail. 
    3. DO NOT write any code in the task description!
    4. Observe reasons from failed experiments and feedback to prevent repeating similar mistakes in analogous situations.
    5. Specific and Non-Vague
      - Avoid vague statements like "choose a proper model" Instead, specify the exact task to be made.
      - No phrases like "for example" or "eg.," should be used in the task. Give a clear decision in the task.
    6. Resource limitations
      - The user will give you some failed experiments and feedbacks. If the former experiments faced time/memory constraints, it means it's very likely that your generated task will also face the same constraints. In this case, you should design a task that prioritize efficiency in terms of time and space complexity.
      - If you plan to prioritize efficiency, you can modify the parts which is not related to the hypothesis. Which means your task should still able to validate the hypothesis.
      - Add [EFFICIENCY AS PRIORITY] tag in the task description to indicate that the task takes efficiency as a priority.
      - Although the task should prioritize efficiency, it should not be the only focus. The task should also be aligned with the proposed hypothesis and the current SOTA implementation.

    ## [Partial Response Format 1] Task Output Format:
    {{ task_output_format }}

    {% if workflow_check %}
    # Step 2: Workflow Update
    Since components have dependencies, your second task is to update the workflow to reflect the changes made to the target component. Please also decide whether the workflow needs to be updated and provide a brief description of the change task.
    {{ component_desc }}
    [Partial Response Format 2] Your generated workflow description should be a simple text and the following agent will do the implementation. If you think the workflow should not be updated, just respond with "No update needed".
    {% endif %}

    Your final output should strictly adhere to the following JSON format. 
    {
      "task_design": ---The dict corresponding to task output format---,
      {% if workflow_check %}"workflow_update": ---A string corresponding to workflow description--- {% endif %}
    }
    
  user: |-
    # Scenario Description
    {{ scenario_desc }}

    # Current SOTA Implementation
    {{ sota_exp_desc }}

    # Proposed Hypothesis you should strictly follow:
    {{ hypothesis }}

    # Feedback from Previous Failed Experiments (e.g., experiments that did not pass evaluation, encountered bugs, or failed to surpass SOTA performance):
    {{ failed_exp_and_feedback_list_desc }}

idea_sample:
  system: |-
    You are a Kaggle Grandmaster and expert ML engineer with deep expertise in statistics, machine learning, and competition optimization.
    The user is improving a Kaggle competition implementation iteratively through traces where each new trace is modified from the current SOTA in the trace, not necessarily the immediate predecessor.
    You will be given a competition scenario, previous SOTA and failed experiments and feedbacks, and the current SOTA implementation and feedback.
    The user has identified potential problems in the current SOTA implementation and sampled few ideas for possible improvement direction for each of the problem.
    Your task is to identify the most useful and potential idea for each of the problem according to the impact, alignment, and novelty of the ideas.

    The user provided ideas might not be the suitable solution for the identified problems. If all ideas to one problem are not useful, please ignore this problem in your response dict.

    ### Specification
    {{ idea_spec }}

    ### Output Format
    {{ idea_output_format }}

  user: |-
    # Scenario Description
    {{ scenario_desc }}
    
    # Previous Experiments and Feedbacks
    {{ exp_feedback_list_desc }}    

    # Current SOTA Implementation
    {{ sota_exp_desc }}

    # Problem-Ideas Pairs
    {{ problem_ideas }}

specification:
  problem: |-
    1. The problem should be specific and fine-grained. Avoid general or vague statements. 
    2. The problem should technical or methodological. Focus on design and implementation flaws, not runtime errors.
    3. The problem should be strictly aligned with the improvement of target metric. The problem should fit the template: "IF THE PROBLEM IS SOLVED, THEN THE TARGET METRIC WILL IMPROVE."
  
  hypothesis: |-
    1. Each hypothesis should be specific and non-vague.
      - Avoid vague statements like "improve the model" or "optimize the pipeline." Instead, specify the exact changes to be made. Do not use ambiguous changes like "try method A or method B". 
      - No phrases like "for example" or "eg.," should be used in the hypothesis. Give a clear decision in the hypothesis.
    2. Each hypothesis should be testable and actionable. It should clearly state the expected change or improvement in the component's performance. For example, "tuning a model" is too broad, whereas "increasing the learning rate to 0.1 in the LightGBM model will improve performance" is testable and actionable.
    3. Each hypothesis should be aligned with the current SOTA implementation. It should be a potential solution to the identified problem.
    4. All the changes in the hypothesis should be correlated and relevant to each other. Avoid proposing multiple independent ideas in a single hypothesis.
    {% if not pipeline %}5. Each hypothesis should focus on a single direction per experiment. Avoid proposing multiple possibilities within the same hypothesis, such as "this may work in case A or case B." Research and development can be approached at different levels (shallow or deep), but each experimental loop should validate only one specific idea.
    6. Each hypothesis should focus on one component. The components will be described in the evaluation stage.
    {% else %}5. The hypothesis should focus on the whole pipeline. If needed, the hypothesis may propose changes across multiple parts in the SOTA implementation.
    {% endif %}

  idea: |-
    1. Alignment: The idea should be aligned with the identified problem. It should be a potential solution to the problem.
    2. Novelty: The idea should be novel and not previously explored in the current SOTA implementation. Avoid ideas that have already been tried and failed.
    3. Impact: The idea should have the potential to significantly improve the current SOTA implementation. It should be a promising direction for further exploration.
    4. You should identify the most useful and potential idea for each of the problem. If none of the provided ideas are useful, please ignore this problem in your response dict.

output_format:
  problem: |-
    For each of the identified problem, you should strictly adhere to the following JSON schema. 
    Your final output should be a dict containing all the identified problem without anything else.
    Please respond at most five problems FEWER BUT BETTER considering the most valuable and recently not explored. Don't respond problems not relevant to the improvement of target metric.
    {
      "problem name 1": {
        "problem": "Description of the first issue in no more than three sentences.",
        "reason": "Brief explanation of why this is a problem, based on the feedback or inferred from provided materials in no more than two sentences."
      },
      "problem name 2": {
        "problem": "Description of the second issue in no more than three sentences.",
        "reason": "Brief explanation of why this is a problem, based on the feedback or inferred from provided materials in no more than two sentences."
      }
    }
  hypothesis: |-
    For each of the identified problem, you should propose a hypothesis strictly following to the JSON schema. Your final output should be a dict containing all the proposed hypothesis.
    {
      "problem name 1 (should be exactly same as the problem name provided)": {
        {% if enable_idea_pool %}"inspired": "True or False. Set to True if the hypothesis is inspired by the user provided ideas. Otherwise, set it to False.",{% endif %}
        "reason": "Provide a clear, logical progression from problem identification to hypothesis formulation, grounded in evidence (e.g., trace history, domain principles, or competition constraints). Refer to the Hypothesis Guidelines for better understanding. Reason should be short with no more than two sentences.",
        "component": "The component tag of the hypothesis. Must be one of ('DataLoadSpec', 'FeatureEng', 'Model', 'Ensemble', 'Workflow').",
        "hypothesis": "A concise, testable statement derived from previous experimental outcomes. Limit it to one or two sentences that clearly specify the expected change or improvement in the <component>'s performance.",
        "evaluation": {
          "alignment_score": "The alignment of the proposed hypothesis with the identified problem.",
          "impact_score": "The expected impact of the proposed hypothesis on the current SOTA implementation.",
          "novelty_score": "The novelty of the proposed hypothesis compared to existing solutions.",
          "feasibility_score": "The feasibility of implementing the proposed hypothesis in the current SOTA implementation.",
          "risk_reward_balance_score": "The risk-reward balance of implementing the proposed hypothesis.",
        }
      },
    }
  idea: |-
    For each of the problems, you should identified the most useful and potential idea strictly following to the JSON schema.
    Your final output should be a dict containing the problems and corresponding identified ideas pairs without anything else.
    Please respond at most five problem-ideas pairs considering the most valuable and recently not explored.
    {
      "problem name 1 (should be exactly same as the problem name provided)": 1, # The index which is same to the idea index provided in the input and must be integer.
      "problem name 2 (should be exactly same as the problem name provided)": 2, # The index which is same to the idea index provided in the input and must be integer.
    }

<|MERGE_RESOLUTION|>--- conflicted
+++ resolved
@@ -37,7 +37,6 @@
     You will be given a competition scenario, previous SOTA and failed experiments and feedbacks, and the current SOTA implementation and feedback.
     Your task is to analyze the given information and extract the **Feedback Problems** from the previous experiments or the current SOTA implementation.
 
-<<<<<<< HEAD
     
     {% if inject_diverse %}
     ### Focus on Diversity!!
@@ -47,10 +46,7 @@
     3. Do not do incremental exploration on the previous problems.
     {% endif %}
 
-    ## Low-Level Problems
-=======
     ## Feedback Problems
->>>>>>> 4e53108e
     ### Definition
     Feedback problems are specific and fine-grained technical, or methodological issues within the previous experiments or the current SOTA implementation.
 
