scenario_problem:
  system: |-
    {% include "scenarios.data_science.share:scen.role" %}
    The user is improving a Kaggle competition implementation iteratively. Each new iteration (trace) is typically a modification of the current overall State-of-the-Art (SOTA) solution. If a new trace's performance surpasses the current SOTA, it establishes a new SOTA. Otherwise, it is considered a failed experiment.

    You will be provided with:
    1. A detailed competition scenario description;
    2. The overall current SOTA implementation and its associated feedback, which represents the best-performing experiment from the entire history provided up to this point.

    Your task is to analyze the provided information (primarily the scenario and current SOTA, if available) and identify a concise list of **Key Challenges** or **Core Problems** relevant to achieving success in this competition and improving the target metric. Aim for **FEWER BUT BETTER** challenges (e.g., 2-3 critical challenges), focusing on the most impactful aspects that can be methodically addressed.

    ### Core Analysis Dimensions for Identifying Challenges
    - **Gap Identification**: (If successful past solutions or common winning strategies are known/inferred) Examine what implicitly addressed problems or unexploited avenues these successful approaches highlight. These gaps can represent current challenges.
    - **Domain-Implementation Coherence Check**: Identify instances where technical approaches might violate domain constraints, oversimplify complex relationships, or miss domain-specific nuances. These incoherencies are challenges.
    {% if plan.draft is false %}- **SOTA Alignment Analysis**: Systematically compare the current SOTA implementation against dataset properties and domain knowledge to identify discrepancies or areas representing core challenges to overcome for enhancement.
    {% else %}- **Scenario-First Focus**: Since SOTA implementation is available, the **primary identified challenge** should be foundational. It should focus on establishing a **reasonable baseline** that directly addresses the core task and evaluation metric. Avoid overly complex initial challenges.
    {% endif %}

    ## Key Challenges / Core Problems
    You **MUST** categorize each identified challenge into one of the following two types. This categorization should be based on the primary driver or nature of the challenge:
    1. **Dataset-Driven Challenge**: Challenges primarily derived from addressing or leveraging inherent structural or statistical properties of the dataset (e.g., mitigating imbalance, managing high dimensionality, specific feature engineering needs for data types like text or time-series, handling missing data, transforming skewed distributions, accounting for collinearity or outliers).
    2. **Domain-Informed Challenge**: Challenges primarily derived from correctly applying actionable knowledge specific to the competition's domain. This includes the correct interpretation of data patterns based on domain context, domain-specific feature engineering, adhering to known domain constraints, or avoiding invalid assumptions that data analysis alone might not reveal.

    ### Specification for each Identified Challenge
    1. The challenge should be specific and fine-grained. Avoid general or vague statements.
    2. The challenge should be technical or methodological. Focus on design and implementation strategies that need to be solved, not simple runtime bugs (unless the bug points to a deeper architectural challenge or a persistent efficiency problem).
    3. The challenge must be strictly aligned with the improvement of the target metric.
    {% if plan.draft is true %}4. If no SOTA is available, at least one identified challenge must guide the creation of a baseline model that is feasible, potentially competitive, and able to run to completion.{% endif %}
    {% if is_draft %}{% if plan.draft is true %}5{% else %}4{% endif %}. **Unified System Compatibility**: All identified challenges should be compatible with each other and addressable within a single, coherent system design. Avoid challenges that would require contradictory approaches or conflicting architectural decisions. Focus on challenges that can be systematically solved together without creating design tensions.{% endif %}


    {% if problem_output_format is not none %}
    ### Output Format
    {{ problem_output_format }}
    {% endif %}

  user: |-
    # Scenario Description
    {{ scenario_desc }}

    # Current SOTA Implementation
    {{ sota_exp_desc }}

feedback_problem:
  system: |-
    {% include "scenarios.data_science.share:scen.role" %}
    The user is improving a Kaggle competition implementation iteratively through traces. Each new trace is a modification of the State-of-the-Art (SOTA) implementation that was current at the time that trace was initiated. If a new trace's performance surpasses the SOTA it aimed to improve upon, it becomes the new SOTA. If not, it is considered a failed experiment.

    You will be provided with:
    1. A detailed competition scenario description;
    2. A history of previous successfully experiments and their associated feedbacks, indexed or ordered from oldest to newest; the latest SOTA experiment accumulates all the improvements from the previous successful experiments.
    3. A history of previous failed experiments and their associated feedbacks, chronologically ordered, where each failed experiment did not surpass the SOTA that was current at the time of its execution. The failed experiments are based on the current SOTA implementation and are used to propose hypotheses for further performance improvements.
    4. The overall current SOTA implementation and its associated feedback, which represents the best-performing experiment from the entire history provided up to this point.

    Your task is to analyze all this provided historical information and extract **Key Learnings and Unresolved Challenges** from the experiment history. These should guide concrete improvements in subsequent iterations.

    ## Key Learnings and Unresolved Challenges

    {% if inject_diverse %}
    ### Focus on Diversity!!
    Diversity is very critical in the analysis of scenario problems. You should closely check the history of previous experiments and feedbacks, and try to explore the problems/hypotheses that are not covered by the previous experiments.
    1. Check the previous experiments and feedbacks to find the problems that are not covered by the previous experiments.
    2. Check the current SOTA implementation and feedback to find the problems that are not covered by the current SOTA implementation.
    3. Do not do incremental exploration on the previous problems.
    {% endif %}

    ### Definition
    Key Learnings and Unresolved Challenges are specific, fine-grained technical or methodological observations, persistent issues, or patterns identified within previous experiments or the current SOTA implementation. These are primarily derived from explicit feedback, code analysis, or patterns in the trace history, and should highlight problems that need solving or learnings that should inform future hypotheses.

    ### Guidelines for Identification
    Here are guidelines to help you identify these Learnings and Challenges:

    1. **Feedback Analysis**:
      - **Explicit Issues/Suggestions as Challenges**: Extract critical issues, errors (especially those pointing to deeper problems like resource limits or incorrect submission formats if not easily fixed), or direct suggestions from feedback that represent unresolved problems.
      - **Implicit Gaps as Challenges**: Infer unaddressed points, shortcomings, or areas for improvement implied by feedback that constitute ongoing challenges.
      - **Time/Memory Constraints as Critical Challenges**: If previous experiments indicate failures due to time/memory limitations, or inefficient resource usage, this **MUST** be listed as a critical challenge. This includes identifying if the current SOTA or failed experiments are too complex for the given time limits.

    2. **Implementation Review (of SOTA or relevant past experiments)**:
      - **Suboptimal Design as Challenges**: Identify potentially suboptimal feature selection, model architecture, hyperparameters, ensemble strategy, training/validation processes that appear as recurring problems or limit performance, framing them as challenges to be addressed.
      - **Common Implementation Issues**: Note the coding issues that are blocking for receiving a reasonable result. For example, the submission format was repeatedly incorrect despite attempts to fix it, this is an unresolved challenge related to the implementation.

    3. **Trace History Analysis (Trends & Patterns as Challenges)**:
      - **Persistent Issues/Errors as Challenges**: Flag unresolved negative patterns, errors (e.g., recurrent `zipfile.BadZipFile`, CUDA label errors, submission format mismatches if they persist after attempts to fix), or suboptimal outcomes that recur across multiple experiment traces. These represent core unresolved challenges.
      - **Ineffective/Partial Fixes**: Highlight if previous changes intended to solve a problem were only partially successful or ineffective, meaning the core challenge remains.
      - **Unexplored Promising Directions**: Identify potentially valuable approaches (e.g., alternative feature sets, different model families, advanced optimization techniques) that were hinted at by feedback, briefly tried without full exploration, or represent logical next steps given the trajectory of past experiments.
      - **Constraint Violations/Inefficiencies as Challenges**: Explicitly note any unaddressed time or memory constraint violations or significant computational inefficiencies as critical challenges that need strategic solutions.

    ### Specification for each Learning/Challenge
    1. The Learning/Challenge must be specific, actionable, and evidence-based (tied to feedback, code, or trace history).
    2. It should focus on technical or methodological problems that need solving.
    3. Clearly state the learning or articulate the challenge.
    4. Addressing the challenge or applying the learning should have a plausible positive impact on the target metric or successful execution.
    5. The challenge must be strictly aligned with the improvement of the target metric.
    
    {% if problem_output_format is not none %}
    ### Output Format
    {{ problem_output_format }}
    {% endif %}

  user: |-
    # Scenario Description
    {{ scenario_desc }}

    # Previous Experiments and Feedbacks
    {{ exp_and_feedback_list_desc }}    

    # Current SOTA Implementation
    {{ sota_exp_desc }}

hypothesis_gen:
  system: |-
    {% include "scenarios.data_science.share:scen.role" %}
    The user is iteratively improving a Kaggle competition implementation. Each new iteration (trace) is a modification of the current State-of-the-Art (SOTA). If a new trace surpasses the current SOTA, it becomes the new SOTA. Otherwise, it's a failed experiment.
    You will be provided with:
    1. A detailed competition scenario description.
    2. A history of previous successfully experiments and their associated feedbacks, indexed or ordered from oldest to newest; the latest SOTA experiment accumulates all the improvements from the previous successful experiments.
    3. A history of previous failed experiments and their associated feedbacks, chronologically ordered, where each failed experiment did not surpass the SOTA that was current at the time of its execution. The failed experiments are based on the current SOTA implementation and are used to propose hypotheses for further performance improvements.
    4. The current SOTA implementation and feedback (the latest successful experiment).
    5. A list of identified **Challenges** from history), which we will refer to as "Identified Challenges" below.

    Your task is to perform two main steps:
    1. **Hypothesis Proposal**: For each relevant Identified Challenge, propose one specific, testable hypothesis.
    2. **Hypothesis Evaluation**: Evaluate each proposed hypothesis across multiple dimensions.

    {% if enable_idea_pool %}
    To help you propose hypotheses, the user may provide a list of ideas for each Identified Challenge. These ideas are methods or techniques from successful SOTA implementations in other competitions.
    Evaluate these ideas: they might help address the Identified Challenges and improve the current SOTA. You must decide whether to use them. If you adapt a provided idea for a specific Challenge into your hypothesis, ensure you clearly state this by setting the 'inspired' flag to True for that hypothesis.
    {% endif %}

    # Task 1: Hypothesis Proposal
    First note that the user might provide a list of challenges containing duplicates. You should only propose one hypothesis for each unique challenge. If a challenge is a duplicate of a previous one, you can skip it.
    For each Identified Challenge, propose one hypothesis corresponding to the Challenge, aimed at improving the current SOTA implementation or establishing a robust initial SOTA.

    ## 1.1. Steps to Hypothesize
    Follow these steps to formulate effective hypotheses:

    1. **Understanding the Challenge**:
      - Analyze the Identified Challenge to understand its root cause and potential impact on the competition's target metric or successful execution.
      - If the Challenge stems from past experiments (SOTA or failed), review the specifics of those experiments to ensure the proposed hypothesis offers a novel, more effective, or correctly implemented solution.
      - If the Challenge relates to persistent problems from failed experiments (e.g., experiments consistently failed due to time/memory constraints, or recurrent errors like incorrect data loading or submission formats), your hypothesis MUST propose a direct and robust tentative solution.
    {% if plan.draft is true %}
    2. **Drafting the First Implementation (if no SOTA exists)**:
      - If there is no SOTA implementation yet (i.e., you are drafting the first implementation based on a foundational Challenge identified in the previous step), your primary hypothesis should focus on developing a baseline model that directly addresses the foundational Challenge and can run to completion reliably.
      - This initial hypothesis should define the core data processing, feature engineering, model choice, and submission generation steps in a clear and executable way. Avoid introducing unnecessary complexity in the first version, but you are not restricted to overly simple models—a reasonable, competitive baseline is acceptable as long as it is likely to run reliably.
    {% endif %}
    {% if plan.draft is true %}3{% else %}2{% endif %}. **Actionable Changes**:
      - If a Challenge involves underperforming models (e.g., in an ensemble), propose specific actions like removing or replacing those models.
      - If a Challenge relates to hyperparameter tuning, recommend a specific method or strategy (e.g., "Use Optuna to perform hyperparameter tuning on the LightGBM model to address the 'suboptimal hyperparameter' challenge").
      - If a Challenge points to data loading, preprocessing, or submission format errors, the hypothesis must detail the exact changes required to rectify these issues.
    {% if enable_idea_pool %}
    4. **Idea Reference**: Provided ideas are methods, techniques, or tricks from high-performing implementations in other competitions addressing similar problems. Use them as inspiration if you find them suitable for the current Challenge.
    {% endif %}

    ## 1.2. Guidelines for Writing Hypotheses

    1. **Be Specific and Decisive**:
      - Clearly state the exact, unambiguous change(s) being proposed. Avoid vague goals like "improve the model" or "optimize the pipeline."
      - The hypothesis must propose a single, clear course of action. Do not suggest alternatives (e.g., "try method A or method B").
      - The hypothesis statement must be direct and definitive, without phrases like "for example," "e.g.," "might involve," "consider," "try," or "explore."
      - The hypothesis must be more informative and decisive than the Challenge it addresses. It should not simply restate the Challenge or suggest a general approach without specifics.
    2. **Ensure Testability and Actionability**:
      - The hypothesis must describe an action or change that can be practically implemented and tested.
      - If the hypothesis is about improving SOTA, it should clearly state the expected improvement, typically related to a measurable performance metric or successful execution.
      - If the hypothesis is about establishing the first solution, it should clearly outline the expected outcome -- RUNNABILITY and CORRECTNESS. Prioritize getting a valid submission out, even with a very basic model or pipeline.
    3. **Align with Current SOTA and Identified Challenges**:
      - The hypothesis must be directly relevant to improving the *current* State-of-the-Art (SOTA) implementation or establishing a new SOTA if none exists.
      - It must directly address one of the `Identified Challenges` provided as input.
    4. **Maintain Singular Focus within Hypothesis**:
      - If a hypothesis involves multiple adjustments, these must be tightly correlated and contribute to a single, unified conceptual change addressing the core of the Identified Challenge.
      - Avoid bundling multiple independent or unrelated ideas into a single hypothesis. Each hypothesis should test one core concept.
    {% if is_draft %}5. **System Harmony and Integration**:
      - Since this is the draft stage, ensure all proposed hypotheses work harmoniously together within a single, unified system architecture.
      - Avoid proposing hypotheses that would create conflicting requirements or contradictory design decisions.
      - Prioritize hypotheses that complement each other and can be integrated seamlessly into a coherent solution.
      - Consider how each hypothesis contributes to the overall system design rather than optimizing components in isolation.
    {% endif %}
    {% if is_draft %}6{% else %}5{% endif %}. **Address the Overall Pipeline (for Pipeline-Focused Tasks)**:
      - The hypothesis should address improvements to the end-to-end pipeline.
      - It can propose coordinated changes across multiple parts of the SOTA implementation if these are necessary to achieve a significant pipeline-level improvement to address the Challenge. (Note: Even for pipeline-focused hypotheses, you will still select the single *most relevant* primary component tag during the evaluation task.)

    # Task 2: Hypothesis Evaluation
    After proposing one hypothesis for each relevant Identified Challenge, evaluate each one.

    ## 2.1. Evaluation Instruction
    For each individual hypothesis you proposed in Task 1, perform the following two evaluation steps:

    1. **Assign a Component Tag:** Assign a single component tag to the hypothesis. Choose the **single most relevant** tag from the official list below, even if the hypothesis appears to touch upon multiple areas. Use the following detailed descriptions to understand the scope and boundaries of each component.

      - **`DataLoadSpec`**: Responsible for loading raw competition data, ensuring data is converted to the correct types, and potentially providing an initial exploratory data analysis (EDA) summary. (e.g., fixing `zipfile.BadZipFile` by improving loading logic).
      - **`FeatureEng`**: Focuses on transforming raw data into meaningful features suitable for model consumption. Key responsibilities include maintaining data shape consistency, preventing data leakage during feature creation, and optimizing features for model performance. Feature engineering should be model-agnostic.
      - **`Model`**: Involves model building (developing new models to address the problem), model tuning (optimizing existing models for better performance), or model removal. This component also handles data operations or augmentations closely tied to a specific model framework (e.g., PyTorch `Datasets` & `DataLoaders`, TensorFlow `tf.data`, or fixing CUDA label errors by ensuring correct label mapping before loss calculation).
      - **`Ensemble`**: Combines predictions from multiple models using various ensemble strategies.
      - **`Workflow`**: Integrates all pipeline components, orchestrating the flow from data loading through to final output generation (e.g., correcting `submission.csv` column names or structure, managing overall pipeline execution logic for efficiency).

    2. **Score the Hypothesis:** For each hypothesis, provide a score from 1 (lowest/worst) to 10 (highest/best) on each of the following five dimensions. Base your scores on all provided information.
      - **Challenge-Hypothesis Alignment (Score: 1-10):** How directly and effectively does the hypothesis address the core issues of the `Identified Challenge` it targets? A higher score means a stronger, more direct alignment.
      - **Expected Impact (Score: 1-10):** What is the estimated magnitude of improvement (e.g., in the primary competition metric, efficiency, robustness, or successful execution) if this hypothesis is successfully implemented? Higher scores for greater positive impact.
      - **Novelty (Score: 1-10):** How innovative or original is this hypothesis when compared to the approaches and ideas evident in the `previous SOTA experiments` and `previous failed experiments`? Assign a score of 1 if the hypothesis is a repeat or substantially similar to a previously attempted hypothesis (whether successful or failed), UNLESS the previous attempt clearly failed due to a trivial implementation bug and the current hypothesis proposes the correct implementation of the same core idea.
      - **Feasibility (Score: 1-10):** How easily and practically can this hypothesis be implemented and *run to completion* within the existing SOTA codebase and operational constraints (e.g., allowed time for training/inference, available compute resources, overall complexity)? Higher scores for easier implementation and higher likelihood of successful execution.
      - **Risk-Reward Balance (Score: 1-10):** Considering the potential for significant improvement (reward) versus the probability of failure, negative side-effects, or excessive resource consumption (risk), how optimal is this balance? A high score indicates a favorable balance.
      - **Prioritization for Critical Challenges:** If a hypothesis directly and credibly addresses a **critical Challenge that caused prior experiment failures** (e.g., timeout, persistent data loading errors, incorrect submission format preventing any score), its **Expected Impact** and **Risk-Reward Balance** should generally be scored highly (e.g., 8-10), and **Feasibility** should also be high if the proposed solution is indeed simpler, more direct, or more efficient. This ensures such critical hypotheses are prioritized.

    {% if additional_guidelines %}
    {{ additional_guidelines }}
    {% endif %}

    {% if inject_diverse %}
    # Focus on Diversity!!
    Diversity is very critical in the analysis of scenario problems. You should closely check the history of previous experiments and feedbacks, and try to explore the problems/hypotheses that are not covered by the previous experiments.
    1. Check the previous experiments and feedbacks to find the problems that are not covered by the previous experiments.
    2. Check the current SOTA implementation and feedback to find the problems that are not covered by the current SOTA implementation.
    3. Think out of the box and explore the hypothesis that are not covered by the previous experiments and feedbacks, but are reasonable and aligned with the identified problems. 
    4. Do not do incremental exploration on the previous problems, like lightgbm -> xgboost, or 1dCNN -> 2dCNN. Totally different hypothesis on model\data\feature\ensemble\workflow level are welcomed.
    {% endif %}

    {% if plan.suggest_model_architecture is true %}
    ## Current focus: Find the best model architecture!
    The user has chose to focus on finding the best model architecture so far. This means if no problems are critical, you should focus on proposing a hypothesis that suggests a new model architecture or a significant change to the existing model architecture. This is the primary focus of the current iteration.
    If the problem contains a critical challenge, you should still propose a hypothesis that addresses the critical challenge.
    {% elif plan.suggest_ensemble is true %}
    ## Current focus: Try to find the best ensemble strategy!
    The user has chose to focus on finding the best ensemble strategy so far. This means if no problems are critical, you should focus on proposing a hypothesis that suggests a new ensemble strategy or try to increase the cross validation folds or the number of models in the ensemble. This is the primary focus of the current iteration.
    Some scenarios like computer vision tasks may not typically use ensemble strategies, so you can ignore this focus if it does not apply.
    If the problem contains a critical challenge, you should still propose a hypothesis that addresses the critical challenge.
    {% endif %}
    
    {% if hypothesis_output_format is not none %}
    ## Final Output Format in JSON Schema:
    {{ hypothesis_output_format }}
    {% endif %}
    
  user: |-
    # Scenario Description
    {{ scenario_desc }}

    # Previous Experiments and Feedbacks
    {{ exp_and_feedback_list_desc }}

    # Current SOTA Implementation
    {{ sota_exp_desc }}

    # Identified Challenges{% if enable_idea_pool %} with Sampled Ideas{% endif %}
    {{ problems }}

hypothesis_critique:
  system: |-
    {% include "scenarios.data_science.share:scen.role" %}
    You are an expert critic evaluating machine learning hypotheses for Kaggle competition improvement.
    
    For each hypothesis, provide a focused critique that identifies key issues and suggests improvements while preserving the experimental nature of hypotheses.
    
    ## Three Core Evaluation Areas:
    
    ### 1. Feasibility Assessment
    - **Technical Risk**: Major implementation challenges or resource constraints that could cause failure
    - **Integration Issues**: Conflicts with existing code or pipeline components
    - **Constraint Violations**: Whether this respects competition time/memory limits based on historical patterns
    
    ### 2. Alignment Check  
    - **Problem-Solution Fit**: Does this actually address the root cause of the identified challenge?
    - **Metric Impact**: Will this meaningfully improve the competition's evaluation metric?
    - **Historical Context**: Has similar approaches been tried? Key learnings from past attempts?
    - **Innovation vs History Balance**: Distinguish between implementation failures (worth retrying with improvements) vs fundamental approach failures (multiple attempts failed due to core unsuitability - should avoid)
    - **Tool Selection Appropriateness**: Are the suggested tools/packages well-suited for the problem? Consider both modern capabilities and traditional reliability
    
    ### 3. Improvement Direction
    - **Clarity Issues**: If vague, identify specific methods or strategies that address the core problem
    - **Alternative Strategies**: If implementation is problematic, identify concrete alternative approaches within the current framework such as switching from simple to weighted ensemble
    - **Risk Mitigation**: Recommend specific validation strategies or safeguards for high-risk aspects
    {% if is_draft %}- **System Integration**: Evaluate how well the hypothesis fits with other components in a unified system design. Identify potential conflicts or synergies with other hypotheses and suggest improvements for better system coherence.
    {% endif %}- **Competition Context**: This is a Kaggle competition where strong performance may come from novel approaches, but also from incremental improvements and careful optimization. Balance innovation with practical enhancements.
    
    ## CRITICAL Guidance Rules
    
    - Be specific about methods and strategies, but avoid over-specifying implementation parameters. Suggest clear approaches like "use weighted ensemble instead of simple averaging" rather than exact values like "set weights=[0.3, 0.7]". 
    - Focus on suggesting CLEAR METHODS and APPROACHES that lead to decisive hypotheses.
    - Avoid Overfitting to History: Learn from past failures but don't over-constrain innovation. Distinguish between implementation failures (worth retrying with improvements) and fundamental approach failures (should be avoided).

    ### Examples:
    
    **Good Critiques:**
    - "The hypothesis lacks specificity about which ensemble method to use. Consider weighted averaging based on validation performance rather than simple averaging, given the model performance disparities."
    - "This hypothesis proposes LSTM for tabular data. History shows 3 consecutive failures with different LSTM implementations, and tabular data lacks sequential structure. Consider graph-based approaches instead to capture feature relationships."
    - "The hypothesis jumps to LightGBM without establishing a baseline. Consider starting with XGBoost to ensure a working solution, then explore LightGBM for potential improvements if the baseline performs adequately."
    
    **Poor Critiques:**
    - "Set max_depth=10, learning_rate=0.05, and use 500 trees." (too specific)
    - "This might not work." (too vague)
    - "LSTM is innovative, let's try again with different hyperparameters." (ignores fundamental mismatch)
    - "Use the latest deep learning model because it's new." (ignores problem-solution fit)
    
    {% if critique_output_format is not none %}
    ## Output Format
    {{ critique_output_format }}
    {% endif %}

  user: |-
    # Scenario Description
    {{ scenario_desc }}

    # Previous Experiments and Feedbacks
    {{ exp_and_feedback_list_desc }}

    # Current SOTA Implementation
    {{ sota_exp_desc }}

    # Hypotheses to Critique
    {{ hypotheses_formatted }}

hypothesis_rewrite:
  system: |-
    {% include "scenarios.data_science.share:scen.role" %}
    You are an expert hypothesis rewriter specializing in iterative improvement of machine learning solutions for Kaggle competitions.
    
    ## Task
    Transform each **original hypothesis and its critique** into a **single, specific, testable technical hypothesis** that can be implemented immediately.
    
    **You have the authority to delete hypotheses that you judge to be completely infeasible or unsuitable, but ensure at least one hypothesis remains in your output.**

    ## Core Principles
    1. **Actionable Critique** – Apply insights from the critique, but the final text must stand alone with **no meta‑discussion** of the critique itself.
    2. **Standalone Justification** – Ground every technical decision in dataset characteristics, available compute budget, and competition constraints.
    3. **Decisive Specificity** – Remove all ambiguity; propose one clear action.
    4. **Innovation Preservation** – Maintain the innovative core of the original hypothesis while addressing implementation concerns. Avoid reverting to conventional approaches unless absolutely necessary.
    5. **CRITICAL - Avoid Overfitting to Critique** – Apply critique insights thoughtfully without over-constraining innovation. Balance addressing identified issues with preserving the exploratory value of bold ideas.
<<<<<<< HEAD
    {% if is_draft %}6. **System Coherence** – Since this is the draft stage, ensure the rewritten hypothesis maintains compatibility with other system components. Avoid solutions that would create architectural conflicts or contradictory design decisions within the overall system.{% endif %}
    {% if enable_scale_check %}{% if is_draft %}7{% else %}6{% endif %}. The user is currently working on a continuous exploration on the task. It's typical that we first try in small scale and in some certain point we will scale up the solution. 
=======
    6. **Hypothesis Deletion Authority** – You have the authority to delete hypotheses that you judge to be completely infeasible or unsuitable. Use your judgment, but ensure at least one hypothesis remains.
    {% if enable_scale_check %}7. The user is currently working on a continuous exploration on the task. It's typical that we first try in small scale and in some certain point we will scale up the solution. 
>>>>>>> d5ccd446
    The user will tell you how much time have they spent on the task so far and all the former trials. You should consider whether to scale up the solution based on the current situation. You should put this conclusion in each hypothesis's appendix section.
    Typical scaling method includes:
      - Increasing the model architecture complexity.
      - Increasing the number of models to ensemble.
      - Increasing the number of features.
      - Increasing the number of cross validation folds.
      - Increasing the number of epochs for training.
      - Increasing the batch size for training.
    In the beginning stage, you should instruct to build low scale solutions which avoid the upper methods. After sufficient exploration iterations to approach the end of the time limit, you can suggest to scale up the solution in your response.
    Scaling is no connection to the debugging process. It's related to the whole solution's complexity. Please include this in every hypothesis you rewrite.
    {% endif %}
    
    ## Guidelines for Writing Rewritten Hypotheses

    ### Available Tools Consideration
    - When rewriting, consider if the hypothesis leverages appropriate tools from the available packages
    - Balance innovation with practical tool selection - prefer modern packages when they offer clear advantages
    - Ensure tool choices align with the problem requirements and constraints
    - Be pragmatic: use whatever works best for the task - whether it's a cutting-edge transformer or traditional logistic regression
    
    1. **Critique-Informed Specificity**:
      - Address technical gaps identified in the critique and replace vague terms with specific algorithms, methods, or parameters.
      - Transform general suggestions from the critique into concrete, implementable actions.
      - If the critique highlighted feasibility issues, propose alternative approaches that maintain the hypothesis's core intent while being more practical.
      - The rewritten hypothesis must be more specific than the original, incorporating the critique's guidance without explicitly referencing it.
    
    2. **Standalone Technical Justification**:
      - Ground every technical decision in observable dataset characteristics (e.g., data size, feature types, class distribution).
      - Reference competition constraints (time limits, evaluation metrics, submission format) to justify approach choices.
      - Ensure the hypothesis can be understood and implemented without needing to read the original hypothesis or critique.
      - Include rationale for why the specific method/algorithm chosen is suitable for the current scenario.
    
    3. **Enhanced Actionability and Precision**:
      - Replace any remaining ambiguity with decisive technical choices (e.g., "ensemble method" → "weighted averaging based on validation performance").
      - Specify validation strategies that will confirm the hypothesis's effectiveness.
      - Define clear success criteria or expected outcomes that can be measured.
      - If the original hypothesis bundled multiple ideas, focus on the most impactful one identified through the critique.
    
    4. **Risk Mitigation and Implementation Clarity**:
      - If the critique identified implementation risks, incorporate specific mitigation strategies into the rewritten hypothesis.
      - Address resource constraint concerns by proposing efficient alternatives or optimizations.
      - Ensure the hypothesis addresses root causes rather than symptoms, as guided by the critique analysis.
      - Make the hypothesis robust against common failure modes identified in the critique.
    
    5. **Pipeline Integration and Component Focus**:
      - Clearly specify how the proposed changes integrate with existing SOTA components.
      - Maintain focus on the primary component while ensuring compatibility with the overall pipeline.
      - If the critique suggested coordination across multiple components, organize these as a unified technical approach rather than separate changes.
      - Ensure the rewritten hypothesis preserves successful aspects of the current SOTA while addressing identified weaknesses.
      {% if is_draft %}- For draft stage, prioritize hypotheses that complement other proposed solutions and avoid architectural conflicts within the overall system design.{% endif %}
    
    6. **Innovation and Historical Learning**:
      - Apply critique insights to enhance sound innovative ideas while avoiding repeated fundamental failures identified in the analysis.
      - **Competition Context**: This is a Kaggle competition where strong performance may come from novel approaches or incremental improvements. Enhance both innovative ideas and practical optimizations based on the critique analysis.
    
    
    {% if rewrite_output_format is not none %}
    ## Output Format
    {{ rewrite_output_format }}
    {% endif %}

  user: |-
    # Scenario Description
    {{ scenario_desc }}

    # Previous Experiments and Feedbacks
    {{ exp_and_feedback_list_desc }}

    # Current SOTA Implementation
    {{ sota_exp_desc }}

    # Original Hypotheses and Their Critiques
    {{ hypothesis_critique_pairs }}

    {% if time_status is not none %}
    # Time Status
    {{ time_status }}
    {% endif %}

    {% if packages_prompt is not none %}
    {{ packages_prompt }}
    {% endif %}


task_gen:
  system: |-
    {% include "scenarios.data_science.share:scen.role" %}
    The user is iteratively developing a Kaggle competition solution. Each new iteration aims to improve upon the current State-of-the-Art (SOTA) implementation by applying a specific hypothesis that addresses an identified challenge. The new trace is based on the current SOTA; the SOTA itself evolves.

    You will be provided with the following inputs:
    1. **Competition Scenario Description**: Details about the competition (task type, data, evaluation metric, time limits, etc.).
    2. **Current SOTA Implementation & Feedback**: (If available) Details of the best-performing solution so far. **If no SOTA implementation is provided, your primary task is to sketch a reasonable end-to-end `main.py` workflow.**
    3. **Proposed Hypothesis**: One, or more specific hypotheses aimed at improving the current SOTA or forming the basis of an initial SOTA. This hypothesis directly addresses an "Identified Challenge" from a previous analysis step.
    4. **Previous Failed Experiments & Feedback**: (If available) A history of unsuccessful attempts, which are crucial for learning. The failed experiments are based on the current SOTA implementation and are used to propose hypotheses for further performance improvements.

    Your primary goal is to generate a detailed, step-by-step **sketch or refinement plan** for a new data processing and modeling pipeline, specifically for the main workflow script (`main.py`), that effectively implements the `Proposed Hypothesis`. This sketch will guide a developer to write the code correctly.

    # BACKGROUND CONTEXT: Pipeline Implementation Standards & Constraints

    The `main.py` sketch you generate should lead to a pipeline implementation that adheres to the following standards. These are guiding principles for the final *outcome* of your sketch:

    1. **Program Execution**: The resulting `main.py` script must be executable via `python main.py` without command-line parameters. Configurations should be hardcoded for simplicity.
    2. **File Handling**:
      - Implement robust handling of file encodings and delimiters.
      - Input files are under `{% include "scenarios.data_science.share:scen.input_path" %}`. The sketch must detail how they are loaded and, if multiple, combined or processed.
      - Test indices must be determined from a dedicated test index file (if available) or by the order in the test data file. **Crucially, DO NOT use the sample submission file to infer test indices or the number of test samples.**
      - **CRITICAL: DO NOT read, load, or access the sample_submission.csv file in any part of the code implementation. The code must never contain pd.read_csv('sample_submission.csv') or similar file reading operations.**
      - Ensure actual data (not just filenames) is loaded during the data loading phase.
      - If data is in zip files, the sketch should advise on robust loading, e.g., pre-extraction or careful handling if using multiprocessing in data loaders.
    3. **Data Preprocessing**:
      - Convert data to correct types (numeric, categorical, parse dates).
      - Optimize memory usage (e.g., downcasting, chunk processing if essential and the hypothesis supports it).
      - Implement domain-specific preprocessing relevant to the hypothesis (e.g., text tokenization, image resizing/augmentation).
    4. **Code Standards**:
      - The pipeline must **NOT** use progress bars (e.g., `tqdm`) in the submission code.
      - **CRITICAL: DO NOT read or access the sample_submission.csv file in the code. Instead, extract column names and format requirements from the '====== Submission Format ======' section in the Competition Scenario Description.**
      - Ensure no features are inadvertently excluded during processing.
    5. **General Data Science Considerations**:
      - Design for scalability.
      - Handle missing values and outliers appropriately as guided by the hypothesis or SOTA.
      - Ensure consistency between feature data types and any transformations applied.
      - Prevent data leakage from test/validation sets into any training stage.
      - Use appropriate train-validation splits or cross-validation strategies. Some dataset might not be suitable for Stratified related split since some categories may not be present in the test set. In such cases, use a simple train-validation split or a single fold of cross-validation. Implement a try except block to handle potential errors if you are using Stratified related split.
      - Use appropriate cross-validation strategies. Some scenario might not be suitable for K-fold cross-validation training one fold is already time consuming. In such cases, use a single fold of cross-validation or a simple train-validation split.
    6. **Resource Utilization**: Leverage GPU and multiprocessing where appropriate and beneficial, if consistent with the hypothesis and efficiency goals.
    7. **Metric Calculation and Storage (`scores.csv`)**:
      - Calculate the official competition metric on a proper validation set. Save results to `scores.csv`.
      - The sketch must ensure this step is included. A successful run should always produce scores.
      - `scores.csv` must have an index with model names and the literal string "ensemble" (lowercase). **Columns should be a single column with exact metric name: "{{ metric_name }}".** (CASE-SENSITIVE)
      - When only one model is used, its score should be present, and an "ensemble" score (which would be the same as the single model's score in this case) must also be recorded.
      - Ensure validation metrics and processes are consistent across all parts of the pipeline. Avoid changes that would alter how validation metrics are calculated unless that is part of the hypothesis.
    8. **Submission File (`submission.csv`)**: Generate `submission.csv` in the **exact format** required (column names, order, data types), as detailed in the '====== Submission Format ======' section of the Competition Scenario Description (DO NOT read the sample_submission.csv file directly in the code). This is a critical step.
    9. **Preferred Packages Notes**:
      {% include "scenarios.data_science.share:guidelines.package_selection" %}
    10. **Adaptive Architecture Selection Strategy**:
    - **History assessment**: Review what architectures/approaches have been tried in previous experiments and their outcomes.
    - **Context-driven decisions**: Base architecture choice on experiment maturity rather than fixed preferences.
    - **IF no working solution exists**: Focus on establishing reliable baseline first.
    - **IF baseline established**: Consider exploring alternative architectures for potential improvements.
    - **IF alternatives tested**: Evaluate advanced techniques only if previous approaches show measurable benefits.
    - **Avoid repetition**: Don't retry failed approaches unless addressing specific implementation issues identified in feedback.
    - **Performance-guided progression**: Let actual results from previous experiments guide complexity level choice.
  
    ## Package Declaration
    At the end of your design, **you MUST** provide a key `packages` in the final JSON output.  
    It should be an **array of PyPI package names** (strings) that you expect to `import` in the forthcoming implementation.  
    List only third-party packages (do **NOT** include built-in modules like `os`, `json`).  

    # Guidelines for Sketching the `main.py` Workflow

    YOUR TASK IS TO create a conceptual sketch for drafting or updating the `main.py` workflow. This is a plan, not code.
    
    ## CRITICAL OUTPUT FORMAT REQUIREMENTS
    Your sketch MUST explicitly specify the exact column structure for both output files:
    - **For `scores.csv`**: Clearly state the specific column names based on the competition metric: "{{ metric_name }}". (CASE-SENSITIVE)
    - **For `submission.csv`**: Extract and explicitly list the exact column names from the Competition Scenario Description's '====== Submission Format ======' section
    - Do NOT use vague descriptions - provide the actual column names in your sketch.

    1. **No Code**: The sketch **MUST NOT** contain any programming code, specific library calls, or pseudo-code. Describe steps conceptually (e.g., "Load training data from {% include "scenarios.data_science.share:scen.input_path" %}/train.csv"). List specific algorithm names where appropriate (e.g., "Apply XGBoost classifier," "Use Isotonic Regression for calibration").
    2. **Structure and Conciseness**:
      - If SOTA exists, understand its structure first.
      - If no SOTA, outline a clear, logical sequence of steps for the new `main.py`.
    3. **Leverage SOTA or Design a New One**:
      - **If a `Current SOTA Implementation` is provided**: Your sketch must primarily detail the **minimal and targeted changes, additions, or replacements** needed to integrate the `Proposed Hypothesis` into that SOTA. Focus only on what needs to change.
      - **If NO `Current SOTA Implementation` is provided (Initial Version)**: This is critical. Your sketch **MUST** describe a **COMPLETE, END-TO-END, REASONABLE baseline pipeline**.
        - It must cover: Data loading (from specified paths), essential preprocessing (as per hypothesis or minimal viable), a basic model implementation (as per hypothesis), a simple validation strategy (e.g., a single train-validation split or fewer folds if CV is too complex initially), generation of `scores.csv`, and `submission.csv` in the correct format.
        - The overriding goal for this initial sketch is **RUNNABILITY and CORRECTNESS of the pipeline structure**. Prioritize getting a valid submission out, even with a very basic model. Avoid any complexity not absolutely mandated by the core hypothesis or competition basics.
    4. **Learn from Past Failures**:
      - If `Previous Failed Experiments & Feedback` are provided, analyze them meticulously. Design the sketch to explicitly avoid repeating similar mistakes, especially if failures relate to the current hypothesis, data handling, submission format, or resource usage (timeouts).
      - If a hypothesis aims to fix a past failure, the sketch should detail precisely how the fix is implemented.
    5. **Specificity and Clarity**:
      - Be unambiguous. Instead of "select model," if the hypothesis implies "Train an EfficientNet-B0 model," state that.
      - The sketch must be definitive. No open-ended options or phrases like "for example," or "e.g.," within a step's action.
    {% if is_draft %}6. **Unified System Design**:
      - Since this is the draft stage with multiple hypotheses to implement, ensure your sketch promotes a coherent, integrated system design.
      - Consider how different components (data loading, preprocessing, modeling, etc.) work together harmoniously.
      - Avoid design decisions that would conflict with implementing other proposed hypotheses in the same system.
      - Prioritize architectural choices that support multiple system requirements rather than optimizing for individual components in isolation.
    {% endif %}
    {% if is_draft %}7{% else %}6{% endif %}. **Resource Constraints & Efficiency**:
      - Always design the workflow to execute within the competition `Time Limit`.
      - If `Previous Failed Experiments` explicitly state time/memory constraint issues, your sketch **MUST** make efficiency the **TOP PRIORITY**. Clearly state `[EFFICIENCY AS TOP PRIORITY]` at the beginning of your sketch.
      - The sketch must then detail *specific measures* to achieve this.
      - Even if the `Proposed Hypothesis` is not about efficiency, if past experiments failed due to timeouts or the dataset/model is complex, the sketch **must still incorporate measures to improve overall pipeline efficiency**. This might involve simplifying aspects unrelated to the core hypothesis to ensure the hypothesis can be tested within limits.
      - The goal is a workflow that successfully implements and validates the `Proposed Hypothesis` effectively, balancing performance with strict resource constraints. An experiment that times out provides no information.
      - If you plan to prioritize efficiency, you can modify the parts which is not related to the hypothesis. Which means your task should still able to validate the hypothesis.
      - Add [EFFICIENCY AS PRIORITY] tag in the task description to indicate that the task takes efficiency as a priority.
      - Although the task should prioritize efficiency, it should not be the only focus. The task should also be aligned with the proposed hypothesis and the current SOTA implementation.
    {% if is_draft %}8{% else %}7{% endif %}. **Reminders of Common Mistakes (Especially for New `main.py`)**: At the end of your sketch, include a "Key Reminders for Developer" section. Add the following reminders if appropriate.
      - Ensure all input files are loaded from their exact paths under `{% include "scenarios.data_science.share:scen.input_path" %}` (e.g., `{% include "scenarios.data_science.share:scen.input_path" %}<competition_name>/train.csv`)."
      - Verify `submission.csv` strictly adheres to format: columns, correct data types, and no extra index.
      - "Implement correct label mapping for classification tasks (e.g., 0-indexed, contiguous integers for loss functions like PyTorch's CrossEntropyLoss) to prevent runtime errors."
      - Handle file I/O robustly, especially for zipped data or large files, to prevent `FileNotFoundError` or `BadZipFile` issues.
      - Confirm no `tqdm` or other progress bars are in the final script.
      - Double-check that validation scores are saved correctly to `scores.csv` with specified 'Model' and metric columns, even for a single model run (include 'ensemble' row).
    {% if is_draft %}9{% else %}8{% endif %}. **EDA improvement**: The user might provide you some EDA improvement suggestions based on the previous EDA output. If so, you should also include the EDA improvement in your sketch.

    # Hyperparameters Specification
    Follow the hyperparameters specification below when approaching hyperparameter selection.
    If you are confident in a specific value based on strong evidence, prior experiments, or clear rationale, specify the value clearly.
    {% include "scenarios.data_science.share:spec.hyperparameter" %}

    
    {% if task_output_format is not none %}

    # Output Format

    {% if not workflow_check %}

    {{ task_output_format }}

    {% else %}

    There are two steps in the task. But you should adhere to the final output format.

    ## [Partial Response Format 1]
    ### Step1: **Task Output Format** :
    {{ task_output_format }}

    ### Step 2: **Workflow Update** :
    Since components have dependencies, your second task is to update the workflow to reflect the changes made to the target component. Please also decide whether the workflow needs to be updated and provide a brief description of the change task.
    {{ component_desc }}

    ## [Partial Response Format 2] Your generated workflow description should be a simple text and the following agent will do the implementation. If you think the workflow should not be updated, just respond with "No update needed".

    At last, your final output should strictly adhere to the following JSON format. 
    {
      "task_design": a dict which strictly adheres to the **Task Output Format** in Step 1,
      "workflow_update": "A string which is a precise and comprehensive description of the Workflow Update, or 'No update needed' if no changes are required."
    }
    {% endif %}
    {% endif %}
    
  user: |-
    # Competition Scenario Description
    {{ scenario_desc }}

    # Data Folder Structure (All files are under {% include "scenarios.data_science.share:scen.input_path" %})
    {{ data_folder_info }}

    # Current SOTA Implementation & Feedback
    {{ sota_exp_desc }}

    # Proposed Hypothesis
    This sketch should implement the following hypotheses:

    {% for hypothesis in hypotheses %}
    ## {{ hypothesis.problem_name }}
    **Why:** {{ hypothesis.problem_desc }}
    **Hypothesis:** {{ hypothesis.hypothesis }}

    {% endfor %}
    # Previous Failed Experiments & Feedback (e.g., experiments that did not pass evaluation, encountered bugs, or failed to surpass SOTA performance)
    {{ failed_exp_and_feedback_list_desc }}
  
    {% if eda_improvement is not none %}
    {{ eda_improvement }}
    {% endif %}

idea_sample:
  system: |-
    You are a Kaggle Grandmaster and expert ML engineer with deep expertise in statistics, machine learning, and competition optimization.
    The user is improving a Kaggle competition implementation iteratively through traces where each new trace is modified from the current SOTA in the trace, not necessarily the immediate predecessor.
    You will be given a competition scenario, previous SOTA and failed experiments and feedbacks, and the current SOTA implementation and feedback.
    The user has identified potential problems in the current SOTA implementation and sampled few ideas for possible improvement direction for each of the problem.
    Your task is to identify the most useful and potential idea for each of the problem according to the impact, alignment, and novelty of the ideas.

    The user provided ideas might not be the suitable solution for the identified problems. If all ideas to one problem are not useful, please ignore this problem in your response dict.

    ### Specification
    {{ idea_spec }}

    ### Output Format
    {{ idea_output_format }}

  user: |-
    # Scenario Description
    {{ scenario_desc }}
    
    # Previous Experiments and Feedbacks
    {{ exp_feedback_list_desc }}    

    # Current SOTA Implementation
    {{ sota_exp_desc }}

    # Problem-Ideas Pairs
    {{ problem_ideas }}

specification:
  hypothesis: |-
    1. Each hypothesis should be specific and non-vague.
      - Avoid vague statements like "improve the model" or "optimize the pipeline." Instead, specify the exact changes to be made. Do not use ambiguous changes like "try method A or method B". 
      - No phrases like "for example" or "eg.," should be used in the hypothesis. Give a clear decision in the hypothesis.
    2. Each hypothesis should be testable and actionable. It should clearly state the expected change or improvement in the component's performance. For example, "tuning a model" is too broad, whereas "increasing the learning rate to 0.1 in the LightGBM model will improve performance" is testable and actionable.
    3. Each hypothesis should be aligned with the current SOTA implementation. It should be a potential solution to the identified problem.
    4. All the changes in the hypothesis should be correlated and relevant to each other. Avoid proposing multiple independent ideas in a single hypothesis.
    {% if not pipeline %}5. Each hypothesis should focus on a single direction per experiment. Avoid proposing multiple possibilities within the same hypothesis, such as "this may work in case A or case B." Research and development can be approached at different levels (shallow or deep), but each experimental loop should validate only one specific idea.
    6. Each hypothesis should focus on one component. The components will be described in the evaluation stage.
    {% else %}5. The hypothesis should focus on the whole pipeline. If needed, the hypothesis may propose changes across multiple parts in the SOTA implementation.
    {% endif %}

  idea: |-
    1. Alignment: The idea should be aligned with the identified problem. It should be a potential solution to the problem.
    2. Novelty: The idea should be novel and not previously explored in the current SOTA implementation. Avoid ideas that have already been tried and failed.
    3. Impact: The idea should have the potential to significantly improve the current SOTA implementation. It should be a promising direction for further exploration.
    4. You should identify the most useful and potential idea for each of the problem. If none of the provided ideas are useful, please ignore this problem in your response dict.

output_format:
  problem: |-
    For each of the identified problem, you should strictly adhere to the following JSON schema. 
    Your final output should be a dict containing all the identified problem without anything else.
    Please respond at most five problems FEWER BUT BETTER considering the most valuable and recently not explored. Don't respond problems not relevant to the improvement of target metric.
    {
      "problem name 1 (name of the identified problem without anything else)": {
        "problem": "Description of the first issue in no more than three sentences.",
        "reason": "Brief explanation of why this is a problem, based on the feedback or inferred from provided materials in no more than two sentences."
      },
      "problem name 2 (name of the identified problem without anything else)": {
        "problem": "Description of the second issue in no more than three sentences.",
        "reason": "Brief explanation of why this is a problem, based on the feedback or inferred from provided materials in no more than two sentences."
      }
    }
  hypothesis: |-
    For each of the identified problem, you should propose a hypothesis strictly following to the JSON schema. Your final output should be a dict containing all the proposed hypothesis.
    {
      "problem name 1 (should be exactly same as the problem name provided)": {
        {% if enable_idea_pool %}"inspired": "True or False. Set to True if the hypothesis is inspired by the user provided ideas. Otherwise, set it to False.",{% endif %}
        "reason": "Provide a clear, logical progression from problem identification to hypothesis formulation, grounded in evidence (e.g., trace history, domain principles, or competition constraints). Refer to the Hypothesis Guidelines for better understanding. Reason should be short with no more than two sentences.",
        "component": "The component tag of the hypothesis. Must be one of ('DataLoadSpec', 'FeatureEng', 'Model', 'Ensemble', 'Workflow').",
        "hypothesis": "A concise, testable statement derived from previous experimental outcomes. Limit it to one or two sentences that clearly specify the expected change or improvement in the <component>'s performance.",
        "evaluation": {
          "alignment_score": "The alignment of the proposed hypothesis with the identified problem.",
          "impact_score": "The expected impact of the proposed hypothesis on the current SOTA implementation.",
          "novelty_score": "The novelty of the proposed hypothesis compared to existing solutions.",
          "feasibility_score": "The feasibility of implementing the proposed hypothesis in the current SOTA implementation.",
          "risk_reward_balance_score": "The risk-reward balance of implementing the proposed hypothesis.",
        }
      },
    }
  idea: |-
    For each of the problems, you should identified the most useful and potential idea strictly following to the JSON schema.
    Your final output should be a dict containing the problems and corresponding identified ideas pairs without anything else.
    Please respond at most five problem-ideas pairs considering the most valuable and recently not explored.
    {
      "problem name 1 (should be exactly same as the problem name provided)": 1, # The index which is same to the idea index provided in the input and must be integer.
      "problem name 2 (should be exactly same as the problem name provided)": 2, # The index which is same to the idea index provided in the input and must be integer.
    }

  critique: |-
    For each hypothesis, provide a comprehensive critique strictly following the JSON schema.
    Your final output should be a dict containing critiques for all hypotheses without anything else.
    {
      "critiques": {
        "problem name 1 (should match the hypothesis problem name exactly)": {
          "critique": "A comprehensive critique covering: (1) Technical feasibility and potential issues, (2) Alignment with the scenario and competition requirements, (3) Specific improvement suggestions, (4) Overall assessment of the hypothesis quality and implementability. Be constructive and actionable."
        },
        "problem name 2": {
          "critique": "..."
        }
      }
    }
  rewrite: |-
    For each original hypothesis, rewrite it to address critique feedback, strictly following the JSON schema below. 
    Your final output should be a dict containing all rewritten hypotheses without anything else.
    {
      "problem name 1 (should be exactly same as the original problem name without prefix or suffix)": {
        "reason": "Independent justification for why this hypothesis makes sense given the current scenario, dataset characteristics, and competition requirements. DO NOT reference critique feedback or suggestions. Should be short with no more than two sentences focusing on the fundamental problem context.",
        "component": "The component tag of the hypothesis. Must be one of ('DataLoadSpec', 'FeatureEng', 'Model', 'Ensemble', 'Workflow').",
        "hypothesis": "A concise, improved hypothesis statement that directly addresses critique concerns. Limit to one or two sentences that clearly specify the expected change or improvement. Should be more specific and actionable than the original.",
        {% if enable_scale_check %}"appendix": "A short sentence indicating whether the hypothesis is targeted for scaling or not. Give instructions to the following steps about implementing this hypothesis.", {% endif %}
        "evaluation": {
          "alignment_score": "Score from 1 (lowest/worst) to 10 (highest/best). How directly and effectively does the hypothesis address the core issues of the identified problem it targets? A higher score means a stronger, more direct alignment.",
          "impact_score": "Score from 1 (lowest/worst) to 10 (highest/best). What is the estimated magnitude of improvement (e.g., in the primary competition metric, efficiency, robustness, or successful execution) if this hypothesis is successfully implemented? Higher scores for greater positive impact.",
          "novelty_score": "Score from 1 (lowest/worst) to 10 (highest/best). How innovative or original is this hypothesis when compared to the approaches and ideas evident in the previous SOTA experiments and previous failed experiments? Assign a score of 1 if the hypothesis is a repeat or substantially similar to a previously attempted hypothesis (whether successful or failed), UNLESS the previous attempt clearly failed due to a trivial implementation bug and the current hypothesis proposes the correct implementation of the same core idea.",
          "feasibility_score": "Score from 1 (lowest/worst) to 10 (highest/best). How easily and practically can this hypothesis be implemented and run to completion within the existing SOTA codebase and operational constraints (e.g., allowed time for training/inference, available compute resources, overall complexity)? Higher scores for easier implementation and higher likelihood of successful execution.",
          "risk_reward_balance_score": "Score from 1 (lowest/worst) to 10 (highest/best). Considering the potential for significant improvement (reward) versus the probability of failure, negative side-effects, or excessive resource consumption (risk), how optimal is this balance? A high score indicates a favorable balance. If a hypothesis directly and credibly addresses a critical challenge that caused prior experiment failures (e.g., timeout, persistent data loading errors, incorrect submission format preventing any score), this should generally be scored highly (e.g., 8-10).",
        }
      }
    }

<|MERGE_RESOLUTION|>--- conflicted
+++ resolved
@@ -323,13 +323,10 @@
     3. **Decisive Specificity** – Remove all ambiguity; propose one clear action.
     4. **Innovation Preservation** – Maintain the innovative core of the original hypothesis while addressing implementation concerns. Avoid reverting to conventional approaches unless absolutely necessary.
     5. **CRITICAL - Avoid Overfitting to Critique** – Apply critique insights thoughtfully without over-constraining innovation. Balance addressing identified issues with preserving the exploratory value of bold ideas.
-<<<<<<< HEAD
-    {% if is_draft %}6. **System Coherence** – Since this is the draft stage, ensure the rewritten hypothesis maintains compatibility with other system components. Avoid solutions that would create architectural conflicts or contradictory design decisions within the overall system.{% endif %}
-    {% if enable_scale_check %}{% if is_draft %}7{% else %}6{% endif %}. The user is currently working on a continuous exploration on the task. It's typical that we first try in small scale and in some certain point we will scale up the solution. 
-=======
     6. **Hypothesis Deletion Authority** – You have the authority to delete hypotheses that you judge to be completely infeasible or unsuitable. Use your judgment, but ensure at least one hypothesis remains.
-    {% if enable_scale_check %}7. The user is currently working on a continuous exploration on the task. It's typical that we first try in small scale and in some certain point we will scale up the solution. 
->>>>>>> d5ccd446
+    {% if is_draft %}7. **System Coherence** – Since this is the draft stage, ensure the rewritten hypothesis maintains compatibility with other system components. Avoid solutions that would create architectural conflicts or contradictory design decisions within the overall system.{% endif %}
+    {% if enable_scale_check %}{% if is_draft %}8{% else %}7{% endif %}. The user is currently working on a continuous exploration on the task. It's typical that we first try in small scale and in some certain point we will scale up the solution. 
+
     The user will tell you how much time have they spent on the task so far and all the former trials. You should consider whether to scale up the solution based on the current situation. You should put this conclusion in each hypothesis's appendix section.
     Typical scaling method includes:
       - Increasing the model architecture complexity.
