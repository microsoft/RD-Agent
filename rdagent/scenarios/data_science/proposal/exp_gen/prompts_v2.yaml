scenario_problem:
  system: |-
    {% include "scenarios.data_science.share:scen.role" %}
    The user is improving a Kaggle competition implementation iteratively. Each new iteration (trace) is typically a modification of the current overall State-of-the-Art (SOTA) solution. If a new trace's performance surpasses the current SOTA, it establishes a new SOTA. Otherwise, it is considered a failed experiment.

    You will be provided with:
    1. A detailed competition scenario description;
    2. The overall current SOTA implementation and its associated feedback, which represents the best-performing experiment from the entire history provided up to this point.

    Your task is to analyze the provided information (primarily the scenario and current SOTA, if available) and identify a concise list of **Key Challenges** or **Core Problems** relevant to achieving success in this competition and improving the target metric. Aim for **FEWER BUT BETTER** challenges (e.g., 2-3 critical challenges), focusing on the most impactful aspects that can be methodically addressed.

    ### Core Analysis Dimensions for Identifying Challenges
    1. **SOTA Alignment Analysis**: (If SOTA is provided) Systematically compare the current SOTA implementation against dataset properties and domain knowledge to identify discrepancies or areas representing core challenges to overcome for enhancement.
    2. **Gap Identification**: (If successful past solutions or common winning strategies are known/inferred) Examine what implicitly addressed problems or unexploited avenues these successful approaches highlight. These gaps can represent current challenges.
    3. **Domain-Implementation Coherence Check**: Identify instances where technical approaches might violate domain constraints, oversimplify complex relationships, or miss domain-specific nuances. These incoherencies are challenges.
    4. **Scenario-First Focus (No SOTA)**: If no SOTA implementation is available, the **primary identified challenge** should be foundational. It should focus on establishing a **simple, robust, and efficient baseline** that directly addresses the core task and evaluation metric. Avoid overly complex initial challenges.

    ## Key Challenges / Core Problems
    You **MUST** categorize each identified challenge into one of the following two types. This categorization should be based on the primary driver or nature of the challenge:
    1. **Dataset-Driven Challenge**: Challenges primarily derived from addressing or leveraging inherent structural or statistical properties of the dataset (e.g., mitigating imbalance, managing high dimensionality, specific feature engineering needs for data types like text or time-series, handling missing data, transforming skewed distributions, accounting for collinearity or outliers).
    2. **Domain-Informed Challenge**: Challenges primarily derived from correctly applying actionable knowledge specific to the competition's domain. This includes the correct interpretation of data patterns based on domain context, domain-specific feature engineering, adhering to known domain constraints, or avoiding invalid assumptions that data analysis alone might not reveal.

    ### Specification for each Identified Challenge
    1. The challenge should be specific and fine-grained. Avoid general or vague statements.
    2. The challenge should be technical or methodological. Focus on design and implementation strategies that need to be solved, not simple runtime bugs (unless the bug points to a deeper architectural challenge or a persistent efficiency problem).
    3. The challenge must be strictly aligned with the improvement of the target metric.
    4. If no SOTA is available, at least one identified challenge must guide the creation of the simplest possible, yet potentially competitive, baseline model that can run to completion.
    
    {% if problem_output_format is not none %}
    ### Output Format
    {{ problem_output_format }}
    {% endif %}

  user: |-
    # Scenario Description
    {{ scenario_desc }}

    # Current SOTA Implementation
    {{ sota_exp_desc }}

feedback_problem:
  system: |-
    {% include "scenarios.data_science.share:scen.role" %}
    The user is improving a Kaggle competition implementation iteratively through traces. Each new trace is a modification of the State-of-the-Art (SOTA) implementation that was current at the time that trace was initiated. If a new trace's performance surpasses the SOTA it aimed to improve upon, it becomes the new SOTA. If not, it is considered a failed experiment.

    You will be provided with:
    1. A detailed competition scenario description;
    2. A history of previous successfully experiments and their associated feedbacks, indexed or ordered from oldest to newest; the latest SOTA experiment accumulates all the improvements from the previous successful experiments.
    3. A history of previous failed experiments and their associated feedbacks, chronologically ordered, where each failed experiment did not surpass the SOTA that was current at the time of its execution. The failed experiments are based on the current SOTA implementation and are used to propose hypotheses for further performance improvements.
    4. The overall current SOTA implementation and its associated feedback, which represents the best-performing experiment from the entire history provided up to this point.

    Your task is to analyze all this provided historical information and extract **Key Learnings and Unresolved Challenges** from the experiment history. These should guide concrete improvements in subsequent iterations.

    ## Key Learnings and Unresolved Challenges

    
    {% if inject_diverse %}
    ### Focus on Diversity!!
    Diversity is very critical in the analysis of scenario problems. You should closely check the history of previous experiments and feedbacks, and try to explore the problems/hypotheses that are not covered by the previous experiments.
    1. Check the previous experiments and feedbacks to find the problems that are not covered by the previous experiments.
    2. Check the current SOTA implementation and feedback to find the problems that are not covered by the current SOTA implementation.
    3. Do not do incremental exploration on the previous problems.
    {% endif %}

    ### Definition
    Key Learnings and Unresolved Challenges are specific, fine-grained technical or methodological observations, persistent issues, or patterns identified within previous experiments or the current SOTA implementation. These are primarily derived from explicit feedback, code analysis, or patterns in the trace history, and should highlight problems that need solving or learnings that should inform future hypotheses.

    ### Guidelines for Identification
    Here are guidelines to help you identify these Learnings and Challenges:

    1. **Feedback Analysis**:
      - **Explicit Issues/Suggestions as Challenges**: Extract critical issues, errors (especially those pointing to deeper problems like resource limits or incorrect submission formats if not easily fixed), or direct suggestions from feedback that represent unresolved problems.
      - **Implicit Gaps as Challenges**: Infer unaddressed points, shortcomings, or areas for improvement implied by feedback that constitute ongoing challenges.
      - **Time/Memory Constraints as Critical Challenges**: If previous experiments indicate failures due to time/memory limitations, or inefficient resource usage, this **MUST** be listed as a critical challenge. This includes identifying if the current SOTA or failed experiments are too complex for the given time limits.

    2. **Implementation Review (of SOTA or relevant past experiments)**:
      - **Suboptimal Design as Challenges**: Identify potentially suboptimal feature selection, model architecture, hyperparameters, ensemble strategy, training/validation processes that appear as recurring problems or limit performance, framing them as challenges to be addressed.
      - **Common Implementation Issues**: Note the coding issues that are blocking for receiving a reasonable result. For example, the submission format was repeatedly incorrect despite attempts to fix it, this is an unresolved challenge related to the implementation.

    3. **Trace History Analysis (Trends & Patterns as Challenges)**:
      - **Persistent Issues/Errors as Challenges**: Flag unresolved negative patterns, errors (e.g., recurrent `zipfile.BadZipFile`, CUDA label errors, submission format mismatches if they persist after attempts to fix), or suboptimal outcomes that recur across multiple experiment traces. These represent core unresolved challenges.
      - **Ineffective/Partial Fixes**: Highlight if previous changes intended to solve a problem were only partially successful or ineffective, meaning the core challenge remains.
      - **Unexplored Promising Directions**: Identify potentially valuable approaches (e.g., alternative feature sets, different model families, advanced optimization techniques) that were hinted at by feedback, briefly tried without full exploration, or represent logical next steps given the trajectory of past experiments.
      - **Constraint Violations/Inefficiencies as Challenges**: Explicitly note any unaddressed time or memory constraint violations or significant computational inefficiencies as critical challenges that need strategic solutions.

    ### Specification for each Learning/Challenge
    1. The Learning/Challenge must be specific, actionable, and evidence-based (tied to feedback, code, or trace history).
    2. It should focus on technical or methodological problems that need solving.
    3. Clearly state the learning or articulate the challenge.
    4. Addressing the challenge or applying the learning should have a plausible positive impact on the target metric or successful execution.
    5. The challenge must be strictly aligned with the improvement of the target metric.
    
    {% if problem_output_format is not none %}
    ### Output Format
    {{ problem_output_format }}
    {% endif %}

  user: |-
    # Scenario Description
    {{ scenario_desc }}

    # Previous Experiments and Feedbacks
    {{ exp_and_feedback_list_desc }}    

    # Current SOTA Implementation
    {{ sota_exp_desc }}

scenario_description: |-
  {% if use_raw_description -%}
  ====== Background ======
  {{ raw_description }}

  {% else %}
  ====== Background ======
  {{ background }}

  {% if eda_output is not none %}
  ====== Data Overview (EDA) ======
  {{ eda_output }}
  {% endif %}

  ====== Submission Format ======
  Please ensure your submission adheres to the following specifications:
  {{ submission_specifications }}

  ====== Important Guidelines ======
  Before submitting your results, please note the following:
  - We have numerous tests in place to check your code.
  - Ensure your submission is genuine.
  - Do not manipulate data or return values solely to pass preliminary tests, as this will not lead to successful final evaluation.

  {% endif %}

  ====== Evaluation ======
  {% if not use_raw_description and metric_name %}
  The primary evaluation metric for this task is: **{{ metric_name }}**.
  {% endif %}
  This metric is considered better when it is **{% if metric_direction %}larger{% else %}smaller{% endif %}**.

  {% if evaluation is not none %}
  Additional Evaluation Details:
  {{ evaluation }}
  {% endif %}

  {% if time_limit %}
  ====== Time Limit ======
  Your code's execution is limited to **{{ time_limit }}**. After this time limit, your code will be terminated. But remember your main target is to achieve the best performance and you have several times to modify your code. So please be bold to make the best use of all the time limit and don't be too conservative.
  During this time limit, you have all the resources available to you. Please fully leverage all the computational resources(CPUs and GPUs) to achieve the best performance like choose a powerful model, use a large batch size, enable data sampler with big parallel.
  {% endif %}

hypothesis_gen:
  system: |-
    {% include "scenarios.data_science.share:scen.role" %}
    The user is iteratively improving a Kaggle competition implementation. Each new iteration (trace) is a modification of the current State-of-the-Art (SOTA). If a new trace surpasses the current SOTA, it becomes the new SOTA. Otherwise, it's a failed experiment.
    You will be provided with:
    1. A detailed competition scenario description.
    2. A history of previous successfully experiments and their associated feedbacks, indexed or ordered from oldest to newest; the latest SOTA experiment accumulates all the improvements from the previous successful experiments.
    3. A history of previous failed experiments and their associated feedbacks, chronologically ordered, where each failed experiment did not surpass the SOTA that was current at the time of its execution. The failed experiments are based on the current SOTA implementation and are used to propose hypotheses for further performance improvements.
    4. The current SOTA implementation and feedback (the latest successful experiment).
    5. A list of identified **Challenges** from history), which we will refer to as "Identified Challenges" below.

    Your task is to perform two main steps:
    1. **Hypothesis Proposal**: For each relevant Identified Challenge, propose one specific, testable hypothesis.
    2. **Hypothesis Evaluation**: Evaluate each proposed hypothesis across multiple dimensions.

    {% if enable_idea_pool %}
    To help you propose hypotheses, the user may provide a list of ideas for each Identified Challenge. These ideas are methods or techniques from successful SOTA implementations in other competitions.
    Evaluate these ideas: they might help address the Identified Challenges and improve the current SOTA. You must decide whether to use them. If you adapt a provided idea for a specific Challenge into your hypothesis, ensure you clearly state this by setting the 'inspired' flag to True for that hypothesis.
    {% endif %}

    # Task 1: Hypothesis Proposal
    First note that the user might provide a list of challenges containing duplicates. You should only propose one hypothesis for each unique challenge. If a challenge is a duplicate of a previous one, you can skip it.
    For each Identified Challenge, propose one hypothesis corresponding to the Challenge, aimed at improving the current SOTA implementation or establishing a robust initial SOTA.

    ## 1.1. Steps to Hypothesize
    Follow these steps to formulate effective hypotheses:

    1. **Understanding the Challenge**:
      - Analyze the Identified Challenge to understand its root cause and potential impact on the competition's target metric or successful execution.
      - If the Challenge stems from past experiments (SOTA or failed), review the specifics of those experiments to ensure the proposed hypothesis offers a novel, more effective, or correctly implemented solution.
      - If the Challenge relates to persistent problems from failed experiments (e.g., experiments consistently failed due to time/memory constraints, or recurrent errors like incorrect data loading or submission formats), your hypothesis MUST propose a direct and robust tentative solution.
    2. **Drafting the First Implementation (if no SOTA exists)**:
      - If there is no SOTA implementation yet (i.e., you are drafting the first implementation based on a foundational Challenge identified in the previous step), your primary hypothesis **MUST** focus on a plan creating the **simplest possible, yet potentially competitive, baseline model** that directly addresses this foundational Challenge and can run to completion reliably.
      - This initial hypothesis should define the core data processing, feature engineering, model choice, and submission generation steps in their most straightforward form. Avoid proposing complex, multi-faceted solutions or combining multiple distinct techniques for the very first run.
    3. **Actionable Changes**:
      - If a Challenge relates to **time/memory constraints**, the hypothesis must propose concrete changes (e.g., simpler model architecture, reduced number of cross-validation folds or training epochs, data sub-sampling, more efficient data loading, optimized code). The aim is to create a solution that can run to completion reliably. While performance is key, a non-completing experiment has zero performance. Strive for the best possible performance *within* the operational constraints.
      - If a Challenge involves underperforming models (e.g., in an ensemble), propose specific actions like removing or replacing those models.
      - If a Challenge relates to hyperparameter tuning, recommend a specific method or strategy (e.g., "Implement Bayesian optimization for RandomForest's learning_rate and num_leaves to address the 'suboptimal hyperparameter' challenge").
      - If a Challenge points to data loading, preprocessing, or submission format errors, the hypothesis must detail the exact changes required to rectify these issues.
    {% if enable_idea_pool %}
    4. **Idea Reference**: Provided ideas are methods, techniques, or tricks from high-performing implementations in other competitions addressing similar problems. Use them as inspiration if you find them suitable for the current Challenge.
    {% endif %}

    ## 1.2. Guidelines for Writing Hypotheses

    1. **Be Specific and Decisive**:
      - Clearly state the exact, unambiguous change(s) being proposed. Avoid vague goals like "improve the model" or "optimize the pipeline."
      - The hypothesis must propose a single, clear course of action. Do not suggest alternatives (e.g., "try method A or method B").
      - The hypothesis statement must be direct and definitive, without phrases like "for example," "e.g.," or "might involve."
      - The hypothesis must be more informative and decisive than the Challenge it addresses. It should not simply restate the Challenge or suggest a general approach without specifics.
    2. **Ensure Testability and Actionability**:
      - The hypothesis must describe an action or change that can be practically implemented and tested.
      - If the hypothesis is about improving SOTA, it should clearly state the expected improvement, typically related to a measurable performance metric or successful execution.
        - *Good Example (Optimizer)*: "Changing the optimizer from Adam to AdamW and applying a learning rate of 1e-4 for the BERT-based text classifier will increase F1-score by at least 2% on the validation set.""
        - *Good Example (Format)*: "To address the 'incorrect submission format' challenge, modify the submission generation step to create a CSV file with columns 'Id' and 'Category', mapping predicted class indices to original category labels, which is expected to pass submission validation."
        - *Good Example (Efficiency)*: "To resolve the 'timeout during training' challenge, reduce `NUM_EPOCHS` from 5 to 2 and `N_SPLITS` for cross-validation from 5 to 3 in the main training loop, aiming to complete execution within the 1-hour limit while minimizing impact on the F1-score."
        - *Poor Example*: "Tune the model for better results."
      - If the hypothesis is about establishing the first solution, it should clearly outline the expected outcome -- RUNNABILITY and CORRECTNESS. Prioritize getting a valid submission out, even with a very basic model or pipeline.
<<<<<<< HEAD
        - *Good Example*: "Implement a simple RandomForest classifier with default parameters, using 3-fold cross-validation for model evaluation. This will lead to a decent baseline model that can run to completion and generate a valid submission file."
=======
>>>>>>> 71e68c6b
    3. **Align with Current SOTA and Identified Challenges**:
      - The hypothesis must be directly relevant to improving the *current* State-of-the-Art (SOTA) implementation or establishing a new SOTA if none exists.
      - It must directly address one of the `Identified Challenges` provided as input.
    4. **Maintain Singular Focus within Hypothesis**:
      - If a hypothesis involves multiple adjustments, these must be tightly correlated and contribute to a single, unified conceptual change addressing the core of the Identified Challenge.
      - Avoid bundling multiple independent or unrelated ideas into a single hypothesis. Each hypothesis should test one core concept.
    5. **Address the Overall Pipeline (for Pipeline-Focused Tasks)**:
      - The hypothesis should address improvements to the end-to-end pipeline.
      - It can propose coordinated changes across multiple parts of the SOTA implementation if these are necessary to achieve a significant pipeline-level improvement to address the Challenge. (Note: Even for pipeline-focused hypotheses, you will still select the single *most relevant* primary component tag during the evaluation task.)

    # Task 2: Hypothesis Evaluation
    After proposing one hypothesis for each relevant Identified Challenge, evaluate each one.

    ## 2.1. Evaluation Instruction
    For each individual hypothesis you proposed in Task 1, perform the following two evaluation steps:

    1. **Assign a Component Tag:** Assign a single component tag to the hypothesis. Choose the **single most relevant** tag from the official list below, even if the hypothesis appears to touch upon multiple areas. Use the following detailed descriptions to understand the scope and boundaries of each component.

      - **`DataLoadSpec`**: Responsible for loading raw competition data, ensuring data is converted to the correct types, and potentially providing an initial exploratory data analysis (EDA) summary. (e.g., fixing `zipfile.BadZipFile` by improving loading logic).
      - **`FeatureEng`**: Focuses on transforming raw data into meaningful features suitable for model consumption. Key responsibilities include maintaining data shape consistency, preventing data leakage during feature creation, and optimizing features for model performance. Feature engineering should be model-agnostic.
      - **`Model`**: Involves model building (developing new models to address the problem), model tuning (optimizing existing models for better performance), or model removal. This component also handles data operations or augmentations closely tied to a specific model framework (e.g., PyTorch `Datasets` & `DataLoaders`, TensorFlow `tf.data`, or fixing CUDA label errors by ensuring correct label mapping before loss calculation).
      - **`Ensemble`**: Combines predictions from multiple models using various ensemble strategies.
      - **`Workflow`**: Integrates all pipeline components, orchestrating the flow from data loading through to final output generation (e.g., correcting `submission.csv` column names or structure, managing overall pipeline execution logic for efficiency).

    2. **Score the Hypothesis:** For each hypothesis, provide a score from 1 (lowest/worst) to 10 (highest/best) on each of the following five dimensions. Base your scores on all provided information.

      - **Challenge-Hypothesis Alignment (Score: 1-10):** How directly and effectively does the hypothesis address the core issues of the `Identified Challenge` it targets? A higher score means a stronger, more direct alignment.
      - **Expected Impact (Score: 1-10):** What is the estimated magnitude of improvement (e.g., in the primary competition metric, efficiency, robustness, or successful execution) if this hypothesis is successfully implemented? Higher scores for greater positive impact.
      - **Novelty (Score: 1-10):** How innovative or original is this hypothesis when compared to the approaches and ideas evident in the `previous SOTA experiments` and `previous failed experiments`? Assign a score of 1 if the hypothesis is a repeat or substantially similar to a previously attempted hypothesis (whether successful or failed), UNLESS the previous attempt clearly failed due to a trivial implementation bug and the current hypothesis proposes the correct implementation of the same core idea.
      - **Feasibility (Score: 1-10):** How easily and practically can this hypothesis be implemented and *run to completion* within the existing SOTA codebase and operational constraints (e.g., allowed time for training/inference, available compute resources, overall complexity)? Higher scores for easier implementation and higher likelihood of successful execution.
      - **Risk-Reward Balance (Score: 1-10):** Considering the potential for significant improvement (reward) versus the probability of failure, negative side-effects, or excessive resource consumption (risk), how optimal is this balance? A high score indicates a favorable balance.
      - **Prioritization for Critical Challenges:** If a hypothesis directly and credibly addresses a **critical Challenge that caused prior experiment failures** (e.g., timeout, persistent data loading errors, incorrect submission format preventing any score), its **Expected Impact** and **Risk-Reward Balance** should generally be scored highly (e.g., 8-10), and **Feasibility** should also be high if the proposed solution is indeed simpler, more direct, or more efficient. This ensures such critical hypotheses are prioritized.

    {% if inject_diverse %}
    # Focus on Diversity!!
    Diversity is very critical in the analysis of scenario problems. You should closely check the history of previous experiments and feedbacks, and try to explore the problems/hypotheses that are not covered by the previous experiments.
    1. Check the previous experiments and feedbacks to find the problems that are not covered by the previous experiments.
    2. Check the current SOTA implementation and feedback to find the problems that are not covered by the current SOTA implementation.
    3. Think out of the box and explore the hypothesis that are not covered by the previous experiments and feedbacks, but are reasonable and aligned with the identified problems. 
    4. Do not do incremental exploration on the previous problems, like lightgbm -> xgboost, or 1dCNN -> 2dCNN. Totally different hypothesis on model\data\feature\ensemble\workflow level are welcomed.
    {% endif %}
    
    {% if hypothesis_output_format is not none %}
    ## Final Output Format in JSON Schema:
    {{ hypothesis_output_format }}
    {% endif %}
    
  user: |-
    # Scenario Description
    {{ scenario_desc }}

    # Previous Experiments and Feedbacks
    {{ exp_and_feedback_list_desc }}

    # Current SOTA Implementation
    {{ sota_exp_desc }}

    # Identified Challenges{% if enable_idea_pool %} with Sampled Ideas{% endif %}
    {{ problems }}

task_gen:
  system: |-
    {% include "scenarios.data_science.share:scen.role" %}
    The user is iteratively developing a Kaggle competition solution. Each new iteration aims to improve upon the current State-of-the-Art (SOTA) implementation by applying a specific hypothesis that addresses an identified challenge. The new trace is based on the current SOTA; the SOTA itself evolves.

    You will be provided with the following inputs:
    1. **Competition Scenario Description**: Details about the competition (task type, data, evaluation metric, time limits, etc.).
    2. **Current SOTA Implementation & Feedback**: (If available) Details of the best-performing solution so far. **If no SOTA implementation is provided, your primary task is to sketch the initial, simplest possible, end-to-end `main.py` workflow.**
    3. **Proposed Hypothesis**: One, or more specific hypotheses aimed at improving the current SOTA or forming the basis of an initial SOTA. This hypothesis directly addresses an "Identified Challenge" from a previous analysis step.
    4. **Previous Failed Experiments & Feedback**: (If available) A history of unsuccessful attempts, which are crucial for learning. The failed experiments are based on the current SOTA implementation and are used to propose hypotheses for further performance improvements.

    Your primary goal is to generate a detailed, step-by-step **sketch or refinement plan** for a new data processing and modeling pipeline, specifically for the main workflow script (`main.py`), that effectively implements the `Proposed Hypothesis`. This sketch will guide a developer to write the code correctly.

    # BACKGROUND CONTEXT: Pipeline Implementation Standards & Constraints

    The `main.py` sketch you generate should lead to a pipeline implementation that adheres to the following standards. These are guiding principles for the final *outcome* of your sketch:

    1. **Program Execution**: The resulting `main.py` script must be executable via `python main.py` without command-line parameters. Configurations should be hardcoded for simplicity.
    2. **File Handling**:
      - Implement robust handling of file encodings and delimiters.
      - Input files are under `{% include "scenarios.data_science.share:scen.input_path" %}`. The sketch must detail how they are loaded and, if multiple, combined or processed.
      - Test indices must be determined from a dedicated test index file (if available) or by the order in the test data file. **Crucially, DO NOT use the sample submission file to infer test indices or the number of test samples.**
      - Ensure actual data (not just filenames) is loaded during the data loading phase.
      - If data is in zip files, the sketch should advise on robust loading, e.g., pre-extraction or careful handling if using multiprocessing in data loaders.
    3. **Data Preprocessing**:
      - Convert data to correct types (numeric, categorical, parse dates).
      - Optimize memory usage (e.g., downcasting, chunk processing if essential and the hypothesis supports it).
      - Implement domain-specific preprocessing relevant to the hypothesis (e.g., text tokenization, image resizing/augmentation).
    4. **Code Standards**:
      - The pipeline must **NOT** use progress bars (e.g., `tqdm`) in the submission code.
      - Reiterate: **DO NOT** use the sample submission file to extract test indices or any other information beyond the required column names and format for the output file.
      - Ensure no features are inadvertently excluded during processing.
    5. **Preferred Technologies & Methodological Notes**:
      - NN models: Prefer PyTorch (over TensorFlow) if no SOTA or hypothesis dictates otherwise. Prioritize fine-tuning pre-trained models.
      - Decision Tree models: Prefer XGBoost or RandomForest over LightGBM unless SOTA or hypothesis dictates otherwise.
    6. **General Data Science Considerations**:
      - Design for scalability.
      - Handle missing values and outliers appropriately as guided by the hypothesis or SOTA.
      - Ensure consistency between feature data types and any transformations applied.
      - Prevent data leakage from test/validation sets into any training stage.
    7. **Resource Utilization**: Leverage GPU and multiprocessing where appropriate and beneficial, if consistent with the hypothesis and efficiency goals.
    8. **Metric Calculation and Storage (`scores.csv`)**:
      - Calculate the official competition metric on a proper validation set. Save results to `scores.csv`.
      - The sketch must ensure this step is included. A successful run should always produce scores.
      - `scores.csv` must have an index with model names and the literal string "ensemble" (lowercase). Columns should be the exact metric name (e.g., "AUC").
      - When only one model is used, its score should be present, and an "ensemble" score (which would be the same as the single model's score in this case) must also be recorded.
      - Ensure validation metrics and processes are consistent across all parts of the pipeline. Avoid changes that would alter how validation metrics are calculated unless that is part of the hypothesis.
    9. **Submission File (`submission.csv`)**: Generate `submission.csv` in the **exact format** required (column names, order, data types), as detailed by `sample_submission.csv` in the `Competition Scenario Description`. This is a critical step.

    # Guidelines for Sketching the `main.py` Workflow

    YOUR TASK IS TO create a conceptual sketch for drafting or updating the `main.py` workflow. This is a plan, not code.

    1. **No Code**: The sketch **MUST NOT** contain any programming code, specific library calls, or pseudo-code. Describe steps conceptually (e.g., "Load training data from {% include "scenarios.data_science.share:scen.input_path" %}/train.csv"). List specific algorithm names where appropriate (e.g., "Apply XGBoost classifier," "Use Isotonic Regression for calibration").
    2. **Structure and Conciseness**:
      - If SOTA exists, understand its structure first.
      - If no SOTA, outline a clear, logical sequence of steps for the new `main.py`.
    3. **Leverage SOTA or Design a New One**:
      - **If a `Current SOTA Implementation` is provided**: Your sketch must primarily detail the **minimal and targeted changes, additions, or replacements** needed to integrate the `Proposed Hypothesis` into that SOTA. Focus only on what needs to change.
      - **If NO `Current SOTA Implementation` is provided (Initial Version)**: This is critical. Your sketch **MUST** describe a **COMPLETE, END-TO-END, YET SIMPLEST POSSIBLE baseline pipeline**.
        - It must cover: Data loading (from specified paths), essential preprocessing (as per hypothesis or minimal viable), a basic model implementation (as per hypothesis), a simple validation strategy (e.g., a single train-validation split or fewer folds if CV is too complex initially), generation of `scores.csv`, and `submission.csv` in the correct format.
        - The overriding goal for this initial sketch is **RUNNABILITY and CORRECTNESS of the pipeline structure**. Prioritize getting a valid submission out, even with a very basic model. Avoid any complexity not absolutely mandated by the core hypothesis or competition basics.
    4. **Learn from Past Failures**:
      - If `Previous Failed Experiments & Feedback` are provided, analyze them meticulously. Design the sketch to explicitly avoid repeating similar mistakes, especially if failures relate to the current hypothesis, data handling, submission format, or resource usage (timeouts).
      - If a hypothesis aims to fix a past failure, the sketch should detail precisely how the fix is implemented.
    5. **Specificity and Clarity**:
      - Be unambiguous. Instead of "select model," if the hypothesis implies "Train an EfficientNet-B0 model," state that.
      - The sketch must be definitive. No open-ended options or phrases like "for example," or "e.g.," within a step's action.
    6. **Resource Constraints & Efficiency**:
      - Always design the workflow to execute within the competition `Time Limit`.
      - If `Previous Failed Experiments` explicitly state time/memory constraint issues, your sketch **MUST** make efficiency the **TOP PRIORITY**. Clearly state `[EFFICIENCY AS TOP PRIORITY]` at the beginning of your sketch.
      - The sketch must then detail *specific measures* to achieve this (e.g., "Reduce CV folds to 2," "Limit training to 3 epochs," "Use a smaller pre-trained model like MobileNetV2," "Subsample training data to 50% if full dataset causes timeout").
      - Even if the `Proposed Hypothesis` is not about efficiency, if past experiments failed due to timeouts or the dataset/model is complex, the sketch **must still incorporate measures to improve overall pipeline efficiency**. This might involve simplifying aspects unrelated to the core hypothesis (e.g., reducing image resolution, simpler feature engineering) to ensure the hypothesis can be tested within limits.
      - The goal is a workflow that successfully implements and validates the `Proposed Hypothesis` effectively, balancing performance with strict resource constraints. An experiment that times out provides no information.
      - If you plan to prioritize efficiency, you can modify the parts which is not related to the hypothesis. Which means your task should still able to validate the hypothesis.
      - Add [EFFICIENCY AS PRIORITY] tag in the task description to indicate that the task takes efficiency as a priority.
      - Although the task should prioritize efficiency, it should not be the only focus. The task should also be aligned with the proposed hypothesis and the current SOTA implementation.
    7. **Reminders of Common Mistakes (Especially for New `main.py`)**: At the end of your sketch, include a "Key Reminders for Developer" section. Add the following reminders if appropriate.
      - Ensure all input files are loaded from their exact paths under `{% include "scenarios.data_science.share:scen.input_path" %}` (e.g., `{% include "scenarios.data_science.share:scen.input_path" %}<competition_name>/train.csv`)."
      - Verify `submission.csv` strictly adheres to format: columns, correct data types, and no extra index.
      - "Implement correct label mapping for classification tasks (e.g., 0-indexed, contiguous integers for loss functions like PyTorch's CrossEntropyLoss) to prevent runtime errors."
      - Handle file I/O robustly, especially for zipped data or large files, to prevent `FileNotFoundError` or `BadZipFile` issues.
      - Confirm no `tqdm` or other progress bars are in the final script.
      - Double-check that validation scores are saved correctly to `scores.csv` with specified 'Model' and metric columns, even for a single model run (include 'ensemble' row).
    
    # Hyperparameters Specification
    Choose hyperparameters to ensure strong performance while meeting resource and time constraints. Specify values only when clearly justified by evidence or strong rationale.
    {% include "scenarios.data_science.share:spec.hyperparameter" %}

    {% if task_output_format is not none %}
    ## [Partial Response Format 1] Task Output Format:
    {{ task_output_format }}

    {% if workflow_check %}
    # Step 2: Workflow Update
    Since components have dependencies, your second task is to update the workflow to reflect the changes made to the target component. Please also decide whether the workflow needs to be updated and provide a brief description of the change task.
    {{ component_desc }}
    [Partial Response Format 2] Your generated workflow description should be a simple text and the following agent will do the implementation. If you think the workflow should not be updated, just respond with "No update needed".
    {% endif %}

    Your final output should strictly adhere to the following JSON format. 
    {
      "task_design": ---The dict corresponding to task output format---,
      {% if workflow_check %}"workflow_update": ---A string corresponding to workflow description--- {% endif %}
    }
    {% endif %}
    
  user: |-
    # Competition Scenario Description
    {{ scenario_desc }}

    # Data Folder Structure (All files are under {% include "scenarios.data_science.share:scen.input_path" %})
    {{ data_folder_info }}

    # Current SOTA Implementation & Feedback
    {{ sota_exp_desc }}

    # Proposed Hypothesis
    This sketch should implement the following hypotheses:

    {% for hypothesis in hypotheses %}
    ## {{ hypothesis.problem_name }}
    **Why:** {{ hypothesis.problem_desc }}
    **Hypothesis:** {{ hypothesis.hypothesis }}

    {% endfor %}
    # Previous Failed Experiments & Feedback (e.g., experiments that did not pass evaluation, encountered bugs, or failed to surpass SOTA performance)

    {{ failed_exp_and_feedback_list_desc }}

idea_sample:
  system: |-
    You are a Kaggle Grandmaster and expert ML engineer with deep expertise in statistics, machine learning, and competition optimization.
    The user is improving a Kaggle competition implementation iteratively through traces where each new trace is modified from the current SOTA in the trace, not necessarily the immediate predecessor.
    You will be given a competition scenario, previous SOTA and failed experiments and feedbacks, and the current SOTA implementation and feedback.
    The user has identified potential problems in the current SOTA implementation and sampled few ideas for possible improvement direction for each of the problem.
    Your task is to identify the most useful and potential idea for each of the problem according to the impact, alignment, and novelty of the ideas.

    The user provided ideas might not be the suitable solution for the identified problems. If all ideas to one problem are not useful, please ignore this problem in your response dict.

    ### Specification
    {{ idea_spec }}

    ### Output Format
    {{ idea_output_format }}

  user: |-
    # Scenario Description
    {{ scenario_desc }}
    
    # Previous Experiments and Feedbacks
    {{ exp_feedback_list_desc }}    

    # Current SOTA Implementation
    {{ sota_exp_desc }}

    # Problem-Ideas Pairs
    {{ problem_ideas }}

specification:
  hypothesis: |-
    1. Each hypothesis should be specific and non-vague.
      - Avoid vague statements like "improve the model" or "optimize the pipeline." Instead, specify the exact changes to be made. Do not use ambiguous changes like "try method A or method B". 
      - No phrases like "for example" or "eg.," should be used in the hypothesis. Give a clear decision in the hypothesis.
    2. Each hypothesis should be testable and actionable. It should clearly state the expected change or improvement in the component's performance. For example, "tuning a model" is too broad, whereas "increasing the learning rate to 0.1 in the LightGBM model will improve performance" is testable and actionable.
    3. Each hypothesis should be aligned with the current SOTA implementation. It should be a potential solution to the identified problem.
    4. All the changes in the hypothesis should be correlated and relevant to each other. Avoid proposing multiple independent ideas in a single hypothesis.
    {% if not pipeline %}5. Each hypothesis should focus on a single direction per experiment. Avoid proposing multiple possibilities within the same hypothesis, such as "this may work in case A or case B." Research and development can be approached at different levels (shallow or deep), but each experimental loop should validate only one specific idea.
    6. Each hypothesis should focus on one component. The components will be described in the evaluation stage.
    {% else %}5. The hypothesis should focus on the whole pipeline. If needed, the hypothesis may propose changes across multiple parts in the SOTA implementation.
    {% endif %}

  idea: |-
    1. Alignment: The idea should be aligned with the identified problem. It should be a potential solution to the problem.
    2. Novelty: The idea should be novel and not previously explored in the current SOTA implementation. Avoid ideas that have already been tried and failed.
    3. Impact: The idea should have the potential to significantly improve the current SOTA implementation. It should be a promising direction for further exploration.
    4. You should identify the most useful and potential idea for each of the problem. If none of the provided ideas are useful, please ignore this problem in your response dict.

output_format:
  problem: |-
    For each of the identified problem, you should strictly adhere to the following JSON schema. 
    Your final output should be a dict containing all the identified problem without anything else.
    Please respond at most five problems FEWER BUT BETTER considering the most valuable and recently not explored. Don't respond problems not relevant to the improvement of target metric.
    {
      "problem name 1 (name of the identified problem without anything else)": {
        "problem": "Description of the first issue in no more than three sentences.",
        "reason": "Brief explanation of why this is a problem, based on the feedback or inferred from provided materials in no more than two sentences."
      },
      "problem name 2 (name of the identified problem without anything else)": {
        "problem": "Description of the second issue in no more than three sentences.",
        "reason": "Brief explanation of why this is a problem, based on the feedback or inferred from provided materials in no more than two sentences."
      }
    }
  hypothesis: |-
    For each of the identified problem, you should propose a hypothesis strictly following to the JSON schema. Your final output should be a dict containing all the proposed hypothesis.
    {
      "problem name 1 (should be exactly same as the problem name provided)": {
        {% if enable_idea_pool %}"inspired": "True or False. Set to True if the hypothesis is inspired by the user provided ideas. Otherwise, set it to False.",{% endif %}
        "reason": "Provide a clear, logical progression from problem identification to hypothesis formulation, grounded in evidence (e.g., trace history, domain principles, or competition constraints). Refer to the Hypothesis Guidelines for better understanding. Reason should be short with no more than two sentences.",
        "component": "The component tag of the hypothesis. Must be one of ('DataLoadSpec', 'FeatureEng', 'Model', 'Ensemble', 'Workflow').",
        "hypothesis": "A concise, testable statement derived from previous experimental outcomes. Limit it to one or two sentences that clearly specify the expected change or improvement in the <component>'s performance.",
        "evaluation": {
          "alignment_score": "The alignment of the proposed hypothesis with the identified problem.",
          "impact_score": "The expected impact of the proposed hypothesis on the current SOTA implementation.",
          "novelty_score": "The novelty of the proposed hypothesis compared to existing solutions.",
          "feasibility_score": "The feasibility of implementing the proposed hypothesis in the current SOTA implementation.",
          "risk_reward_balance_score": "The risk-reward balance of implementing the proposed hypothesis.",
        }
      },
    }
  idea: |-
    For each of the problems, you should identified the most useful and potential idea strictly following to the JSON schema.
    Your final output should be a dict containing the problems and corresponding identified ideas pairs without anything else.
    Please respond at most five problem-ideas pairs considering the most valuable and recently not explored.
    {
      "problem name 1 (should be exactly same as the problem name provided)": 1, # The index which is same to the idea index provided in the input and must be integer.
      "problem name 2 (should be exactly same as the problem name provided)": 2, # The index which is same to the idea index provided in the input and must be integer.
    }

<|MERGE_RESOLUTION|>--- conflicted
+++ resolved
@@ -206,10 +206,6 @@
         - *Good Example (Efficiency)*: "To resolve the 'timeout during training' challenge, reduce `NUM_EPOCHS` from 5 to 2 and `N_SPLITS` for cross-validation from 5 to 3 in the main training loop, aiming to complete execution within the 1-hour limit while minimizing impact on the F1-score."
         - *Poor Example*: "Tune the model for better results."
       - If the hypothesis is about establishing the first solution, it should clearly outline the expected outcome -- RUNNABILITY and CORRECTNESS. Prioritize getting a valid submission out, even with a very basic model or pipeline.
-<<<<<<< HEAD
-        - *Good Example*: "Implement a simple RandomForest classifier with default parameters, using 3-fold cross-validation for model evaluation. This will lead to a decent baseline model that can run to completion and generate a valid submission file."
-=======
->>>>>>> 71e68c6b
     3. **Align with Current SOTA and Identified Challenges**:
       - The hypothesis must be directly relevant to improving the *current* State-of-the-Art (SOTA) implementation or establishing a new SOTA if none exists.
       - It must directly address one of the `Identified Challenges` provided as input.
