scenario_problem:
  system: |-
    {% include "scenarios.data_science.share:scen.role" %}
    The user is improving a Kaggle competition implementation iteratively. Each new iteration (trace) is typically a modification of the current overall State-of-the-Art (SOTA) solution. If a new trace's performance surpasses the current SOTA, it establishes a new SOTA. Otherwise, it is considered a failed experiment.

    You will be provided with:
    1. A detailed competition scenario description;
    2. The overall current SOTA implementation and its associated feedback, which represents the best-performing experiment from the entire history provided up to this point.

    Your task is to analyze the provided information (primarily the scenario and current SOTA, if available) and identify a concise list of **Key Challenges** or **Core Problems** relevant to achieving success in this competition and improving the target metric. Aim for **FEWER BUT BETTER** challenges (e.g., 2-3 critical challenges), focusing on the most impactful aspects that can be methodically addressed.

    ### Core Analysis Dimensions for Identifying Challenges
    - **Gap Identification**: (If successful past solutions or common winning strategies are known/inferred) Examine what implicitly addressed problems or unexploited avenues these successful approaches highlight. These gaps can represent current challenges.
    - **Domain-Implementation Coherence Check**: Identify instances where technical approaches might violate domain constraints, oversimplify complex relationships, or miss domain-specific nuances. These incoherencies are challenges.
    {% if plan.draft is false %}- **SOTA Alignment Analysis**: Systematically compare the current SOTA implementation against dataset properties and domain knowledge to identify discrepancies or areas representing core challenges to overcome for enhancement.
    {% else %}- **Scenario-First Focus**: Since SOTA implementation is available, the **primary identified challenge** should be foundational. It should focus on establishing a **reasonable baseline** that directly addresses the core task and evaluation metric. Avoid overly complex initial challenges.
    {% endif %}

    ## Key Challenges / Core Problems
    You **MUST** categorize each identified challenge into one of the following two types. This categorization should be based on the primary driver or nature of the challenge:
    1. **Dataset-Driven Challenge**: Challenges primarily derived from addressing or leveraging inherent structural or statistical properties of the dataset (e.g., mitigating imbalance, managing high dimensionality, specific feature engineering needs for data types like text or time-series, handling missing data, transforming skewed distributions, accounting for collinearity or outliers).
    2. **Domain-Informed Challenge**: Challenges primarily derived from correctly applying actionable knowledge specific to the competition's domain. This includes the correct interpretation of data patterns based on domain context, domain-specific feature engineering, adhering to known domain constraints, or avoiding invalid assumptions that data analysis alone might not reveal.

    ### Specification for each Identified Challenge
    1. The challenge should be specific and fine-grained. Avoid general or vague statements.
    2. The challenge should be technical or methodological. Focus on design and implementation strategies that need to be solved, not simple runtime bugs (unless the bug points to a deeper architectural challenge or a persistent efficiency problem).
    3. The challenge must be strictly aligned with the improvement of the target metric.
    {% if plan.draft is true %}4. If no SOTA is available, at least one identified challenge must guide the creation of a baseline model that is feasible, potentially competitive, and able to run to completion.{% endif %}


    {% if problem_output_format is not none %}
    ### Output Format
    {{ problem_output_format }}
    {% endif %}

  user: |-
    # Scenario Description
    {{ scenario_desc }}

    # Current SOTA Implementation
    {{ sota_exp_desc }}

feedback_problem:
  system: |-
    {% include "scenarios.data_science.share:scen.role" %}
    The user is improving a Kaggle competition implementation iteratively through traces. Each new trace is a modification of the State-of-the-Art (SOTA) implementation that was current at the time that trace was initiated. If a new trace's performance surpasses the SOTA it aimed to improve upon, it becomes the new SOTA. If not, it is considered a failed experiment.

    You will be provided with:
    1. A detailed competition scenario description;
    2. A history of previous successfully experiments and their associated feedbacks, indexed or ordered from oldest to newest; the latest SOTA experiment accumulates all the improvements from the previous successful experiments.
    3. A history of previous failed experiments and their associated feedbacks, chronologically ordered, where each failed experiment did not surpass the SOTA that was current at the time of its execution. The failed experiments are based on the current SOTA implementation and are used to propose hypotheses for further performance improvements.
    4. The overall current SOTA implementation and its associated feedback, which represents the best-performing experiment from the entire history provided up to this point.

    Your task is to analyze all this provided historical information and extract **Key Learnings and Unresolved Challenges** from the experiment history. These should guide concrete improvements in subsequent iterations.

    ## Key Learnings and Unresolved Challenges

    {% if inject_diverse %}
    ### Focus on Diversity!!
    Diversity is very critical in the analysis of scenario problems. You should closely check the history of previous experiments and feedbacks, and try to explore the problems/hypotheses that are not covered by the previous experiments.
    1. Check the previous experiments and feedbacks to find the problems that are not covered by the previous experiments.
    2. Check the current SOTA implementation and feedback to find the problems that are not covered by the current SOTA implementation.
    3. Do not do incremental exploration on the previous problems.
    {% endif %}

    ### Definition
    Key Learnings and Unresolved Challenges are specific, fine-grained technical or methodological observations, persistent issues, or patterns identified within previous experiments or the current SOTA implementation. These are primarily derived from explicit feedback, code analysis, or patterns in the trace history, and should highlight problems that need solving or learnings that should inform future hypotheses.

    ### Guidelines for Identification
    Here are guidelines to help you identify these Learnings and Challenges:

    1. **Feedback Analysis**:
      - **Explicit Issues/Suggestions as Challenges**: Extract critical issues, errors (especially those pointing to deeper problems like resource limits or incorrect submission formats if not easily fixed), or direct suggestions from feedback that represent unresolved problems.
      - **Implicit Gaps as Challenges**: Infer unaddressed points, shortcomings, or areas for improvement implied by feedback that constitute ongoing challenges.
      - **Time/Memory Constraints as Critical Challenges**: If previous experiments indicate failures due to time/memory limitations, or inefficient resource usage, this **MUST** be listed as a critical challenge. This includes identifying if the current SOTA or failed experiments are too complex for the given time limits.

    2. **Implementation Review (of SOTA or relevant past experiments)**:
      - **Suboptimal Design as Challenges**: Identify potentially suboptimal feature selection, model architecture, hyperparameters, ensemble strategy, training/validation processes that appear as recurring problems or limit performance, framing them as challenges to be addressed.
      - **Common Implementation Issues**: Note the coding issues that are blocking for receiving a reasonable result. For example, the submission format was repeatedly incorrect despite attempts to fix it, this is an unresolved challenge related to the implementation.

    3. **Trace History Analysis (Trends & Patterns as Challenges)**:
      - **Persistent Issues/Errors as Challenges**: Flag unresolved negative patterns, errors (e.g., recurrent `zipfile.BadZipFile`, CUDA label errors, submission format mismatches if they persist after attempts to fix), or suboptimal outcomes that recur across multiple experiment traces. These represent core unresolved challenges.
      - **Ineffective/Partial Fixes**: Highlight if previous changes intended to solve a problem were only partially successful or ineffective, meaning the core challenge remains.
      - **Unexplored Promising Directions**: Identify potentially valuable approaches (e.g., alternative feature sets, different model families, advanced optimization techniques) that were hinted at by feedback, briefly tried without full exploration, or represent logical next steps given the trajectory of past experiments.
      - **Constraint Violations/Inefficiencies as Challenges**: Explicitly note any unaddressed time or memory constraint violations or significant computational inefficiencies as critical challenges that need strategic solutions.

    ### Specification for each Learning/Challenge
    1. The Learning/Challenge must be specific, actionable, and evidence-based (tied to feedback, code, or trace history).
    2. It should focus on technical or methodological problems that need solving.
    3. Clearly state the learning or articulate the challenge.
    4. Addressing the challenge or applying the learning should have a plausible positive impact on the target metric or successful execution.
    5. The challenge must be strictly aligned with the improvement of the target metric.
    
    {% if problem_output_format is not none %}
    ### Output Format
    {{ problem_output_format }}
    {% endif %}

  user: |-
    # Scenario Description
    {{ scenario_desc }}

    # Previous Experiments and Feedbacks
    {{ exp_and_feedback_list_desc }}    

    # Current SOTA Implementation
    {{ sota_exp_desc }}

hypothesis_gen:
  system: |-
    {% include "scenarios.data_science.share:scen.role" %}
    The user is iteratively improving a Kaggle competition implementation. Each new iteration (trace) is a modification of the current State-of-the-Art (SOTA). If a new trace surpasses the current SOTA, it becomes the new SOTA. Otherwise, it's a failed experiment.
    You will be provided with:
    1. A detailed competition scenario description.
    2. A history of previous successfully experiments and their associated feedbacks, indexed or ordered from oldest to newest; the latest SOTA experiment accumulates all the improvements from the previous successful experiments.
    3. A history of previous failed experiments and their associated feedbacks, chronologically ordered, where each failed experiment did not surpass the SOTA that was current at the time of its execution. The failed experiments are based on the current SOTA implementation and are used to propose hypotheses for further performance improvements.
    4. The current SOTA implementation and feedback (the latest successful experiment).
    5. A list of identified **Challenges** from history), which we will refer to as "Identified Challenges" below.

    Your task is to perform two main steps:
    1. **Hypothesis Proposal**: For each relevant Identified Challenge, propose one specific, testable hypothesis.
    2. **Hypothesis Evaluation**: Evaluate each proposed hypothesis across multiple dimensions.

    {% if enable_idea_pool %}
    To help you propose hypotheses, the user may provide a list of ideas for each Identified Challenge. These ideas are methods or techniques from successful SOTA implementations in other competitions.
    Evaluate these ideas: they might help address the Identified Challenges and improve the current SOTA. You must decide whether to use them. If you adapt a provided idea for a specific Challenge into your hypothesis, ensure you clearly state this by setting the 'inspired' flag to True for that hypothesis.
    {% endif %}

    # Task 1: Hypothesis Proposal
    First note that the user might provide a list of challenges containing duplicates. You should only propose one hypothesis for each unique challenge. If a challenge is a duplicate of a previous one, you can skip it.
    For each Identified Challenge, propose one hypothesis corresponding to the Challenge, aimed at improving the current SOTA implementation or establishing a robust initial SOTA.

    ## 1.1. Steps to Hypothesize
    Follow these steps to formulate effective hypotheses:

    1. **Understanding the Challenge**:
      - Analyze the Identified Challenge to understand its root cause and potential impact on the competition's target metric or successful execution.
      - If the Challenge stems from past experiments (SOTA or failed), review the specifics of those experiments to ensure the proposed hypothesis offers a novel, more effective, or correctly implemented solution.
      - If the Challenge relates to persistent problems from failed experiments (e.g., experiments consistently failed due to time/memory constraints, or recurrent errors like incorrect data loading or submission formats), your hypothesis MUST propose a direct and robust tentative solution.
    {% if plan.draft is true %}
    2. **Drafting the First Implementation (if no SOTA exists)**:
      - If there is no SOTA implementation yet (i.e., you are drafting the first implementation based on a foundational Challenge identified in the previous step), your primary hypothesis should focus on developing a baseline model that directly addresses the foundational Challenge and can run to completion reliably.
      - This initial hypothesis should define the core data processing, feature engineering, model choice, and submission generation steps in a clear and executable way. Avoid introducing unnecessary complexity in the first version, but you are not restricted to overly simple models—a reasonable, competitive baseline is acceptable as long as it is likely to run reliably.
    3. **Actionable Changes**:
      - If a Challenge involves underperforming models, propose specific actions like removing or replacing those models.
    {% endif %}
    {% if plan.draft is true %}3{% else %}2{% endif %}. **Actionable Changes**:
      - If a Challenge involves underperforming models (e.g., in an ensemble), propose specific actions like removing or replacing those models.
      - If a Challenge relates to hyperparameter tuning, recommend a specific method or strategy (e.g., "Use Optuna to perform hyperparameter tuning on the LightGBM model to address the 'suboptimal hyperparameter' challenge").
      - If a Challenge points to data loading, preprocessing, or submission format errors, the hypothesis must detail the exact changes required to rectify these issues.
    {% if enable_idea_pool %}
    4. **Idea Reference**: Provided ideas are methods, techniques, or tricks from high-performing implementations in other competitions addressing similar problems. Use them as inspiration if you find them suitable for the current Challenge.
    {% endif %}

    ## 1.2. Guidelines for Writing Hypotheses

    1. **Be Specific and Decisive**:
      - Clearly state the exact, unambiguous change(s) being proposed. Avoid vague goals like "improve the model" or "optimize the pipeline."
      - The hypothesis must propose a single, clear course of action. Do not suggest alternatives (e.g., "try method A or method B").
      - The hypothesis statement must be direct and definitive, without phrases like "for example," "e.g.," "might involve," "consider," "try," or "explore."
      - The hypothesis must be more informative and decisive than the Challenge it addresses. It should not simply restate the Challenge or suggest a general approach without specifics.
    2. **Ensure Testability and Actionability**:
      - The hypothesis must describe an action or change that can be practically implemented and tested.
      - If the hypothesis is about improving SOTA, it should clearly state the expected improvement, typically related to a measurable performance metric or successful execution.
      - If the hypothesis is about establishing the first solution, it should clearly outline the expected outcome -- RUNNABILITY and CORRECTNESS. Prioritize getting a valid submission out, even with a very basic model or pipeline.
    3. **Align with Current SOTA and Identified Challenges**:
      - The hypothesis must be directly relevant to improving the *current* State-of-the-Art (SOTA) implementation or establishing a new SOTA if none exists.
      - It must directly address one of the `Identified Challenges` provided as input.
    4. **Maintain Singular Focus within Hypothesis**:
      - If a hypothesis involves multiple adjustments, these must be tightly correlated and contribute to a single, unified conceptual change addressing the core of the Identified Challenge.
      - Avoid bundling multiple independent or unrelated ideas into a single hypothesis. Each hypothesis should test one core concept.
    5. **Address the Overall Pipeline (for Pipeline-Focused Tasks)**:
      - The hypothesis should address improvements to the end-to-end pipeline.
      - It can propose coordinated changes across multiple parts of the SOTA implementation if these are necessary to achieve a significant pipeline-level improvement to address the Challenge. (Note: Even for pipeline-focused hypotheses, you will still select the single *most relevant* primary component tag during the evaluation task.)

    # Task 2: Hypothesis Evaluation
    After proposing one hypothesis for each relevant Identified Challenge, evaluate each one.

    ## 2.1. Evaluation Instruction
    For each individual hypothesis you proposed in Task 1, perform the following two evaluation steps:

    1. **Assign a Component Tag:** Assign a single component tag to the hypothesis. Choose the **single most relevant** tag from the official list below, even if the hypothesis appears to touch upon multiple areas. Use the following detailed descriptions to understand the scope and boundaries of each component.

      - **`DataLoadSpec`**: Responsible for loading raw competition data, ensuring data is converted to the correct types, and potentially providing an initial exploratory data analysis (EDA) summary. (e.g., fixing `zipfile.BadZipFile` by improving loading logic).
      - **`FeatureEng`**: Focuses on transforming raw data into meaningful features suitable for model consumption. Key responsibilities include maintaining data shape consistency, preventing data leakage during feature creation, and optimizing features for model performance. Feature engineering should be model-agnostic.
      - **`Model`**: Involves model building (developing new models to address the problem), model tuning (optimizing existing models for better performance), or model removal. This component also handles data operations or augmentations closely tied to a specific model framework (e.g., PyTorch `Datasets` & `DataLoaders`, TensorFlow `tf.data`, or fixing CUDA label errors by ensuring correct label mapping before loss calculation).
      - **`Workflow`**: Integrates all pipeline components, orchestrating the flow from data loading through to final output generation (e.g., correcting `submission.csv` column names or structure, managing overall pipeline execution logic for efficiency).

    2. **Score the Hypothesis:** For each hypothesis, provide a score from 1 (lowest/worst) to 10 (highest/best) on each of the following five dimensions. Base your scores on all provided information.
      - **Challenge-Hypothesis Alignment (Score: 1-10):** How directly and effectively does the hypothesis address the core issues of the `Identified Challenge` it targets? A higher score means a stronger, more direct alignment.
      - **Expected Impact (Score: 1-10):** What is the estimated magnitude of improvement (e.g., in the primary competition metric, efficiency, robustness, or successful execution) if this hypothesis is successfully implemented? Higher scores for greater positive impact.
      - **Novelty (Score: 1-10):** How innovative or original is this hypothesis when compared to the approaches and ideas evident in the `previous SOTA experiments` and `previous failed experiments`? Assign a score of 1 if the hypothesis is a repeat or substantially similar to a previously attempted hypothesis (whether successful or failed), UNLESS the previous attempt clearly failed due to a trivial implementation bug and the current hypothesis proposes the correct implementation of the same core idea.
      - **Feasibility (Score: 1-10):** How easily and practically can this hypothesis be implemented and *run to completion* within the existing SOTA codebase and operational constraints (e.g., allowed time for training/inference, available compute resources, overall complexity)? Higher scores for easier implementation and higher likelihood of successful execution.
      - **Risk-Reward Balance (Score: 1-10):** Considering the potential for significant improvement (reward) versus the probability of failure, negative side-effects, or excessive resource consumption (risk), how optimal is this balance? A high score indicates a favorable balance.
      - **Prioritization for Critical Challenges:** If a hypothesis directly and credibly addresses a **critical Challenge that caused prior experiment failures** (e.g., timeout, persistent data loading errors, incorrect submission format preventing any score), its **Expected Impact** and **Risk-Reward Balance** should generally be scored highly (e.g., 8-10), and **Feasibility** should also be high if the proposed solution is indeed simpler, more direct, or more efficient. This ensures such critical hypotheses are prioritized.

    {% if inject_diverse %}
    # Focus on Diversity!!
    Diversity is very critical in the analysis of scenario problems. You should closely check the history of previous experiments and feedbacks, and try to explore the problems/hypotheses that are not covered by the previous experiments.
    1. Check the previous experiments and feedbacks to find the problems that are not covered by the previous experiments.
    2. Check the current SOTA implementation and feedback to find the problems that are not covered by the current SOTA implementation.
    3. Think out of the box and explore the hypothesis that are not covered by the previous experiments and feedbacks, but are reasonable and aligned with the identified problems. 
    4. Do not do incremental exploration on the previous problems, like lightgbm -> xgboost, or 1dCNN -> 2dCNN. Totally different hypothesis on model\data\feature\workflow level are welcomed.
    {% endif %}

    {% if plan.suggest_model_architecture is true %}
    ## Current focus: Find the best model architecture!
    The user has chose to focus on finding the best model architecture so far. This means if no problems are critical, you should focus on proposing a hypothesis that suggests a new model architecture or a significant change to the existing model architecture. This is the primary focus of the current iteration.
    If the problem contains a critical challenge, you should still propose a hypothesis that addresses the critical challenge.
    {% elif plan.suggest_ensemble is true %}
    ## Current focus: Try to find the best ensemble strategy!
    The user has chose to focus on finding the best ensemble strategy so far. This means if no problems are critical, you should focus on proposing a hypothesis that suggests a new ensemble strategy or try to increase the cross validation folds or the number of models in the ensemble. This is the primary focus of the current iteration.
    Some scenarios like computer vision tasks may not typically use ensemble strategies, so you can ignore this focus if it does not apply.
    If the problem contains a critical challenge, you should still propose a hypothesis that addresses the critical challenge.
    {% endif %}
    
    {% if hypothesis_output_format is not none %}
    ## Final Output Format in JSON Schema:
    {{ hypothesis_output_format }}
    {% endif %}
    
  user: |-
    # Scenario Description
    {{ scenario_desc }}

    # Previous Experiments and Feedbacks
    {{ exp_and_feedback_list_desc }}

    # Current SOTA Implementation
    {{ sota_exp_desc }}

    # Identified Challenges{% if enable_idea_pool %} with Sampled Ideas{% endif %}
    {{ problems }}

<<<<<<< HEAD
hypothesis_select:
  system: |-
    You are a Kaggle Grandmaster with deep expertise in model evaluation and decision making. Based on the given example, please select the most appropriate hypothesis from the candidates. 
    These hypotheses are sourced from `model/data/feature/workflow`. Choose the one that best matches the intent or logic of the prompt. 
    Alternatively, if you determine that ensemble is the best option, you may propose a **ensemble hypothesis** (not present in the candidates), as long as it aligns with the runtime and training constraints.  
    You are given the following hypothesis candidates:
    {{ hypothesis_candidates }}
    If multiple hypotheses seem reasonable, select the one that is most robust or consistent with Previous Experiments and Feedbacks, pay attention to the runtime of each loop.

    If you believe that previous methods have reached their limits and the current setting only involves a single model, feel free to propose an ensemble solution. However, you **must** carefully allocate the training and runtime budget to ensure the **ensemble logic is well-executed and evaluated**, without compromising the performance of the previous models.
    
    ### 1. Ensemble Core Principle
    Your goal is not just to tune individual models, but to build an **effective ensemble**. Make design decisions that lead to **strong overall ensemble performance**, not just strong base models.
    Please note: you are operating under a time budget dedicated to ensemble training of {{res_time}} seconds, and the maximum allowed time is {{ensemble_timeout}} seconds.
    {{use_ratio}}% of the total ensemble time has been used.

    {% if use_ratio >= 70 %}
    As this exceeds the 70% threshold, you are advised to **stop exploring individual model/feature/workflow hypotheses**.  
    Instead, please focus on **designing a final ensemble hypothesis** that effectively leverages and combines the most promising components based on the historical performance of your previous trials.  
    Use insights from earlier experiments (including successful models, valuable features, and workflows) to create a robust ensemble that captures their collective strength.
    {% else %}
    Please continue selecting the most promising hypothesis from the candidates to enhance your current code.
    {% endif %}

    Please take the remaining {{res_time}} seconds to carefully consider and design the most reasonable and optimal ensemble hypothesis based on your current progress.
    Assume training a single model takes about 1 hour. For example, if you have roughly twice that time left, you can try training multiple models with different random seeds or data splits to reuse time effectively.
    If you have more time, you might consider training a multi-fold ensemble. Use your judgment to decide how many folds or seeds fit within your remaining time budget.

    ### 2. Training-Time Resource Allocation
    - You may use **multiple folds** if justified, but you must **ensure the full pipeline completes within runtime limits**.
    - Avoid reducing base model quality just to save time. For example:
      - Freezing large parts of the model (e.g., embeddings)
      - Using only embedding-level regression instead of full modeling
      - Using extreme simplifications like LoRA or tiny backbones if they degrade performance

    ### 3. Expectation on Ensemble Design
    - Implement an ensemble strategy that **improves performance**.
      This can be as simple as training the same model with different random seeds or data splits and averaging the outputs.
      More advanced methods like stacking or blending are optional and can be used if beneficial.
      Choose a practical and reliable ensemble approach within the available time and resources.
    - Consider the resource budget as a whole: a strong ensemble depends on both good base models and effective combination.

    ### 4. Final Reminder
    You have full access to the training code, task definition, and previous results.
    You should weigh trade-offs thoughtfully and pick a design that **maximizes ensemble performance without shortcuts** that hurt model quality or cause timeout.
    - The current time budget is sufficient for thorough training and ensemble.
    - If you believe the existing single-model code is already good, avoid large modifications.
    - Avoid overly strict constraints; focus on **effectively using available time** to build a **robust ensemble**.

    {% if hypothesis_output_format is not none %}
    ## Final Output Format in JSON Schema:
    {{ hypothesis_output_format }}
    {% endif %}
  
  user: |- 
=======
hypothesis_critique:
  system: |-
    {% include "scenarios.data_science.share:scen.role" %}
    You are an expert critic evaluating machine learning hypotheses for Kaggle competition improvement.
    
    For each hypothesis, provide a focused critique that identifies key issues and suggests improvements while preserving the experimental nature of hypotheses.
    
    ## Three Core Evaluation Areas:
    
    ### 1. Feasibility Assessment
    - **Technical Risk**: Major implementation challenges or resource constraints that could cause failure
    - **Integration Issues**: Conflicts with existing code or pipeline components
    - **Constraint Violations**: Whether this respects competition time/memory limits based on historical patterns
    
    ### 2. Alignment Check  
    - **Problem-Solution Fit**: Does this actually address the root cause of the identified challenge?
    - **Metric Impact**: Will this meaningfully improve the competition's evaluation metric?
    - **Historical Context**: Has similar approaches been tried? Key learnings from past attempts?
    - **Innovation vs History Balance**: Distinguish between implementation failures (worth retrying with improvements) vs fundamental approach failures (multiple attempts failed due to core unsuitability - should avoid)
    
    ### 3. Improvement Direction
    - **Clarity Issues**: If vague, identify specific methods or strategies that address the core problem
    - **Alternative Strategies**: If implementation is problematic, identify concrete alternative approaches within the current framework such as switching from simple to weighted ensemble
    - **Risk Mitigation**: Recommend specific validation strategies or safeguards for high-risk aspects
    - **Competition Context**: This is a Kaggle competition where strong performance may come from novel approaches, but also from incremental improvements and careful optimization. Balance innovation with practical enhancements.
    
    ## CRITICAL Guidance Rules
    
    - Be specific about methods and strategies, but avoid over-specifying implementation parameters. Suggest clear approaches like "use weighted ensemble instead of simple averaging" rather than exact values like "set weights=[0.3, 0.7]". 
    - Focus on suggesting CLEAR METHODS and APPROACHES that lead to decisive hypotheses.
    - Avoid Overfitting to History: Learn from past failures but don't over-constrain innovation. Distinguish between implementation failures (worth retrying with improvements) and fundamental approach failures (should be avoided).

    ### Examples:
    
    **Good Critiques:**
    - "The hypothesis lacks specificity about which ensemble method to use. Consider weighted averaging based on validation performance rather than simple averaging, given the model performance disparities."
    - "This hypothesis proposes LSTM for tabular data. History shows 3 consecutive failures with different LSTM implementations, and tabular data lacks sequential structure. Consider graph-based approaches instead to capture feature relationships."
    
    **Poor Critiques:**
    - "Set max_depth=10, learning_rate=0.05, and use 500 trees." (too specific)
    - "This might not work." (too vague)
    - "LSTM is innovative, let's try again with different hyperparameters." (ignores fundamental mismatch)
    
    {% if critique_output_format is not none %}
    ## Output Format
    {{ critique_output_format }}
    {% endif %}

  user: |-
    # Scenario Description
    {{ scenario_desc }}

    # Previous Experiments and Feedbacks
    {{ exp_and_feedback_list_desc }}

    # Current SOTA Implementation
    {{ sota_exp_desc }}

    # Hypotheses to Critique
    {{ hypotheses_formatted }}

hypothesis_rewrite:
  system: |-
    {% include "scenarios.data_science.share:scen.role" %}
    You are an expert hypothesis rewriter specializing in iterative improvement of machine learning solutions for Kaggle competitions.
    
    ## Task
    Transform each **original hypothesis and its critique** into a **single, specific, testable technical hypothesis** that can be implemented immediately.
    
    ## Core Principles
    1. **Actionable Critique** – Apply insights from the critique, but the final text must stand alone with **no meta‑discussion** of the critique itself.
    2. **Standalone Justification** – Ground every technical decision in dataset characteristics, available compute budget, and competition constraints.
    3. **Decisive Specificity** – Remove all ambiguity; propose one clear action.
    4. **Innovation Preservation** – Maintain the innovative core of the original hypothesis while addressing implementation concerns. Avoid reverting to conventional approaches unless absolutely necessary.
    5. **CRITICAL - Avoid Overfitting to Critique** – Apply critique insights thoughtfully without over-constraining innovation. Balance addressing identified issues with preserving the exploratory value of bold ideas.
    {% if enable_scale_check %}6. The user is currently working on a continuous exploration on the task. It's typical that we first try in small scale and in some certain point we will scale up the solution. 
    The user will tell you how much time have they spent on the task so far and all the former trials. You should consider whether to scale up the solution based on the current situation. You should put this conclusion in each hypothesis's appendix section.
    Typical scaling method includes:
      - Increasing the model architecture complexity.
      - Increasing the number of models to ensemble.
      - Increasing the number of features.
      - Increasing the number of cross validation folds.
      - Increasing the number of epochs for training.
      - Increasing the batch size for training.
    In the beginning stage, you should instruct to build low scale solutions which avoid the upper methods. After sufficient exploration iterations to approach the end of the time limit, you can suggest to scale up the solution in your response.
    Scaling is no connection to the debugging process. It's related to the whole solution's complexity. Please include this in every hypothesis you rewrite.
    {% endif %}
    
    ## Guidelines for Writing Rewritten Hypotheses
    
    1. **Critique-Informed Specificity**:
      - Address technical gaps identified in the critique and replace vague terms with specific algorithms, methods, or parameters.
      - Transform general suggestions from the critique into concrete, implementable actions.
      - If the critique highlighted feasibility issues, propose alternative approaches that maintain the hypothesis's core intent while being more practical.
      - The rewritten hypothesis must be more specific than the original, incorporating the critique's guidance without explicitly referencing it.
    
    2. **Standalone Technical Justification**:
      - Ground every technical decision in observable dataset characteristics (e.g., data size, feature types, class distribution).
      - Reference competition constraints (time limits, evaluation metrics, submission format) to justify approach choices.
      - Ensure the hypothesis can be understood and implemented without needing to read the original hypothesis or critique.
      - Include rationale for why the specific method/algorithm chosen is suitable for the current scenario.
    
    3. **Enhanced Actionability and Precision**:
      - Replace any remaining ambiguity with decisive technical choices (e.g., "ensemble method" → "weighted averaging based on validation performance").
      - Specify validation strategies that will confirm the hypothesis's effectiveness.
      - Define clear success criteria or expected outcomes that can be measured.
      - If the original hypothesis bundled multiple ideas, focus on the most impactful one identified through the critique.
    
    4. **Risk Mitigation and Implementation Clarity**:
      - If the critique identified implementation risks, incorporate specific mitigation strategies into the rewritten hypothesis.
      - Address resource constraint concerns by proposing efficient alternatives or optimizations.
      - Ensure the hypothesis addresses root causes rather than symptoms, as guided by the critique analysis.
      - Make the hypothesis robust against common failure modes identified in the critique.
    
    5. **Pipeline Integration and Component Focus**:
      - Clearly specify how the proposed changes integrate with existing SOTA components.
      - Maintain focus on the primary component while ensuring compatibility with the overall pipeline.
      - If the critique suggested coordination across multiple components, organize these as a unified technical approach rather than separate changes.
      - Ensure the rewritten hypothesis preserves successful aspects of the current SOTA while addressing identified weaknesses.
    
    6. **Innovation and Historical Learning**:
      - Apply critique insights to enhance sound innovative ideas while avoiding repeated fundamental failures identified in the analysis.
      - **Competition Context**: This is a Kaggle competition where strong performance may come from novel approaches or incremental improvements. Enhance both innovative ideas and practical optimizations based on the critique analysis.
    
    
    {% if rewrite_output_format is not none %}
    ## Output Format
    {{ rewrite_output_format }}
    {% endif %}

  user: |-
>>>>>>> c62e5fcc
    # Scenario Description
    {{ scenario_desc }}

    # Previous Experiments and Feedbacks
    {{ exp_and_feedback_list_desc }}

    # Current SOTA Implementation
    {{ sota_exp_desc }}

<<<<<<< HEAD
=======
    # Original Hypotheses and Their Critiques
    {{ hypothesis_critique_pairs }}

    {% if time_status is not none %}
    # Time Status
    {{ time_status }}
    {% endif %}
>>>>>>> c62e5fcc


task_gen:
  system: |-
    {% include "scenarios.data_science.share:scen.role" %}
    The user is iteratively developing a Kaggle competition solution. Each new iteration aims to improve upon the current State-of-the-Art (SOTA) implementation by applying a specific hypothesis that addresses an identified challenge. The new trace is based on the current SOTA; the SOTA itself evolves.

    You will be provided with the following inputs:
    1. **Competition Scenario Description**: Details about the competition (task type, data, evaluation metric, time limits, etc.).
    2. **Current SOTA Implementation & Feedback**: (If available) Details of the best-performing solution so far. **If no SOTA implementation is provided, your primary task is to sketch a reasonable end-to-end `main.py` workflow.**
    3. **Proposed Hypothesis**: One, or more specific hypotheses aimed at improving the current SOTA or forming the basis of an initial SOTA. This hypothesis directly addresses an "Identified Challenge" from a previous analysis step.
    4. **Previous Failed Experiments & Feedback**: (If available) A history of unsuccessful attempts, which are crucial for learning. The failed experiments are based on the current SOTA implementation and are used to propose hypotheses for further performance improvements.

    Your primary goal is to generate a detailed, step-by-step **sketch or refinement plan** for a new data processing and modeling pipeline, specifically for the main workflow script (`main.py`), that effectively implements the `Proposed Hypothesis`. This sketch will guide a developer to write the code correctly.

    # BACKGROUND CONTEXT: Pipeline Implementation Standards & Constraints

    The `main.py` sketch you generate should lead to a pipeline implementation that adheres to the following standards. These are guiding principles for the final *outcome* of your sketch:

    1. **Program Execution**: The resulting `main.py` script must be executable via `python main.py` without command-line parameters. Configurations should be hardcoded for simplicity.
    2. **File Handling**:
      - Implement robust handling of file encodings and delimiters.
      - Input files are under `{% include "scenarios.data_science.share:scen.input_path" %}`. The sketch must detail how they are loaded and, if multiple, combined or processed.
      - Test indices must be determined from a dedicated test index file (if available) or by the order in the test data file. **Crucially, DO NOT use the sample submission file to infer test indices or the number of test samples.**
      - **CRITICAL: DO NOT read, load, or access the sample_submission.csv file in any part of the code implementation. The code must never contain pd.read_csv('sample_submission.csv') or similar file reading operations.**
      - Ensure actual data (not just filenames) is loaded during the data loading phase.
      - If data is in zip files, the sketch should advise on robust loading, e.g., pre-extraction or careful handling if using multiprocessing in data loaders.
    3. **Data Preprocessing**:
      - Convert data to correct types (numeric, categorical, parse dates).
      - Optimize memory usage (e.g., downcasting, chunk processing if essential and the hypothesis supports it).
      - Implement domain-specific preprocessing relevant to the hypothesis (e.g., text tokenization, image resizing/augmentation).
    4. **Code Standards**:
      - The pipeline must **NOT** use progress bars (e.g., `tqdm`) in the submission code.
      - **CRITICAL: DO NOT read or access the sample_submission.csv file in the code. Instead, extract column names and format requirements from the '====== Submission Format ======' section in the Competition Scenario Description.**
      - Ensure no features are inadvertently excluded during processing.
    5. **General Data Science Considerations**:
      - Design for scalability.
      - Handle missing values and outliers appropriately as guided by the hypothesis or SOTA.
      - Ensure consistency between feature data types and any transformations applied.
      - Prevent data leakage from test/validation sets into any training stage.
      - Use appropriate train-validation splits or cross-validation strategies. Some dataset might not be suitable for Stratified related split since some categories may not be present in the test set. In such cases, use a simple train-validation split or a single fold of cross-validation. Implement a try except block to handle potential errors if you are using Stratified related split.
      - Use appropriate cross-validation strategies. Some scenario might not be suitable for K-fold cross-validation training one fold is already time consuming. In such cases, use a single fold of cross-validation or a simple train-validation split.
    6. **Resource Utilization**: Leverage GPU and multiprocessing where appropriate and beneficial, if consistent with the hypothesis and efficiency goals.
    7. **Metric Calculation and Storage (`scores.csv`)**:
      - Calculate the official competition metric on a proper validation set. Save results to `scores.csv`.
      - The sketch must ensure this step is included. A successful run should always produce scores.
      - `scores.csv` must have an index with model names and the literal string "ensemble" (lowercase). **Columns should be a single column with exact metric name: "{{ metric_name }}".** (CASE-SENSITIVE)
      - When only one model is used, its score should be present, and an "ensemble" score (which would be the same as the single model's score in this case) must also be recorded.
      - Ensure validation metrics and processes are consistent across all parts of the pipeline. Avoid changes that would alter how validation metrics are calculated unless that is part of the hypothesis.
    8. **Submission File (`submission.csv`)**: Generate `submission.csv` in the **exact format** required (column names, order, data types), as detailed in the '====== Submission Format ======' section of the Competition Scenario Description (DO NOT read the sample_submission.csv file directly in the code). This is a critical step.
    9. **Preferred Packages Notes**:
      - You can choose the most proper packages for the task to best achieve the hypothesis.
      - When facing a choice between two packages which both can achieve the same goal, you should choose the one which is more commonly used and less likely to cause bugs in coding. Especially those you are not familiar with.
      - For GBDT models, prefer XGBoost or RandomForest over LightGBM unless the SOTA or hypothesis dictates otherwise. Prefer not using GPU for GBDT models unless the SOTA or hypothesis dictates otherwise.
      - For neural networks, prefer PyTorch or PyTorch based library (over TensorFlow) unless the SOTA or hypothesis dictates otherwise.
      - For neural networks, prefer fine-tuning pre-trained models over training from scratch.

    ## Package Declaration
    At the end of your design, **you MUST** provide a key `packages` in the final JSON output.  
    It should be an **array of PyPI package names** (strings) that you expect to `import` in the forthcoming implementation.  
    List only third-party packages (do **NOT** include built-in modules like `os`, `json`).  

    # Guidelines for Sketching the `main.py` Workflow

    YOUR TASK IS TO create a conceptual sketch for drafting or updating the `main.py` workflow. This is a plan, not code.
    
    ## CRITICAL OUTPUT FORMAT REQUIREMENTS
    Your sketch MUST explicitly specify the exact column structure for both output files:
    - **For `scores.csv`**: Clearly state the specific column names based on the competition metric: "{{ metric_name }}". (CASE-SENSITIVE)
    - **For `submission.csv`**: Extract and explicitly list the exact column names from the Competition Scenario Description's '====== Submission Format ======' section
    - Do NOT use vague descriptions - provide the actual column names in your sketch.

    1. **No Code**: The sketch **MUST NOT** contain any programming code, specific library calls, or pseudo-code. Describe steps conceptually (e.g., "Load training data from {% include "scenarios.data_science.share:scen.input_path" %}/train.csv"). List specific algorithm names where appropriate (e.g., "Apply XGBoost classifier," "Use Isotonic Regression for calibration").
    2. **Structure and Conciseness**:
      - If SOTA exists, understand its structure first.
      - If no SOTA, outline a clear, logical sequence of steps for the new `main.py`.
    3. **Leverage SOTA or Design a New One**:
      - **If a `Current SOTA Implementation` is provided**: Your sketch must primarily detail the **minimal and targeted changes, additions, or replacements** needed to integrate the `Proposed Hypothesis` into that SOTA. Focus only on what needs to change.
      - **If NO `Current SOTA Implementation` is provided (Initial Version)**: This is critical. Your sketch **MUST** describe a **COMPLETE, END-TO-END, REASONABLE baseline pipeline**.
        - It must cover: Data loading (from specified paths), essential preprocessing (as per hypothesis or minimal viable), a basic model implementation (as per hypothesis), a simple validation strategy (e.g., a single train-validation split or fewer folds if CV is too complex initially), generation of `scores.csv`, and `submission.csv` in the correct format.
        - The overriding goal for this initial sketch is **RUNNABILITY and CORRECTNESS of the pipeline structure**. Prioritize getting a valid submission out, even with a very basic model. Avoid any complexity not absolutely mandated by the core hypothesis or competition basics.
    4. **Learn from Past Failures**:
      - If `Previous Failed Experiments & Feedback` are provided, analyze them meticulously. Design the sketch to explicitly avoid repeating similar mistakes, especially if failures relate to the current hypothesis, data handling, submission format, or resource usage (timeouts).
      - If a hypothesis aims to fix a past failure, the sketch should detail precisely how the fix is implemented.
    5. **Specificity and Clarity**:
      - Be unambiguous. Instead of "select model," if the hypothesis implies "Train an EfficientNet-B0 model," state that.
      - The sketch must be definitive. No open-ended options or phrases like "for example," or "e.g.," within a step's action.
    6. **Resource Constraints & Efficiency**:
      - Always design the workflow to execute within the competition `Time Limit`.
      - If `Previous Failed Experiments` explicitly state time/memory constraint issues, your sketch **MUST** make efficiency the **TOP PRIORITY**. Clearly state `[EFFICIENCY AS TOP PRIORITY]` at the beginning of your sketch.
      - The sketch must then detail *specific measures* to achieve this.
      - Even if the `Proposed Hypothesis` is not about efficiency, if past experiments failed due to timeouts or the dataset/model is complex, the sketch **must still incorporate measures to improve overall pipeline efficiency**. This might involve simplifying aspects unrelated to the core hypothesis to ensure the hypothesis can be tested within limits.
      - The goal is a workflow that successfully implements and validates the `Proposed Hypothesis` effectively, balancing performance with strict resource constraints. An experiment that times out provides no information.
      - If you plan to prioritize efficiency, you can modify the parts which is not related to the hypothesis. Which means your task should still able to validate the hypothesis.
      - Add [EFFICIENCY AS PRIORITY] tag in the task description to indicate that the task takes efficiency as a priority.
      - Although the task should prioritize efficiency, it should not be the only focus. The task should also be aligned with the proposed hypothesis and the current SOTA implementation.
    7. **Reminders of Common Mistakes (Especially for New `main.py`)**: At the end of your sketch, include a "Key Reminders for Developer" section. Add the following reminders if appropriate.
      - Ensure all input files are loaded from their exact paths under `{% include "scenarios.data_science.share:scen.input_path" %}` (e.g., `{% include "scenarios.data_science.share:scen.input_path" %}<competition_name>/train.csv`)."
      - Verify `submission.csv` strictly adheres to format: columns, correct data types, and no extra index.
      - "Implement correct label mapping for classification tasks (e.g., 0-indexed, contiguous integers for loss functions like PyTorch's CrossEntropyLoss) to prevent runtime errors."
      - Handle file I/O robustly, especially for zipped data or large files, to prevent `FileNotFoundError` or `BadZipFile` issues.
      - Confirm no `tqdm` or other progress bars are in the final script.
      - Double-check that validation scores are saved correctly to `scores.csv` with specified 'Model' and metric columns, even for a single model run (include 'ensemble' row).
    8. **EDA improvement**: The user might provide you some EDA improvement suggestions based on the previous EDA output. If so, you should also include the EDA improvement in your sketch.

    # Guidelines for Ensemble Implementation
      You must carefully allocate the training and runtime budget to ensure the **ensemble logic is well-executed and evaluated**, without compromising model performance.
      ### 1. Core Principle
      Your goal is not just to tune individual models, but to build an **effective ensemble**. Make design decisions that lead to **strong overall ensemble performance**, not just strong base models.
      ### 2. Training-Time Resource Allocation
      - You may use **multiple folds** if justified, but you must **ensure the full pipeline completes within runtime limits**.
      - Avoid reducing base model quality just to save time. For example:
        -  Freezing large parts of the model (e.g., embeddings)
        -  Using only embedding-level regression instead of full modeling
        -  Using extreme simplifications like LoRA or tiny backbones if they degrade performance
      ### 3. Expectation on Ensemble Design
      - Implement an ensemble strategy that improves performance.
        This can be as simple as training the same model with different random seeds or data splits and averaging the outputs.
        More advanced methods like stacking or blending are optional and can be used if beneficial.
        Feel free to choose a practical and reliable ensemble approach within the available time and resources.
      - Consider the resource budget as a whole: a strong ensemble depends on both good base models and effective combination.
      ### 4. Final Reminder
      You have full access to the training code, task definition, and previous results.
      You should weigh trade-offs thoughtfully and pick a design that maximizes ensemble performance without shortcuts that hurt model quality or cause timeout.
      - The current time budget is sufficient for thorough training and ensemble.
      - If you believe the existing single-model code is already good, avoid large modifications.
      - Avoid overly strict constraints; focus on effectively using available time to build a robust ensemble.
      
    # Hyperparameters Specification
    Follow the hyperparameters specification below when approaching hyperparameter selection.
    If you are confident in a specific value based on strong evidence, prior experiments, or clear rationale, specify the value clearly.
    {% include "scenarios.data_science.share:spec.hyperparameter" %}

    {% if task_output_format is not none %}

    # Output Format

    {% if not workflow_check %}

    {{ task_output_format }}

    {% else %}

    There are two steps in the task. But you should adhere to the final output format.

    ## [Partial Response Format 1]
    ### Step1: **Task Output Format** :
    {{ task_output_format }}

    ### Step 2: **Workflow Update** :
    Since components have dependencies, your second task is to update the workflow to reflect the changes made to the target component. Please also decide whether the workflow needs to be updated and provide a brief description of the change task.
    {{ component_desc }}

    ## [Partial Response Format 2] Your generated workflow description should be a simple text and the following agent will do the implementation. If you think the workflow should not be updated, just respond with "No update needed".

    At last, your final output should strictly adhere to the following JSON format. 
    {
      "task_design": a dict which strictly adheres to the **Task Output Format** in Step 1,
      "workflow_update": "A string which is a precise and comprehensive description of the Workflow Update, or 'No update needed' if no changes are required."
    }
    {% endif %}
    {% endif %}
    
  user: |-
    # Competition Scenario Description
    {{ scenario_desc }}

    # Data Folder Structure (All files are under {% include "scenarios.data_science.share:scen.input_path" %})
    {{ data_folder_info }}

    # Current SOTA Implementation & Feedback
    {{ sota_exp_desc }}

    # Proposed Hypothesis
    This sketch should implement the following hypotheses:

    {% for hypothesis in hypotheses %}
    **Hypothesis:** {{ hypothesis.hypothesis }}

    {% endfor %}
    # Previous Failed Experiments & Feedback (e.g., experiments that did not pass evaluation, encountered bugs, or failed to surpass SOTA performance)
    {{ failed_exp_and_feedback_list_desc }}
  
    {% if eda_improvement is not none %}
    {{ eda_improvement }}
    {% endif %}

idea_sample:
  system: |-
    You are a Kaggle Grandmaster and expert ML engineer with deep expertise in statistics, machine learning, and competition optimization.
    The user is improving a Kaggle competition implementation iteratively through traces where each new trace is modified from the current SOTA in the trace, not necessarily the immediate predecessor.
    You will be given a competition scenario, previous SOTA and failed experiments and feedbacks, and the current SOTA implementation and feedback.
    The user has identified potential problems in the current SOTA implementation and sampled few ideas for possible improvement direction for each of the problem.
    Your task is to identify the most useful and potential idea for each of the problem according to the impact, alignment, and novelty of the ideas.

    The user provided ideas might not be the suitable solution for the identified problems. If all ideas to one problem are not useful, please ignore this problem in your response dict.

    ### Specification
    {{ idea_spec }}

    ### Output Format
    {{ idea_output_format }}

  user: |-
    # Scenario Description
    {{ scenario_desc }}
    
    # Previous Experiments and Feedbacks
    {{ exp_feedback_list_desc }}    

    # Current SOTA Implementation
    {{ sota_exp_desc }}

    # Problem-Ideas Pairs
    {{ problem_ideas }}

specification:
  hypothesis: |-
    1. Each hypothesis should be specific and non-vague.
      - Avoid vague statements like "improve the model" or "optimize the pipeline." Instead, specify the exact changes to be made. Do not use ambiguous changes like "try method A or method B". 
      - No phrases like "for example" or "eg.," should be used in the hypothesis. Give a clear decision in the hypothesis.
    2. Each hypothesis should be testable and actionable. It should clearly state the expected change or improvement in the component's performance. For example, "tuning a model" is too broad, whereas "increasing the learning rate to 0.1 in the LightGBM model will improve performance" is testable and actionable.
    3. Each hypothesis should be aligned with the current SOTA implementation. It should be a potential solution to the identified problem.
    4. All the changes in the hypothesis should be correlated and relevant to each other. Avoid proposing multiple independent ideas in a single hypothesis.
    {% if not pipeline %}5. Each hypothesis should focus on a single direction per experiment. Avoid proposing multiple possibilities within the same hypothesis, such as "this may work in case A or case B." Research and development can be approached at different levels (shallow or deep), but each experimental loop should validate only one specific idea.
    6. Each hypothesis should focus on one component. The components will be described in the evaluation stage.
    {% else %}5. The hypothesis should focus on the whole pipeline. If needed, the hypothesis may propose changes across multiple parts in the SOTA implementation.
    {% endif %}

  idea: |-
    1. Alignment: The idea should be aligned with the identified problem. It should be a potential solution to the problem.
    2. Novelty: The idea should be novel and not previously explored in the current SOTA implementation. Avoid ideas that have already been tried and failed.
    3. Impact: The idea should have the potential to significantly improve the current SOTA implementation. It should be a promising direction for further exploration.
    4. You should identify the most useful and potential idea for each of the problem. If none of the provided ideas are useful, please ignore this problem in your response dict.

output_format:
  problem: |-
    For each of the identified problem, you should strictly adhere to the following JSON schema. 
    Your final output should be a dict containing all the identified problem without anything else.
    Please respond at most five problems FEWER BUT BETTER considering the most valuable and recently not explored. Don't respond problems not relevant to the improvement of target metric.
    {
      "problem name 1 (name of the identified problem without anything else)": {
        "problem": "Description of the first issue in no more than three sentences.",
        "reason": "Brief explanation of why this is a problem, based on the feedback or inferred from provided materials in no more than two sentences."
      },
      "problem name 2 (name of the identified problem without anything else)": {
        "problem": "Description of the second issue in no more than three sentences.",
        "reason": "Brief explanation of why this is a problem, based on the feedback or inferred from provided materials in no more than two sentences."
      }
    }
  hypothesis: |-
    For each of the identified problem, you should propose a hypothesis strictly following to the JSON schema. Your final output should be a dict containing all the proposed hypothesis.
    {
      "problem name 1 (should be exactly same as the problem name provided)": {
        {% if enable_idea_pool %}"inspired": "True or False. Set to True if the hypothesis is inspired by the user provided ideas. Otherwise, set it to False.",{% endif %}
        "reason": "Provide a clear, logical progression from problem identification to hypothesis formulation, grounded in evidence (e.g., trace history, domain principles, or competition constraints). Refer to the Hypothesis Guidelines for better understanding. Reason should be short with no more than two sentences.",
        "component": "The component tag of the hypothesis. Must be one of ('DataLoadSpec', 'FeatureEng', 'Model', 'Workflow').",
        "hypothesis": "A concise, testable statement derived from previous experimental outcomes. Limit it to one or two sentences that clearly specify the expected change or improvement in the <component>'s performance.",
        "evaluation": {
          "alignment_score": "The alignment of the proposed hypothesis with the identified problem.",
          "impact_score": "The expected impact of the proposed hypothesis on the current SOTA implementation.",
          "novelty_score": "The novelty of the proposed hypothesis compared to existing solutions.",
          "feasibility_score": "The feasibility of implementing the proposed hypothesis in the current SOTA implementation.",
          "risk_reward_balance_score": "The risk-reward balance of implementing the proposed hypothesis.",
        }
      },
    }
  idea: |-
    For each of the problems, you should identified the most useful and potential idea strictly following to the JSON schema.
    Your final output should be a dict containing the problems and corresponding identified ideas pairs without anything else.
    Please respond at most five problem-ideas pairs considering the most valuable and recently not explored.
    {
      "problem name 1 (should be exactly same as the problem name provided)": 1, # The index which is same to the idea index provided in the input and must be integer.
      "problem name 2 (should be exactly same as the problem name provided)": 2, # The index which is same to the idea index provided in the input and must be integer.
    }

<<<<<<< HEAD
  hypothesis_select_format: |- 
    Choose the best hypothesis from the provided hypothesis candidates {{ hypothesis_candidates }}.  
    You must return a dictionary in the following format **for each selected hypothesis**:

    {
      "hypothesis": "...",  
      "component": "..."  // Must be one of: 'DataLoadSpec', 'FeatureEng', 'Model', 'Workflow'
=======
  critique: |-
    For each hypothesis, provide a comprehensive critique strictly following the JSON schema.
    Your final output should be a dict containing critiques for all hypotheses without anything else.
    {
      "critiques": {
        "problem name 1 (should match the hypothesis problem name exactly)": {
          "critique": "A comprehensive critique covering: (1) Technical feasibility and potential issues, (2) Alignment with the scenario and competition requirements, (3) Specific improvement suggestions, (4) Overall assessment of the hypothesis quality and implementability. Be constructive and actionable."
        },
        "problem name 2": {
          "critique": "..."
        }
      }
    }
  rewrite: |-
    For each original hypothesis, rewrite it to address critique feedback, strictly following the JSON schema below. 
    Your final output should be a dict containing all rewritten hypotheses without anything else.
    {
      "problem name 1 (should be exactly same as the original problem name without prefix or suffix)": {
        "reason": "Independent justification for why this hypothesis makes sense given the current scenario, dataset characteristics, and competition requirements. DO NOT reference critique feedback or suggestions. Should be short with no more than two sentences focusing on the fundamental problem context.",
        "component": "The component tag of the hypothesis. Must be one of ('DataLoadSpec', 'FeatureEng', 'Model', 'Ensemble', 'Workflow').",
        "hypothesis": "A concise, improved hypothesis statement that directly addresses critique concerns. Limit to one or two sentences that clearly specify the expected change or improvement. Should be more specific and actionable than the original.",
        {% if enable_scale_check %}"appendix": "A short sentence indicating whether the hypothesis is targeted for scaling or not. Give instructions to the following steps about implementing this hypothesis.", {% endif %}
        "evaluation": {
          "alignment_score": "Score from 1 (lowest/worst) to 10 (highest/best). How directly and effectively does the hypothesis address the core issues of the identified problem it targets? A higher score means a stronger, more direct alignment.",
          "impact_score": "Score from 1 (lowest/worst) to 10 (highest/best). What is the estimated magnitude of improvement (e.g., in the primary competition metric, efficiency, robustness, or successful execution) if this hypothesis is successfully implemented? Higher scores for greater positive impact.",
          "novelty_score": "Score from 1 (lowest/worst) to 10 (highest/best). How innovative or original is this hypothesis when compared to the approaches and ideas evident in the previous SOTA experiments and previous failed experiments? Assign a score of 1 if the hypothesis is a repeat or substantially similar to a previously attempted hypothesis (whether successful or failed), UNLESS the previous attempt clearly failed due to a trivial implementation bug and the current hypothesis proposes the correct implementation of the same core idea.",
          "feasibility_score": "Score from 1 (lowest/worst) to 10 (highest/best). How easily and practically can this hypothesis be implemented and run to completion within the existing SOTA codebase and operational constraints (e.g., allowed time for training/inference, available compute resources, overall complexity)? Higher scores for easier implementation and higher likelihood of successful execution.",
          "risk_reward_balance_score": "Score from 1 (lowest/worst) to 10 (highest/best). Considering the potential for significant improvement (reward) versus the probability of failure, negative side-effects, or excessive resource consumption (risk), how optimal is this balance? A high score indicates a favorable balance. If a hypothesis directly and credibly addresses a critical challenge that caused prior experiment failures (e.g., timeout, persistent data loading errors, incorrect submission format preventing any score), this should generally be scored highly (e.g., 8-10).",
        }
      }
>>>>>>> c62e5fcc
    }

    The **"hypothesis"** must be selected **from the provided hypothesis candidates** (do not generate new ones),  
    **except** when you choose `"component": "Ensemble"`, in which case you should write your **own hypothesis**.
<|MERGE_RESOLUTION|>--- conflicted
+++ resolved
@@ -232,63 +232,7 @@
     # Identified Challenges{% if enable_idea_pool %} with Sampled Ideas{% endif %}
     {{ problems }}
 
-<<<<<<< HEAD
-hypothesis_select:
-  system: |-
-    You are a Kaggle Grandmaster with deep expertise in model evaluation and decision making. Based on the given example, please select the most appropriate hypothesis from the candidates. 
-    These hypotheses are sourced from `model/data/feature/workflow`. Choose the one that best matches the intent or logic of the prompt. 
-    Alternatively, if you determine that ensemble is the best option, you may propose a **ensemble hypothesis** (not present in the candidates), as long as it aligns with the runtime and training constraints.  
-    You are given the following hypothesis candidates:
-    {{ hypothesis_candidates }}
-    If multiple hypotheses seem reasonable, select the one that is most robust or consistent with Previous Experiments and Feedbacks, pay attention to the runtime of each loop.
-
-    If you believe that previous methods have reached their limits and the current setting only involves a single model, feel free to propose an ensemble solution. However, you **must** carefully allocate the training and runtime budget to ensure the **ensemble logic is well-executed and evaluated**, without compromising the performance of the previous models.
-    
-    ### 1. Ensemble Core Principle
-    Your goal is not just to tune individual models, but to build an **effective ensemble**. Make design decisions that lead to **strong overall ensemble performance**, not just strong base models.
-    Please note: you are operating under a time budget dedicated to ensemble training of {{res_time}} seconds, and the maximum allowed time is {{ensemble_timeout}} seconds.
-    {{use_ratio}}% of the total ensemble time has been used.
-
-    {% if use_ratio >= 70 %}
-    As this exceeds the 70% threshold, you are advised to **stop exploring individual model/feature/workflow hypotheses**.  
-    Instead, please focus on **designing a final ensemble hypothesis** that effectively leverages and combines the most promising components based on the historical performance of your previous trials.  
-    Use insights from earlier experiments (including successful models, valuable features, and workflows) to create a robust ensemble that captures their collective strength.
-    {% else %}
-    Please continue selecting the most promising hypothesis from the candidates to enhance your current code.
-    {% endif %}
-
-    Please take the remaining {{res_time}} seconds to carefully consider and design the most reasonable and optimal ensemble hypothesis based on your current progress.
-    Assume training a single model takes about 1 hour. For example, if you have roughly twice that time left, you can try training multiple models with different random seeds or data splits to reuse time effectively.
-    If you have more time, you might consider training a multi-fold ensemble. Use your judgment to decide how many folds or seeds fit within your remaining time budget.
-
-    ### 2. Training-Time Resource Allocation
-    - You may use **multiple folds** if justified, but you must **ensure the full pipeline completes within runtime limits**.
-    - Avoid reducing base model quality just to save time. For example:
-      - Freezing large parts of the model (e.g., embeddings)
-      - Using only embedding-level regression instead of full modeling
-      - Using extreme simplifications like LoRA or tiny backbones if they degrade performance
-
-    ### 3. Expectation on Ensemble Design
-    - Implement an ensemble strategy that **improves performance**.
-      This can be as simple as training the same model with different random seeds or data splits and averaging the outputs.
-      More advanced methods like stacking or blending are optional and can be used if beneficial.
-      Choose a practical and reliable ensemble approach within the available time and resources.
-    - Consider the resource budget as a whole: a strong ensemble depends on both good base models and effective combination.
-
-    ### 4. Final Reminder
-    You have full access to the training code, task definition, and previous results.
-    You should weigh trade-offs thoughtfully and pick a design that **maximizes ensemble performance without shortcuts** that hurt model quality or cause timeout.
-    - The current time budget is sufficient for thorough training and ensemble.
-    - If you believe the existing single-model code is already good, avoid large modifications.
-    - Avoid overly strict constraints; focus on **effectively using available time** to build a **robust ensemble**.
-
-    {% if hypothesis_output_format is not none %}
-    ## Final Output Format in JSON Schema:
-    {{ hypothesis_output_format }}
-    {% endif %}
-  
-  user: |- 
-=======
+
 hypothesis_critique:
   system: |-
     {% include "scenarios.data_science.share:scen.role" %}
@@ -419,8 +363,62 @@
     {{ rewrite_output_format }}
     {% endif %}
 
-  user: |-
->>>>>>> c62e5fcc
+
+hypothesis_select:
+  system: |-
+    You are a Kaggle Grandmaster with deep expertise in model evaluation and decision making. Based on the given example, please select the most appropriate hypothesis from the candidates. 
+    These hypotheses are sourced from `model/data/feature/workflow`. Choose the one that best matches the intent or logic of the prompt. 
+    Alternatively, if you determine that ensemble is the best option, you may propose a **ensemble hypothesis** (not present in the candidates), as long as it aligns with the runtime and training constraints.  
+    You are given the following hypothesis candidates:
+    {{ hypothesis_candidates }}
+    If multiple hypotheses seem reasonable, select the one that is most robust or consistent with Previous Experiments and Feedbacks, pay attention to the runtime of each loop.
+
+    If you believe that previous methods have reached their limits and the current setting only involves a single model, feel free to propose an ensemble solution. However, you **must** carefully allocate the training and runtime budget to ensure the **ensemble logic is well-executed and evaluated**, without compromising the performance of the previous models.
+    
+    ### 1. Ensemble Core Principle
+    Your goal is not just to tune individual models, but to build an **effective ensemble**. Make design decisions that lead to **strong overall ensemble performance**, not just strong base models.
+    Please note: you are operating under a time budget dedicated to ensemble training of {{res_time}} seconds, and the maximum allowed time is {{ensemble_timeout}} seconds.
+    {{use_ratio}}% of the total ensemble time has been used.
+
+    {% if use_ratio >= 70 %}
+    As this exceeds the 70% threshold, you are advised to **stop exploring individual model/feature/workflow hypotheses**.  
+    Instead, please focus on **designing a final ensemble hypothesis** that effectively leverages and combines the most promising components based on the historical performance of your previous trials.  
+    Use insights from earlier experiments (including successful models, valuable features, and workflows) to create a robust ensemble that captures their collective strength.
+    {% else %}
+    Please continue selecting the most promising hypothesis from the candidates to enhance your current code.
+    {% endif %}
+
+    Please take the remaining {{res_time}} seconds to carefully consider and design the most reasonable and optimal ensemble hypothesis based on your current progress.
+    Assume training a single model takes about 1 hour. For example, if you have roughly twice that time left, you can try training multiple models with different random seeds or data splits to reuse time effectively.
+    If you have more time, you might consider training a multi-fold ensemble. Use your judgment to decide how many folds or seeds fit within your remaining time budget.
+
+    ### 2. Training-Time Resource Allocation
+    - You may use **multiple folds** if justified, but you must **ensure the full pipeline completes within runtime limits**.
+    - Avoid reducing base model quality just to save time. For example:
+      - Freezing large parts of the model (e.g., embeddings)
+      - Using only embedding-level regression instead of full modeling
+      - Using extreme simplifications like LoRA or tiny backbones if they degrade performance
+
+    ### 3. Expectation on Ensemble Design
+    - Implement an ensemble strategy that **improves performance**.
+      This can be as simple as training the same model with different random seeds or data splits and averaging the outputs.
+      More advanced methods like stacking or blending are optional and can be used if beneficial.
+      Choose a practical and reliable ensemble approach within the available time and resources.
+    - Consider the resource budget as a whole: a strong ensemble depends on both good base models and effective combination.
+
+    ### 4. Final Reminder
+    You have full access to the training code, task definition, and previous results.
+    You should weigh trade-offs thoughtfully and pick a design that **maximizes ensemble performance without shortcuts** that hurt model quality or cause timeout.
+    - The current time budget is sufficient for thorough training and ensemble.
+    - If you believe the existing single-model code is already good, avoid large modifications.
+    - Avoid overly strict constraints; focus on **effectively using available time** to build a **robust ensemble**.
+
+    {% if hypothesis_output_format is not none %}
+    ## Final Output Format in JSON Schema:
+    {{ hypothesis_output_format }}
+    {% endif %}
+  
+  user: |- 
     # Scenario Description
     {{ scenario_desc }}
 
@@ -430,16 +428,6 @@
     # Current SOTA Implementation
     {{ sota_exp_desc }}
 
-<<<<<<< HEAD
-=======
-    # Original Hypotheses and Their Critiques
-    {{ hypothesis_critique_pairs }}
-
-    {% if time_status is not none %}
-    # Time Status
-    {{ time_status }}
-    {% endif %}
->>>>>>> c62e5fcc
 
 
 task_gen:
@@ -716,15 +704,6 @@
       "problem name 2 (should be exactly same as the problem name provided)": 2, # The index which is same to the idea index provided in the input and must be integer.
     }
 
-<<<<<<< HEAD
-  hypothesis_select_format: |- 
-    Choose the best hypothesis from the provided hypothesis candidates {{ hypothesis_candidates }}.  
-    You must return a dictionary in the following format **for each selected hypothesis**:
-
-    {
-      "hypothesis": "...",  
-      "component": "..."  // Must be one of: 'DataLoadSpec', 'FeatureEng', 'Model', 'Workflow'
-=======
   critique: |-
     For each hypothesis, provide a comprehensive critique strictly following the JSON schema.
     Your final output should be a dict containing critiques for all hypotheses without anything else.
@@ -755,7 +734,14 @@
           "risk_reward_balance_score": "Score from 1 (lowest/worst) to 10 (highest/best). Considering the potential for significant improvement (reward) versus the probability of failure, negative side-effects, or excessive resource consumption (risk), how optimal is this balance? A high score indicates a favorable balance. If a hypothesis directly and credibly addresses a critical challenge that caused prior experiment failures (e.g., timeout, persistent data loading errors, incorrect submission format preventing any score), this should generally be scored highly (e.g., 8-10).",
         }
       }
->>>>>>> c62e5fcc
+    }
+
+  hypothesis_select_format: |- 
+    Choose the best hypothesis from the provided hypothesis candidates {{ hypothesis_candidates }}.  
+    You must return a dictionary in the following format **for each selected hypothesis**:
+    {
+      "hypothesis": "...",  
+      "component": "..."  // Must be one of: 'DataLoadSpec', 'FeatureEng', 'Model', 'Workflow'
     }
 
     The **"hypothesis"** must be selected **from the provided hypothesis candidates** (do not generate new ones),  
