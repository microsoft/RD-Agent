from abc import abstractmethod
from typing import Literal

from rdagent.app.data_science.conf import DS_RD_SETTING
from rdagent.core.evolving_framework import KnowledgeBase
from rdagent.core.proposal import ExperimentFeedback, Hypothesis, Trace
from rdagent.scenarios.data_science.experiment.experiment import COMPONENT, DSExperiment
from rdagent.scenarios.data_science.scen import DataScienceScen


class DSHypothesis(Hypothesis):
    def __init__(
        self,
        component: COMPONENT,
        hypothesis: str = "",
        reason: str = "",
        concise_reason: str = "",
        concise_observation: str = "",
        concise_justification: str = "",
        concise_knowledge: str = "",
        problem: str = "",
    ) -> None:
        super().__init__(
            hypothesis, reason, concise_reason, concise_observation, concise_justification, concise_knowledge
        )
        self.component = component
        self.problem = problem

    def __str__(self) -> str:
        if self.hypothesis == "":
            return f"No hypothesis available. Trying to construct the first runnable {self.component} component."
        lines = []
        if self.problem is not None:
            lines.append(f"Target Problem: {self.problem}")
        lines.extend(
            [f"Chosen Component: {self.component}", f"Hypothesis: {self.hypothesis}", f"Reason: {self.reason}"]
        )
        return "\n".join(lines)


class DSTrace(Trace[DataScienceScen, KnowledgeBase]):

    def __init__(self, scen: DataScienceScen, knowledge_base: KnowledgeBase | None = None) -> None:
        self.scen: DataScienceScen = scen
        self.hist: list[tuple[DSExperiment, ExperimentFeedback]] = []
        """
        The dag_parent is a list of tuples, each tuple is the parent index of the current node.
        The first element of the tuple is the parent index, the rest are the parent indexes of the parent (not implemented yet).
        If the current node is the root node without parent, the tuple is empty.
        """
<<<<<<< HEAD
        self.dag_parent: list[tuple[int, ...]] = []# List of tuples representing parent indices in the DAG structure.
=======
        self.dag_parent: list[tuple[int, ...]] = []  # List of tuples representing parent indices in the DAG structure.
>>>>>>> a15a06ad
        # () represents no parent; (1,) presents one parent; (1, 2) represents two parents.

        self.knowledge_base = knowledge_base

<<<<<<< HEAD
        self.current_selection: tuple[int, ...] = (-1, )
=======
        self.current_selection: tuple[int, ...] = (-1,)
>>>>>>> a15a06ad

    COMPLETE_ORDER = ("DataLoadSpec", "FeatureEng", "Model", "Ensemble", "Workflow")

    def get_current_selection(self) -> tuple[int, ...]:
        return self.current_selection

    def set_current_selection(self, selection: tuple[int, ...]) -> None:
        self.current_selection = selection

<<<<<<< HEAD
    def sync_dag_parent_and_hist(self, ) -> None:
        """
        Adding corresponding parent index to the dag_parent when the hist is going to be changed.
        Should be called when the hist is changed. 
        """

        if len(self.hist) == 0 or self.get_current_selection() is None:
=======
    def sync_dag_parent_and_hist(
        self,
    ) -> None:
        """
        Adding corresponding parent index to the dag_parent when the hist is going to be changed.
        Should be called when the hist is changed.
        """

        if len(self.hist) == 0 or len(self.get_current_selection()) == 0:
>>>>>>> a15a06ad
            # the node we are going to add is the first node of hist / root node of a new sub-trace
            self.dag_parent.append(())

        else:
            current_node_idx = self.current_selection[0]

            if current_node_idx == -1:
                # the current selection is the latest one
                current_node_idx = len(self.hist) - 1

<<<<<<< HEAD
            self.dag_parent.append((current_node_idx, ))

    def retrieve_search_list(
            self, 
            search_type: Literal["all", "ancestors"] = "ancestors"
=======
            self.dag_parent.append((current_node_idx,))

    def retrieve_search_list(
        self, search_type: Literal["all", "ancestors"] = "ancestors"
>>>>>>> a15a06ad
    ) -> list[tuple[DSExperiment, ExperimentFeedback]]:
        """
        Retrieve the search list based on the selection and search_type.

        Parameters
        ----------
        search_type : str
            One of "all", "ancestors".
            - "all": search the whole hist.
            - "ancestors": search the trace from root to the selection.

        Returns
        -------
        list[tuple[DSExperiment, ExperimentFeedback]]
            The search list.
        """

        selection = self.get_current_selection()
        if selection is None:
            # selection is None, which means we switch to a new trace, which is not implemented yet
            return []

        return self.collect_all_ancestors(selection) if search_type == "ancestors" else self.hist

    def collect_all_ancestors(
<<<<<<< HEAD
            self, 
            selection: tuple[int, ...] | None = (-1,),
    ) -> list[tuple[DSExperiment, ExperimentFeedback]] | None:
=======
        self,
        selection: tuple[int, ...] = (-1,),
    ) -> list[tuple[DSExperiment, ExperimentFeedback]]:
>>>>>>> a15a06ad
        """
        Collect all ancestors of the given selection.
        The return list follows the order of [root->...->parent->current_node].
        """

        if len(self.dag_parent) == 0:
            return []

        else:
            all_ancestors = []

<<<<<<< HEAD

            # start from the latest selection
            current_node_idx = selection[0] 
            
=======
            # start from the latest selection
            current_node_idx = selection[0]
>>>>>>> a15a06ad

            # add the current node to the list
            all_ancestors.insert(0, self.hist[current_node_idx])

<<<<<<< HEAD

=======
>>>>>>> a15a06ad
            parent_idx = self.dag_parent[current_node_idx]

            while len(parent_idx) > 0:
                all_ancestors.insert(0, self.hist[parent_idx[0]])
                parent_idx = self.dag_parent[parent_idx[0]]

        return all_ancestors

    def next_incomplete_component(
<<<<<<< HEAD
        self, 
=======
        self,
>>>>>>> a15a06ad
        search_type: Literal["all", "ancestors"] = "ancestors",
    ) -> COMPONENT | None:
        """
        NOTE:
        - A component will be complete until get True decision feedback !!!

        """
        search_list = self.retrieve_search_list(search_type)

        for c in self.COMPLETE_ORDER:
            """Check if the component is in the ancestors of the selection."""
            if not self.has_component(c, search_list):
                return c

        return None

<<<<<<< HEAD

    def has_component(self, component: COMPONENT, search_list: list[tuple[DSExperiment, ExperimentFeedback]] = []) -> bool:
=======
    def has_component(
        self, component: COMPONENT, search_list: list[tuple[DSExperiment, ExperimentFeedback]] = []
    ) -> bool:
>>>>>>> a15a06ad
        for exp, fb in search_list:
            assert isinstance(exp.hypothesis, DSHypothesis), "Hypothesis should be DSHypothesis (and not None)"
            if exp.hypothesis.component == component and fb:
                return True
        return False

    def experiment_and_feedback_list_after_init(
<<<<<<< HEAD
        self, 
        return_type: Literal["sota", "failed", "all"], 
=======
        self,
        return_type: Literal["sota", "failed", "all"],
>>>>>>> a15a06ad
        search_type: Literal["all", "ancestors"] = "all",
    ) -> list[tuple[DSExperiment, ExperimentFeedback]]:
        """
        Retrieve a list of experiments and feedbacks based on the return_type.
        """
        search_list = self.retrieve_search_list(search_type)

        final_component = self.COMPLETE_ORDER[-1]
        has_final_component = True if DS_RD_SETTING.coder_on_whole_pipeline else False
        exp_and_feedback_list = []
        for exp, fb in search_list:
            if has_final_component:
                if return_type == "all":
                    exp_and_feedback_list.append((exp, fb))
                elif return_type == "failed" and not fb.decision:
                    exp_and_feedback_list.append((exp, fb))
                elif return_type == "sota" and fb.decision:
                    exp_and_feedback_list.append((exp, fb))
            if exp.hypothesis.component == final_component and fb:
                has_final_component = True
        return exp_and_feedback_list

    def sota_experiment(
        self,
        search_type: Literal["all", "ancestors"] = "ancestors",
    ) -> DSExperiment | None:
        """

        Returns
        -------
        Experiment or None
            The experiment result if found, otherwise None.
        """
        search_list = self.retrieve_search_list(search_type)

        if DS_RD_SETTING.coder_on_whole_pipeline or self.next_incomplete_component() is None:
            for exp, ef in search_list[::-1]:
                # the sota exp should be accepted decision and all required components are completed.
                if ef.decision:
                    return exp
        return None

    def last_successful_exp(
        self,
        search_type: Literal["all", "ancestors"] = "ancestors",
    ) -> DSExperiment | None:
        """
        Access the last successful experiment even part of the components are not completed.
        """
        search_list = self.retrieve_search_list(search_type)

        for exp, ef in search_list[::-1]:
            if ef.decision:
                return exp
        return None

    def last_exp(
        self,
        search_type: Literal["all", "ancestors"] = "ancestors",
    ) -> DSExperiment | None:
        """
        Access the last experiment
        """
        search_list = self.retrieve_search_list(search_type)

        for exp, ef in search_list[::-1]:
            return exp
        return None

    def last_runnable_exp_fb(
        self,
        search_type: Literal["all", "ancestors"] = "ancestors",
    ) -> tuple[DSExperiment, ExperimentFeedback] | None:
        """
        Access the last runnable experiment (no exception, usually not all task failed) and feedback
        """
        search_list = self.retrieve_search_list(search_type)

        for exp, ef in search_list[::-1]:
            if ef.exception is None:
                return exp, ef
        return None<|MERGE_RESOLUTION|>--- conflicted
+++ resolved
@@ -48,20 +48,12 @@
         The first element of the tuple is the parent index, the rest are the parent indexes of the parent (not implemented yet).
         If the current node is the root node without parent, the tuple is empty.
         """
-<<<<<<< HEAD
-        self.dag_parent: list[tuple[int, ...]] = []# List of tuples representing parent indices in the DAG structure.
-=======
         self.dag_parent: list[tuple[int, ...]] = []  # List of tuples representing parent indices in the DAG structure.
->>>>>>> a15a06ad
         # () represents no parent; (1,) presents one parent; (1, 2) represents two parents.
 
         self.knowledge_base = knowledge_base
 
-<<<<<<< HEAD
-        self.current_selection: tuple[int, ...] = (-1, )
-=======
         self.current_selection: tuple[int, ...] = (-1,)
->>>>>>> a15a06ad
 
     COMPLETE_ORDER = ("DataLoadSpec", "FeatureEng", "Model", "Ensemble", "Workflow")
 
@@ -71,15 +63,6 @@
     def set_current_selection(self, selection: tuple[int, ...]) -> None:
         self.current_selection = selection
 
-<<<<<<< HEAD
-    def sync_dag_parent_and_hist(self, ) -> None:
-        """
-        Adding corresponding parent index to the dag_parent when the hist is going to be changed.
-        Should be called when the hist is changed. 
-        """
-
-        if len(self.hist) == 0 or self.get_current_selection() is None:
-=======
     def sync_dag_parent_and_hist(
         self,
     ) -> None:
@@ -89,7 +72,6 @@
         """
 
         if len(self.hist) == 0 or len(self.get_current_selection()) == 0:
->>>>>>> a15a06ad
             # the node we are going to add is the first node of hist / root node of a new sub-trace
             self.dag_parent.append(())
 
@@ -100,18 +82,10 @@
                 # the current selection is the latest one
                 current_node_idx = len(self.hist) - 1
 
-<<<<<<< HEAD
-            self.dag_parent.append((current_node_idx, ))
-
-    def retrieve_search_list(
-            self, 
-            search_type: Literal["all", "ancestors"] = "ancestors"
-=======
             self.dag_parent.append((current_node_idx,))
 
     def retrieve_search_list(
         self, search_type: Literal["all", "ancestors"] = "ancestors"
->>>>>>> a15a06ad
     ) -> list[tuple[DSExperiment, ExperimentFeedback]]:
         """
         Retrieve the search list based on the selection and search_type.
@@ -137,15 +111,9 @@
         return self.collect_all_ancestors(selection) if search_type == "ancestors" else self.hist
 
     def collect_all_ancestors(
-<<<<<<< HEAD
-            self, 
-            selection: tuple[int, ...] | None = (-1,),
-    ) -> list[tuple[DSExperiment, ExperimentFeedback]] | None:
-=======
         self,
         selection: tuple[int, ...] = (-1,),
     ) -> list[tuple[DSExperiment, ExperimentFeedback]]:
->>>>>>> a15a06ad
         """
         Collect all ancestors of the given selection.
         The return list follows the order of [root->...->parent->current_node].
@@ -157,23 +125,12 @@
         else:
             all_ancestors = []
 
-<<<<<<< HEAD
-
-            # start from the latest selection
-            current_node_idx = selection[0] 
-            
-=======
             # start from the latest selection
             current_node_idx = selection[0]
->>>>>>> a15a06ad
 
             # add the current node to the list
             all_ancestors.insert(0, self.hist[current_node_idx])
 
-<<<<<<< HEAD
-
-=======
->>>>>>> a15a06ad
             parent_idx = self.dag_parent[current_node_idx]
 
             while len(parent_idx) > 0:
@@ -183,11 +140,7 @@
         return all_ancestors
 
     def next_incomplete_component(
-<<<<<<< HEAD
-        self, 
-=======
-        self,
->>>>>>> a15a06ad
+        self,
         search_type: Literal["all", "ancestors"] = "ancestors",
     ) -> COMPONENT | None:
         """
@@ -204,14 +157,9 @@
 
         return None
 
-<<<<<<< HEAD
-
-    def has_component(self, component: COMPONENT, search_list: list[tuple[DSExperiment, ExperimentFeedback]] = []) -> bool:
-=======
     def has_component(
         self, component: COMPONENT, search_list: list[tuple[DSExperiment, ExperimentFeedback]] = []
     ) -> bool:
->>>>>>> a15a06ad
         for exp, fb in search_list:
             assert isinstance(exp.hypothesis, DSHypothesis), "Hypothesis should be DSHypothesis (and not None)"
             if exp.hypothesis.component == component and fb:
@@ -219,13 +167,8 @@
         return False
 
     def experiment_and_feedback_list_after_init(
-<<<<<<< HEAD
-        self, 
-        return_type: Literal["sota", "failed", "all"], 
-=======
         self,
         return_type: Literal["sota", "failed", "all"],
->>>>>>> a15a06ad
         search_type: Literal["all", "ancestors"] = "all",
     ) -> list[tuple[DSExperiment, ExperimentFeedback]]:
         """
