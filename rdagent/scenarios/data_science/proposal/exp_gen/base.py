--- conflicted
+++ resolved
@@ -134,7 +134,6 @@
         if search_type == "all":
             return self.hist
 
-<<<<<<< HEAD
         elif search_type == "ancestors":
             selection = self.get_current_selection()
             if len(selection) == 0:
@@ -142,14 +141,6 @@
                 return []
 
             return self.collect_all_ancestors(self.get_current_selection())
-=======
-        if selection is None:
-            selection = self.get_current_selection()
-
-        if selection is None:
-            # selection is None, which means we switch to a new trace, which is not implemented yet
-            return []
->>>>>>> a3d54736
 
         else:
             raise ValueError(f"Invalid search type: {search_type}")
