from abc import abstractmethod
from typing import Literal

from rdagent.app.data_science.conf import DS_RD_SETTING
from rdagent.core.evolving_framework import KnowledgeBase
from rdagent.core.proposal import ExperimentFeedback, Hypothesis, Trace
from rdagent.scenarios.data_science.experiment.experiment import COMPONENT, DSExperiment
from rdagent.scenarios.data_science.scen import DataScienceScen


class DSHypothesis(Hypothesis):
    def __init__(
        self,
        component: COMPONENT,
        hypothesis: str | None = None,
        reason: str | None = None,
        concise_reason: str | None = None,
        concise_observation: str | None = None,
        concise_justification: str | None = None,
        concise_knowledge: str | None = None,
        problem_name: str | None = None,
        problem_desc: str | None = None,
        problem_label: Literal["SCENARIO_PROBLEM", "FEEDBACK_PROBLEM"] = "FEEDBACK_PROBLEM",
    ) -> None:
        super().__init__(
            hypothesis, reason, concise_reason, concise_observation, concise_justification, concise_knowledge
        )
        self.component = component
        self.problem_name = problem_name
        self.problem_desc = problem_desc
        self.problem_label = problem_label

    def __str__(self) -> str:
        if self.hypothesis is None:
            return f"No hypothesis available. Trying to construct the first runnable {self.component} component."

        lines = []
        if self.problem_name is not None:
            lines.append(f"Target Problem Name: {self.problem_name}")
        if self.problem_desc is not None:
            lines.append(f"Target Problem: {self.problem_desc}")
        lines.append(f"Chosen Component: {self.component}")
        lines.append(f"Hypothesis: {self.hypothesis}")
        if self.reason is not None:
            lines.append(f"Reason: {self.reason}")
        return "\n".join(lines)


class DSTrace(Trace[DataScienceScen, KnowledgeBase]):

    def __init__(self, scen: DataScienceScen, knowledge_base: KnowledgeBase | None = None) -> None:
        self.scen: DataScienceScen = scen
        self.hist: list[tuple[DSExperiment, ExperimentFeedback]] = []
        """
        The dag_parent is a list of tuples, each tuple is the parent index of the current node.
        The first element of the tuple is the parent index, the rest are the parent indexes of the parent (not implemented yet).
        If the current node is the root node without parent, the tuple is empty.
        """
        self.dag_parent: list[tuple[int, ...]] = []  # List of tuples representing parent indices in the DAG structure.
        # () represents no parent; (1,) presents one parent; (1, 2) represents two parents.

        self.knowledge_base = knowledge_base

        self.current_selection: tuple[int, ...] = (-1,)

        self.sota_exp_to_submit: DSExperiment | None = None  # grab the global best exp to submit

    COMPLETE_ORDER = ("DataLoadSpec", "FeatureEng", "Model", "Ensemble", "Workflow")

    def set_sota_exp_to_submit(self, exp: DSExperiment) -> None:
        self.sota_exp_to_submit = exp

    def get_current_selection(self) -> tuple[int, ...]:
        return self.current_selection

    def set_current_selection(self, selection: tuple[int, ...]) -> None:
        self.current_selection = selection

<<<<<<< HEAD
    def get_current_sub_trace(self) -> list[tuple[DSExperiment, ExperimentFeedback]]:
        return self.collect_all_ancestors(selection=self.current_selection)

    def get_sub_trace_count(self) -> int:
=======
    @property
    def sub_trace_count(self) -> int:
>>>>>>> 837fff29
        return len(self.get_leaves())

    def get_leaves(self) -> list[int, ...]:
        """
        Get the indices of nodes (in hist) that have no children—i.e., "leaves" of current DAG.
        Returns:
            tuple of ints: Indices of leaf nodes.
            - Leaves with lower index comes first.
        """
        # BUG: potential BUG:
        # If we implement the most correct merging logic,  merge 2 traces, will result in a single trace(2 traces currently).
        # So user may get unexpected results when he want to know ho many branches are created.

        # Build a set of all parent indices found in dag_parent (skip empty tuples which represent roots)
        parent_indices = set(idx for parents in self.dag_parent for idx in parents)
        # All node indices
        all_indices = set(range(len(self.hist)))
        # The leaf nodes have no children, so they are not present as parents of any other node
        leaves = list(sorted(all_indices - parent_indices))
        return leaves

    def sync_dag_parent_and_hist(
        self,
    ) -> None:
        """
        Adding corresponding parent index to the dag_parent when the hist is going to be changed.
        Should be called when the hist is changed.
        """

        if len(self.hist) == 0 or len(self.get_current_selection()) == 0:
            # the node we are going to add is the first node of hist / root node of a new sub-trace
            self.dag_parent.append(())

        else:
            current_node_idx = self.current_selection[0]

            if current_node_idx == -1:
                # the current selection is the latest one
                current_node_idx = len(self.hist) - 1

            self.dag_parent.append((current_node_idx,))

    def retrieve_search_list(
        self,
        search_type: Literal["all", "ancestors"] = "ancestors",
        selection: tuple[int, ...] | None = None,
    ) -> list[tuple[DSExperiment, ExperimentFeedback]]:
        """
        Retrieve the search list based on the selection and search_type.

        Parameters
        ----------
        search_type : str
            One of "all", "ancestors".
            - "all": search the whole hist.
            - "ancestors": search the trace from root to the selection.

        Returns
        -------
        list[tuple[DSExperiment, ExperimentFeedback]]
            The search list.
        """
        if search_type == "all":
            return self.hist

        elif search_type == "ancestors":

            if selection is None:
                selection = self.get_current_selection()

            if len(selection) == 0:
                # selection is (), which means we switch to a new trace
                return []

            return self.collect_all_ancestors(selection)

        else:
            raise ValueError(f"Invalid search type: {search_type}")

    def collect_all_ancestors(
        self,
        selection: tuple[int, ...] | None = None,
    ) -> list[tuple[DSExperiment, ExperimentFeedback]]:
        """
        Collect all ancestors of the given selection.
        The return list follows the order of [root->...->parent->current_node].
        """
        if selection is None:
            selection = self.get_current_selection()

        if len(self.dag_parent) == 0:
            return []

        elif len(selection) == 0:
            return []

        else:
            all_ancestors = []

            # start from the latest selection
            current_node_idx = selection[0]

            # add the current node to the list
            all_ancestors.insert(0, self.hist[current_node_idx])

            parent_idx = self.dag_parent[current_node_idx]

            while len(parent_idx) > 0:
                all_ancestors.insert(0, self.hist[parent_idx[0]])
                parent_idx = self.dag_parent[parent_idx[0]]

        return all_ancestors

    def next_incomplete_component(
        self,
        search_type: Literal["all", "ancestors"] = "ancestors",
    ) -> COMPONENT | None:
        """
        NOTE:
        - A component will be complete until get True decision feedback !!!

        """
        search_list = self.retrieve_search_list(search_type)

        for c in self.COMPLETE_ORDER:
            """Check if the component is in the ancestors of the selection."""
            if not self.has_component(c, search_list):
                return c

        return None

    def has_component(
        self, component: COMPONENT, search_list: list[tuple[DSExperiment, ExperimentFeedback]] = []
    ) -> bool:
        for exp, fb in search_list:
            assert isinstance(exp.hypothesis, DSHypothesis), "Hypothesis should be DSHypothesis (and not None)"
            if exp.hypothesis.component == component and fb:
                return True
        return False

    def _filter_search_list_with_max_retrieve_num(
        self,
        search_list: list[tuple[DSExperiment, ExperimentFeedback]],
        max_retrieve_num: int | None = None,
    ) -> list[tuple[DSExperiment, ExperimentFeedback]]:
        if max_retrieve_num is not None and len(search_list) > 0:
            retrieve_num = min(max_retrieve_num, len(search_list))
            search_list = search_list[-retrieve_num:]
        return search_list

    def experiment_and_feedback_list_after_init(
        self,
        return_type: Literal["sota", "failed", "all"],
        search_type: Literal["all", "ancestors"] = "all",
        selection: tuple[int, ...] | None = None,
        max_retrieve_num: int | None = None,
    ) -> list[tuple[DSExperiment, ExperimentFeedback]]:
        """
        Retrieve a list of experiments and feedbacks based on the return_type.
        """
        search_list = self.retrieve_search_list(search_type, selection=selection)

        final_component = self.COMPLETE_ORDER[-1]
        has_final_component = True if DS_RD_SETTING.coder_on_whole_pipeline else False
        SOTA_exp_and_feedback_list = []
        failed_exp_and_feedback_list = []
        for exp, fb in search_list:
            if has_final_component:
                if fb.decision:
                    SOTA_exp_and_feedback_list.append((exp, fb))
                    failed_exp_and_feedback_list = []
                else:
                    failed_exp_and_feedback_list.append((exp, fb))
            if exp.hypothesis.component == final_component and fb:
                has_final_component = True
        if return_type == "all":
            result = SOTA_exp_and_feedback_list + failed_exp_and_feedback_list
            result = self._filter_search_list_with_max_retrieve_num(result, max_retrieve_num)
            return result

        elif return_type == "failed":
            result = failed_exp_and_feedback_list
            result = self._filter_search_list_with_max_retrieve_num(result, max_retrieve_num)
            return result
        elif return_type == "sota":
            result = SOTA_exp_and_feedback_list
            result = self._filter_search_list_with_max_retrieve_num(result, max_retrieve_num)
            return result
        else:
            raise ValueError("Invalid return_type. Must be 'sota', 'failed', or 'all'.")

    def sota_experiment_fb(
        self,
        search_type: Literal["all", "ancestors"] = "ancestors",
        selection: tuple[int, ...] | None = None,
    ) -> tuple[DSExperiment, ExperimentFeedback] | None:
        """

        Returns
        -------
        Experiment or None
            The experiment result if found, otherwise None.
        """
        search_list = self.retrieve_search_list(search_type, selection=selection)

        if DS_RD_SETTING.coder_on_whole_pipeline or self.next_incomplete_component() is None:
            for exp, ef in search_list[::-1]:
                # the sota exp should be accepted decision and all required components are completed.
                if ef.decision:
                    return exp, ef
        return None

    def sota_experiment(
        self,
        search_type: Literal["all", "ancestors"] = "ancestors",
        selection: tuple[int, ...] | None = None,
    ) -> DSExperiment | None:
        res = self.sota_experiment_fb(search_type=search_type, selection=selection)
        if res is not None:
            res = res[0]
        return res

    def last_successful_exp(
        self,
        search_type: Literal["all", "ancestors"] = "ancestors",
    ) -> DSExperiment | None:
        """
        Access the last successful experiment even part of the components are not completed.
        """
        search_list = self.retrieve_search_list(search_type)

        for exp, ef in search_list[::-1]:
            if ef.decision:
                return exp
        return None

    def last_exp(
        self,
        search_type: Literal["all", "ancestors"] = "ancestors",
    ) -> DSExperiment | None:
        """
        Access the last experiment
        """
        if (last_exp_fb := self.last_exp_fb(search_type=search_type)) is not None:
            return last_exp_fb[0]
        return None

    def last_exp_fb(
        self,
        search_type: Literal["all", "ancestors"] = "ancestors",
    ) -> tuple[DSExperiment, ExperimentFeedback] | None:
        """
        Access the last experiment and feedback
        """
        search_list = self.retrieve_search_list(search_type)
        for exp, ef in search_list[::-1]:
            return exp, ef
        return None

    def last_runnable_exp_fb(
        self,
        search_type: Literal["all", "ancestors"] = "ancestors",
    ) -> tuple[DSExperiment, ExperimentFeedback] | None:
        """
        Access the last runnable experiment (no exception, usually not all task failed) and feedback
        """
        search_list = self.retrieve_search_list(search_type)

        for exp, ef in search_list[::-1]:
            if ef.exception is None:
                return exp, ef
        return None<|MERGE_RESOLUTION|>--- conflicted
+++ resolved
@@ -76,15 +76,8 @@
     def set_current_selection(self, selection: tuple[int, ...]) -> None:
         self.current_selection = selection
 
-<<<<<<< HEAD
-    def get_current_sub_trace(self) -> list[tuple[DSExperiment, ExperimentFeedback]]:
-        return self.collect_all_ancestors(selection=self.current_selection)
-
-    def get_sub_trace_count(self) -> int:
-=======
     @property
     def sub_trace_count(self) -> int:
->>>>>>> 837fff29
         return len(self.get_leaves())
 
     def get_leaves(self) -> list[int, ...]:
