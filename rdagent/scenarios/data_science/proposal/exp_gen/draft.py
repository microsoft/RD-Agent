import json
from typing import TYPE_CHECKING

from rdagent.app.data_science.conf import DS_RD_SETTING
from rdagent.components.coder.data_science.ensemble.exp import EnsembleTask
from rdagent.components.coder.data_science.feature.exp import FeatureTask
from rdagent.components.coder.data_science.model.exp import ModelTask
from rdagent.components.coder.data_science.raw_data_loader.exp import DataLoaderTask
from rdagent.components.coder.data_science.workflow.exp import WorkflowTask
from rdagent.core.proposal import ExpGen, Hypothesis
from rdagent.oai.llm_utils import APIBackend
from rdagent.scenarios.data_science.experiment.experiment import COMPONENT, DSExperiment
from rdagent.scenarios.data_science.proposal.exp_gen.base import DSHypothesis, DSTrace
from rdagent.utils.agent.tpl import T


class DSDraftExpGen(ExpGen):

    def _init_task_gen(
        self,
        targets: str,
        scenario_desc: str,
        task_output_format: str,
        workspace_code: str | None = None,
        spec: str = None,
        hypothesis: Hypothesis | None = None,
        exp_and_feedback_desc: str | None = None,
        former_task: str | None = None,
    ) -> dict:
        system_prompt = T(".prompts:task_gen.system").r(
            targets=targets,
            scenario=scenario_desc,
            task_specification=spec,
            hypothesis=hypothesis,
            task_output_format=task_output_format,
        )
        user_prompt = T(".prompts:task_gen.user").r(
            targets=targets,
            hypothesis=hypothesis,
            workspace_code=workspace_code,
            exp_and_feedback_desc=exp_and_feedback_desc,
            former_task_desc=former_task,
        )

        resp_dict = json.loads(
            APIBackend().build_messages_and_create_chat_completion(
                user_prompt=user_prompt, system_prompt=system_prompt, json_mode=True, json_target_type=dict
            )
        )

        return resp_dict

    def gen(
        self,
        component: COMPONENT,
        trace: DSTrace,
    ) -> DSExperiment:
        """Handle any component using a unified approach.

        Args:
            component: Name of the component (e.g. "DataLoadSpec")
            task_cls: The task class to instantiate (e.g. DataLoaderTask)
            scenario_desc: Description of the current scenario
            last_successful_exp: Last successful experiment or None
            spec_file: Path to specification file if needed
            selection: The selection of the node to generate the task
        """
        last_successful_exp = trace.last_successful_exp()
        # typecheck on the last successful exp, should be DSExperiment
        if not isinstance(last_successful_exp, DSExperiment):
<<<<<<< HEAD
            eda_output = None   
=======
            eda_output = None
>>>>>>> a15a06ad
        else:
            eda_output = last_successful_exp.experiment_workspace.file_dict.get("EDA.md", None)
        scenario_desc = trace.scen.get_scenario_all_desc(eda_output=eda_output)
        init_component_config = {
            "DataLoadSpec": {"task_cls": DataLoaderTask, "spec_file": None, "component_prompt_key": "data_loader"},
            "FeatureEng": {"task_cls": FeatureTask, "spec_file": "spec/feature.md", "component_prompt_key": "feature"},
            "Model": {"task_cls": ModelTask, "spec_file": "spec/model.md", "component_prompt_key": "model"},
            "Ensemble": {"task_cls": EnsembleTask, "spec_file": "spec/ensemble.md", "component_prompt_key": "ensemble"},
            "Workflow": {"task_cls": WorkflowTask, "spec_file": "spec/workflow.md", "component_prompt_key": "workflow"},
        }
        task_cls = init_component_config[component]["task_cls"]
        spec_file = init_component_config[component].get("spec_file")
        component_prompt_key = init_component_config[component].get("component_prompt_key")

        former_tasks_desc = ""
        search_list = trace.retrieve_search_list()
        if len(search_list) > 0:
            for exp, fb in reversed(search_list):
                if exp is not last_successful_exp:
                    former_task_desc = exp.pending_tasks_list[0][0].get_task_information()
                    former_task_desc += f"\n\nYou have tried to implement the same component and got the following exception: \n{fb.exception}\n Please try different methods to avoid the same errors and results in an infinite loop"
                    former_tasks_desc += former_task_desc
                else:
                    break

        if DS_RD_SETTING.spec_enabled:
            spec = last_successful_exp.experiment_workspace.file_dict[spec_file] if spec_file else None
        else:
            spec = T(f"scenarios.data_science.share:component_spec.{component}").r()
        resp_dict = self._init_task_gen(
            targets=component,
            scenario_desc=scenario_desc,
            spec=spec,
            task_output_format=T(f".prompts:output_format.{component_prompt_key or component.lower()}").r(),
            former_task=former_tasks_desc if former_tasks_desc else None,
        )

        task = task_cls(
            name=component if component != "Model" else resp_dict.pop("model_name"),
            description=resp_dict.get("description", f"{component} description not provided"),
        )

        exp = DSExperiment(pending_tasks_list=[[task]], hypothesis=DSHypothesis(component))
        if last_successful_exp:
            # exp.experiment_workspace.inject_code_from_folder(last_successful_exp.experiment_workspace.workspace_path)
            exp.experiment_workspace.inject_code_from_file_dict(last_successful_exp.experiment_workspace)
        return exp<|MERGE_RESOLUTION|>--- conflicted
+++ resolved
@@ -68,11 +68,7 @@
         last_successful_exp = trace.last_successful_exp()
         # typecheck on the last successful exp, should be DSExperiment
         if not isinstance(last_successful_exp, DSExperiment):
-<<<<<<< HEAD
-            eda_output = None   
-=======
             eda_output = None
->>>>>>> a15a06ad
         else:
             eda_output = last_successful_exp.experiment_workspace.file_dict.get("EDA.md", None)
         scenario_desc = trace.scen.get_scenario_all_desc(eda_output=eda_output)
