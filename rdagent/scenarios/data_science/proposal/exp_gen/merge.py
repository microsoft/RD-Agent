--- conflicted
+++ resolved
@@ -202,15 +202,11 @@
         self.MAX_TRACE_NUM = DS_RD_SETTING.max_trace_num  # maximum number of traces to grow before merging
         self.flag_start_merge = False
 
-<<<<<<< HEAD
     def reset_exp_gen_version(self, version: str = "v2"):
         DS_RD_SETTING.proposal_version = version
         logger.info(f"ExpGen2TraceAndMergeV2: Resetting proposal version to {version}")
 
     def gen(self, trace: DSTrace, selection: tuple[int, ...] = (-1,)) -> DSExperiment:
-=======
-    def gen(self, trace: DSTrace) -> DSExperiment:
->>>>>>> 837fff29
         timer: RDAgentTimer = RD_Agent_TIMER_wrapper.timer
         logger.info(f"Remain time: {timer.remain_time_duration}")
 
@@ -227,24 +223,17 @@
                 for version in exp_gen_version_list:
                     assert version in ["v3", "v2", "v1"]
 
-<<<<<<< HEAD
                 if len(trace.hist) == 0:
                     # set the proposal version for the first sub-trace
                     self.reset_exp_gen_version(version=exp_gen_version_list[0])
-                elif len(trace.get_current_selection()) == 0 and trace.get_sub_trace_count() > 0:
+                elif len(trace.get_current_selection()) == 0 and trace.sub_trace_count() > 0:
                     # reset the proposal version at the start of other sub-trace
-                    if trace.get_sub_trace_count() - 1 < len(exp_gen_version_list):
-                        self.reset_exp_gen_version(version=exp_gen_version_list[trace.get_sub_trace_count() - 1])
+                    if trace.sub_trace_count() - 1 < len(exp_gen_version_list):
+                        self.reset_exp_gen_version(version=exp_gen_version_list[trace.sub_trace_count() - 1])
                     else:
                         self.reset_exp_gen_version(version=exp_gen_version_list[-1])
 
             return self.exp_gen.gen(trace, selection)
-=======
-                else:
-                    # set the knowledge base option back to False for the other traces
-                    DS_RD_SETTING.enable_knowledge_base = False
-            return self.exp_gen.gen(trace)
->>>>>>> 837fff29
 
         else:
             # disable reset in merging stage
