import json
import pickle
import re
import shutil
import time
from pathlib import Path
from typing import Any, Dict, List, Optional, Tuple

import fire
import numpy as np
import pandas as pd
from loguru import logger

from rdagent.app.data_science.conf import DS_RD_SETTING
from rdagent.components.coder.data_science.conf import get_ds_env
from rdagent.core.experiment import FBWorkspace
from rdagent.core.proposal import ExperimentFeedback, SOTAexpSelector, Trace
<<<<<<< HEAD
from rdagent.core.utils import multiprocessing_wrapper
from rdagent.log.storage import FileStorage
from rdagent.log.utils import extract_json
from rdagent.oai.llm_utils import APIBackend
=======
from rdagent.log import rdagent_logger as logger
from rdagent.oai.llm_conf import LLM_SETTINGS
from rdagent.oai.llm_utils import APIBackend, md5_hash
>>>>>>> 0a906f20
from rdagent.scenarios.data_science.experiment.experiment import DSExperiment
from rdagent.utils.agent.ret import PythonAgentOut
from rdagent.utils.agent.tpl import T
from rdagent.utils.fmt import shrink_text
from rdagent.utils.workflow import wait_retry

# --- Configuration Constants ---
MAX_API_RETRIES = 5
DEFAULT_NUM_WORKERS = 3
MAX_SOTA_CANDIDATES = 6

logger.add("selector.log")
# ==============================================================================
# ## SOTA Selector Implementations
# ==============================================================================


class GlobalSOTASelector(SOTAexpSelector):
    """
    Selects the single best State-Of-The-Art (SOTA) experiment from the entire trace history.
    """

    def __init__(self):
        logger.info("Using selector policy: GlobalSOTASelector")

    def get_sota_exp_to_submit(self, trace: Trace, **kwargs) -> DSExperiment | None:
        """
        Returns the single best experiment from all historical runs.
        """
        return trace.sota_experiment(search_type="all")


class AutoSOTAexpSelector(SOTAexpSelector):
    """
    Uses an LLM to select the best SOTA experiment from a list of candidates.
    Candidates are retrieved from the leaves of the experiment trace tree.
    """

    def __init__(self):
        logger.info("Using selector policy: AutoSOTAexpSelector")

    @wait_retry(retry_n=MAX_API_RETRIES)
    def get_sota_exp_to_submit(self, trace: Trace, **kwargs) -> DSExperiment | None:
        """
        Retrieves SOTA experiments, then uses an LLM to choose the most promising one.
        """
        sota_exp_fb_list = self.collect_sota_candidates(trace)

        if not sota_exp_fb_list:
            logger.info("AutoSOTASelector: No SOTA experiments found in trace.")
            return None

        if len(sota_exp_fb_list) == 1:
            logger.info("AutoSOTASelector: Only one SOTA candidate found, selecting it.")
            return sota_exp_fb_list[0][0]

        logger.info(f"AutoSOTASelector: {len(sota_exp_fb_list)} SOTA candidates found. Querying LLM for selection.")

        # Build prompt for LLM
        sota_prompt_text = "Historical SOTA experiments:\n\n"
        for i, (exp, _) in enumerate(sota_exp_fb_list):
            if exp and exp.result is not None:
                score = pd.DataFrame(exp.result).loc["ensemble"].iloc[0]
                desc = T("scenarios.data_science.share:describe.exp").r(exp=exp)
                sota_prompt_text += f"SOTA experiment No. {i+1}:\nDescription: {desc}\nFinal score: {score}\n\n"

        # Query LLM
        system_prompt = T(".prompts:auto_sota_selector.system").r(scenario=trace.scen.get_scenario_all_desc())
        user_prompt = T(".prompts:auto_sota_selector.user").r(historical_sota_exp_with_desc_and_scores=sota_prompt_text)

        response = APIBackend().build_messages_and_create_chat_completion(
            user_prompt=user_prompt,
            system_prompt=system_prompt,
            json_mode=True,
            json_target_type=Dict[str, Any],
        )
        response_dict = json.loads(response)
        selected_idx = response_dict.get("selected_SOTA_idx")

        # Process LLM response
        if selected_idx and isinstance(selected_idx, int) and 0 < selected_idx <= len(sota_exp_fb_list):
            sota_submit = sota_exp_fb_list[selected_idx - 1][0]
            logger.info(f"AutoSOTASelector: LLM selected experiment No. {selected_idx}.")
            return sota_submit[0]

        logger.warning("AutoSOTASelector: LLM selection was invalid. Falling back to the latest SOTA experiment.")
        return sota_exp_fb_list[-1][0] if sota_exp_fb_list else None

    def collect_sota_candidates(self, trace: Trace) -> list:
        """Helper to gather SOTA experiments from trace leaves."""
        leaves = trace.get_leaves()
        if len(leaves) < 2:
            return trace.experiment_and_feedback_list_after_init(
                return_type="sota", search_type="all", max_retrieve_num=DS_RD_SETTING.max_sota_retrieved_num
            )

        logger.info(f"AutoSOTASelector: {len(leaves)} branches found, collecting SOTA from each.")
        all_sota_candidates = []
        num_per_trace = max(DS_RD_SETTING.max_sota_retrieved_num // len(leaves), 2)

        for leaf in leaves:
            sota_from_branch = trace.experiment_and_feedback_list_after_init(
                return_type="sota", search_type="ancestors", selection=(leaf,), max_retrieve_num=num_per_trace
            )
            all_sota_candidates.extend(sota_from_branch)

        # Remove duplicates and limit total number of candidates
        unique_sota_list = list(set(all_sota_candidates))
        if len(unique_sota_list) > DS_RD_SETTING.max_sota_retrieved_num:
            # Sort by score to keep the best ones
            is_higher_better = trace.scen.metric_direction
            unique_sota_list.sort(
                key=lambda exp_fb: pd.DataFrame(exp_fb[0].result).loc["ensemble"].iloc[0],
                reverse=is_higher_better,
            )
            return unique_sota_list[: DS_RD_SETTING.max_sota_retrieved_num]

<<<<<<< HEAD
        return unique_sota_list
=======
            SOTA_exp_with_desc_and_scores = "Historical SOTA experiments:\n\n"
>>>>>>> 0a906f20


class BestValidSelector(SOTAexpSelector):
    """
    Selects the top N experiments based on their performance score.
    Can operate across the entire trace or on a per-branch basis.
    """

    def __init__(self, num_candidates: int = 1, use_decision: bool = True, each_trace: bool = False):
        """
        Args:
            num_candidates (int): The number of top experiments to return.
            use_decision (bool): If True, filters out experiments marked with a negative decision.
            each_trace (bool): If True, selects top candidates from each branch instead of globally.
        """
        logger.info(
            f"Using selector policy: BestValidSelector (num_candidates={num_candidates}, each_trace={each_trace})"
        )
        self.num_candidates = num_candidates
        self.use_decision = use_decision
        self.each_trace = each_trace

    def get_sota_exp_to_submit(self, trace: Trace, **kwargs) -> DSExperiment | None:
        """
        Sorts all valid experiments by score and returns the top N.
        """
        top_experiments = self.collect_sota_candidates(trace)
        if top_experiments:
            return top_experiments[0]
        return None

    def collect_sota_candidates(self, trace: Trace) -> list[DSExperiment] | None:
        """Helper to gather SOTA experiments from trace leaves."""
        """
        Sorts all valid experiments by score and returns the top N.
        """
        direction_sign = 1 if trace.scen.metric_direction else -1

        def get_sort_key(exp_fb: Tuple[DSExperiment, ExperimentFeedback]) -> Tuple[bool, float]:
            exp, feedback = exp_fb
            score = -np.inf
            if exp.result is not None:
                score = direction_sign * pd.DataFrame(exp.result).loc["ensemble"].iloc[0]

            # Sort key prioritizes decision (True > False), then score
            return (feedback.decision, score) if self.use_decision else score

        # Collect candidates
        if self.each_trace:
            candidate_list = []
            leaves = trace.get_leaves()
            num_per_leaf = max(self.num_candidates // len(leaves), 1)
            for leaf in leaves:
                branch_experiments = trace.experiment_and_feedback_list_after_init(
                    return_type="all", search_type="ancestors", selection=(leaf,)
                )
<<<<<<< HEAD
                if branch_experiments:
                    branch_experiments.sort(key=get_sort_key, reverse=True)
                    candidate_list.extend(branch_experiments[:num_per_leaf])
            # Remove duplicates
            candidate_list = list(set(candidate_list))
        else:
            candidate_list = trace.experiment_and_feedback_list_after_init(return_type="all", search_type="all")

        if not candidate_list:
            logger.info("BestValidSelector: No experiments found in trace.")
            return None
=======
                # multiple trace case, collect the latest SOTA experiments from each trace
                new_sota_exp_fb_list: list[tuple[DSExperiment, ExperimentFeedback]] = []
                # calculate the number of SOTA experiments to retrieve from each trace, prevent it from becoming zero
                max_sota_retrieved_num_per_trace = max(DS_RD_SETTING.max_sota_retrieved_num // len(leaves), 5)
                # recall, due to the integer division, the final number of SOTA experiments to retrieve may be different
                for leaf in leaves:
                    sota_exp_fb_list_per_trace = trace.experiment_and_feedback_list_after_init(
                        return_type="sota",
                        search_type="ancestors",
                        selection=(leaf,),
                        max_retrieve_num=max_sota_retrieved_num_per_trace,
                    )
                    logger.info(
                        f"Auto SOTA selector: Collected {len(sota_exp_fb_list_per_trace)} SOTA experiments from trace with leaf #. {leaf}"
                    )
>>>>>>> 0a906f20

        # Sort and select the top N
        candidate_list.sort(key=get_sort_key, reverse=True)

<<<<<<< HEAD
        top_experiments = [exp for exp, _ in candidate_list[: self.num_candidates]]
        logger.info(f"BestValidSelector: Selected {len(top_experiments)} experiments.")
        return top_experiments
=======
                sota_exp_fb_list = list(set(new_sota_exp_fb_list))
>>>>>>> 0a906f20


<<<<<<< HEAD
class ValidationSelector(SOTAexpSelector):
    """
    A meta-selector that re-validates candidates from a base selector.

    It then generates a consistent validation dataset and grading script,
    re-runs all candidates on this new data, and returns the best performer.
    """

    def __init__(
        self,
        candidate: List[Tuple[DSExperiment, str]],
        direction_sign: int,
        competition: str,
        only_sample: bool,
        sample_code_path: str,
    ):
        self.candidate = candidate
        self.direction_sign = direction_sign
        self.competition = competition
        self.only_sample = only_sample
        self.sample_code_path = Path(sample_code_path)
        self.hypothesis_loop_id = {exp.hypothesis.hypothesis: loop_id for exp, loop_id in self.candidate}
        self.hypothesis_exp = {exp.hypothesis.hypothesis: exp for exp, loop_id in self.candidate}

    def get_sota_exp_to_submit(self, trace: Trace) -> DSExperiment | None:
        """Helper to gather SOTA experiments from trace leaves."""
        """
        Sorts all valid experiments by score and returns the top N.
        """

        mock_folder = f"/tmp/mock/{self.competition}"

        try:
            data_py_code, grade_py_code = self._prepare_validation_scripts(
                reference_exp=self.candidate[0][0], competition=self.competition, mock_folder=mock_folder
=======
                elif len(sota_exp_fb_list) == 1:
                    logger.info("Auto SOTA selector: Only one SOTA in trace, using it")
                    return sota_exp_fb_list[0][0]
                else:
                    logger.info(
                        f"Auto SOTA selector: select {len(sota_exp_fb_list)} of {len(new_sota_exp_fb_list)} SOTA experiments found in all traces, calling LLM to select the best one"
                    )
                    if len(sota_exp_fb_list) > DS_RD_SETTING.max_sota_retrieved_num:
                        sota_exp_fb_list = sorted(
                            sota_exp_fb_list,
                            key=lambda exp_fb: pd.DataFrame(exp_fb[0].result).loc["ensemble"].iloc[0],
                            reverse=not trace.scen.metric_direction,
                        )[-DS_RD_SETTING.max_sota_retrieved_num :]

            system_prompt = T(".prompts:auto_sota_selector.system").r(scenario=trace.scen.get_scenario_all_desc())
            for i, (exp, ef) in enumerate(sota_exp_fb_list):
                if exp:
                    current_final_score = pd.DataFrame(exp.result).loc["ensemble"].iloc[0]
                    desc = T("scenarios.data_science.share:describe.exp").r(
                        exp=exp, heading="SOTA of previous exploration of the scenario"
                    )
                    new_experiment_content = f"""SOTA experiment No. {i+1}:
                        Description: {desc}
                        Final score: {current_final_score}\n\n"""

                    temp_user_prompt = T(".prompts:auto_sota_selector.user").r(
                        historical_sota_exp_with_desc_and_scores=SOTA_exp_with_desc_and_scores + new_experiment_content,
                    )

                    token_size = APIBackend().build_messages_and_calculate_token(
                        user_prompt=temp_user_prompt,
                        system_prompt=system_prompt,
                    )
                    if token_size >= LLM_SETTINGS.chat_token_limit:
                        logger.warning(f"Token limit reached at experiment {i+1}. Stopping.")
                        break

                    SOTA_exp_with_desc_and_scores += new_experiment_content

            user_prompt = T(".prompts:auto_sota_selector.user").r(
                historical_sota_exp_with_desc_and_scores=SOTA_exp_with_desc_and_scores
>>>>>>> 0a906f20
            )
        except RuntimeError as e:
            logger.error(f"ValidationSelector: Failed to prepare validation environment. {e}")
            shutil.rmtree(mock_folder, ignore_errors=True)
            return None

        if grade_py_code and self.only_sample:
            print("======== data.py ========")
            print(data_py_code)
            print("======== grade.py ========")
            print(grade_py_code)
            print("======== code end ========")
            return None

        validation_tasks = [
            (process_experiment, (exp, self.competition, mock_folder, grade_py_code, loop_id))
            for exp, loop_id in self.candidate
        ]
        results = multiprocessing_wrapper(validation_tasks, n=min(DEFAULT_NUM_WORKERS, (len(self.candidate) + 1) // 2))

        if not results:
            logger.warning("ValidationSelector: Validation run produced no results.")
            return None

        # 4. Process results and select the best one
        valid_results = [
            (
                self.hypothesis_exp.get(exp.hypothesis.hypothesis),
                score,
                self.hypothesis_loop_id.get(exp.hypothesis.hypothesis),
            )
            for exp, score in results
            if score is not None
        ]
        if not valid_results:
            logger.warning("ValidationSelector: No candidates scored successfully during validation.")
            return None

        valid_results.sort(key=lambda x: x[1] * self.direction_sign, reverse=True)
        best_exp, best_loop_id = valid_results[0][0], valid_results[0][2]

        for loop_id, score in [(i[2], i[1]) for i in valid_results]:
            logger.info(f"ValidationSelector: Loop_id={loop_id} -> score={score}")
        logger.info(
            f"ValidationSelector: Best experiment from validation is loop_id={best_loop_id} with score={valid_results[0][1]}"
        )
        if len(valid_results) <= 1 or valid_results[0][1] == valid_results[-1][1]:
            logger.warning(f"ValidationSelector: There aren't enough scores to compare, current: {len(valid_results)}.")
            return None

        return best_exp

    def _prepare_validation_scripts(
        self, reference_exp: DSExperiment, competition: str, mock_folder: str
    ) -> Tuple[str, str]:
        """Generates and verifies data.py and grade.py using an LLM."""
        input_folder = T("scenarios.data_science.share:scen.input_path").r()
        mock_input_path = Path(mock_folder) / input_folder
        mock_input_path.mkdir(parents=True, exist_ok=True)

        data_py_path = Path(mock_folder) / "data.py"
        grade_py_path = Path(mock_folder) / "grade.py"
        label_path = Path(mock_folder) / "workspace_input/label.csv"
        reference_code = reference_exp.experiment_workspace.file_dict.get("main.py", "")
        if not reference_code:
            raise RuntimeError("ValidationSelector: No code found in the reference experiment.")

        if (self.sample_code_path / competition / "data.py").exists():
            shutil.copy(self.sample_code_path / competition / "data.py", data_py_path)
            shutil.copy(self.sample_code_path / competition / "grade.py", grade_py_path)
            data_py_code = data_py_path.read_text()
            if not label_path.exists():
                ws = FBWorkspace()
                ws.inject_code_from_file_dict(reference_exp.experiment_workspace)
                ws.inject_files(**{f"data.py": data_py_code})
                env = get_ds_env(
                    extra_volumes={
                        str(Path(mock_folder) / input_folder): {"bind": Path(input_folder), "mode": "rw"},
                        f"{DS_RD_SETTING.local_data_path}/{competition}": "./source",
                    },
                    running_timeout_period=DS_RD_SETTING.full_timeout,
                )
                result = ws.run(
                    env=env, entry=f"python data.py --cache-buster={time.time()}"
                )  # Do not cache the result
                if result.exit_code == 0:
                    logger.info(f"Successfully ran data.py.")
            return data_py_code, grade_py_path.read_text()

        # --- Generate data.py if needed ---
        if not data_py_path.exists() or not label_path.exists():
            logger.info(f"Generating synthetic data script: {data_py_path}")
            data_py_code = self._generate_and_run_script(
                script_type="data",
                prompt_template_key="sample_data",
                reference_exp=reference_exp,
                competition=competition,
                mock_folder=mock_folder,
                prompt_kwargs={"reference_code": reference_code, "input_folder": input_folder},
            )
            data_py_path.write_text(data_py_code)

        data_py_code = data_py_path.read_text()

        # --- Generate grade.py if needed ---
        if not grade_py_path.exists():
            logger.info(f"Generating grading script: {grade_py_path}")
            grade_py_code = self._generate_and_run_script(
                script_type="grade",
                prompt_template_key="grade",
                reference_exp=reference_exp,
                competition=competition,
                mock_folder=mock_folder,
                prompt_kwargs={
                    "reference_code": reference_code,
                    "sample_code": data_py_code,
                    "input_folder": input_folder,
                },
            )
            grade_py_path.write_text(grade_py_code)

        return data_py_code, grade_py_path.read_text()

    def _generate_and_run_script(
        self,
        script_type: str,
        prompt_template_key: str,
        reference_exp: DSExperiment,
        competition: str,
        mock_folder: str,
        prompt_kwargs: dict,
    ) -> str:
        """A helper to generate, run, and validate a script (data.py or grade.py)."""
        system_prompt = T(".prompts:sample_data.system").r()  # Generic system prompt for both
        input_folder = T("scenarios.data_science.share:scen.input_path").r()

        err_msg = ""
        for _ in range(MAX_API_RETRIES):
            user_prompt = T(f".prompts:{prompt_template_key}.user").r(error=err_msg, **prompt_kwargs)

            generated_code = PythonAgentOut.extract_output(
                APIBackend().build_messages_and_create_chat_completion(
                    user_prompt=user_prompt, system_prompt=system_prompt
                )
            )

            # Create a temporary workspace to test the generated script
            ws = FBWorkspace()
            ws.inject_code_from_file_dict(reference_exp.experiment_workspace)
            ws.inject_files(**{f"{script_type}.py": generated_code})

            if script_type == "data":
                # For data.py, we need the original data to sample from
                env = get_ds_env(
                    extra_volumes={
                        str(Path(mock_folder) / input_folder): {"bind": Path(input_folder), "mode": "rw"},
                        f"{DS_RD_SETTING.local_data_path}/{competition}": "./source",
                    },
                    running_timeout_period=DS_RD_SETTING.full_timeout,
                )
            else:  # For grade.py, we only need the generated data
                shutil.copy(
                    str(Path(mock_folder) / "submission.csv"),
                    str(ws.workspace_path / "submission.csv"),
                )
                env = get_ds_env(
                    extra_volumes={str(Path(mock_folder) / input_folder): {"bind": Path(input_folder), "mode": "rw"}}
                )

            result = ws.run(
                env=env, entry=f"python {script_type}.py --cache-buster={time.time()}"
            )  # Do not cache the result
            stdout = re.sub(r"^chmod:.*\n?", "", result.stdout, flags=re.MULTILINE)

            if result.exit_code == 0:
                logger.info(f"Successfully generated and ran {script_type}.py.")
                if script_type == "data":
                    env = get_ds_env(
                        extra_volumes={
                            str(Path(mock_folder) / input_folder): {"bind": Path(input_folder), "mode": "rw"}
                        },
                        running_timeout_period=DS_RD_SETTING.full_timeout,
                    )
                    result = ws.run(env=env, entry=f"python main.py --cache-buster={time.time()}")
                    stdout = re.sub(r"^chmod:.*\n?", "", result.stdout, flags=re.MULTILINE)
                    if result.exit_code == 0:
                        # move submission.csv to mock_folder
                        if Path(ws.workspace_path / "submission.csv").exists():
                            shutil.copy(
                                str(ws.workspace_path / "submission.csv"),
                                str(Path(mock_folder) / "submission.csv"),
                            )
                            return generated_code
                        else:
                            err_msg = "No submission.csv found in workspace after running main.py with generated data."
                    else:
                        err_msg = f"Error in main.py with generated data: {shrink_text(stdout, context_lines=20, line_len=500)}"
                else:
                    score = _parsing_score(stdout)
                    if score is not None:
                        return generated_code
                    else:
                        err_msg = f"No score found in stdout: {stdout}."
            else:
                err_msg = f"Error in {script_type}.py: {shrink_text(stdout, context_lines=20, line_len=500)}"

            logger.warning(f"Attempt to generate {script_type}.py failed. Retrying... Error: {err_msg}")
        raise RuntimeError(f"Failed to generate a working {script_type}.py after {MAX_API_RETRIES} attempts.")


# ==============================================================================
# ## Worker and Utility Functions
# ==============================================================================


def process_experiment(
    exp: DSExperiment, competition: str, folder: str, grade_py_code: str, loop_id: str
) -> Tuple[DSExperiment, Optional[float]]:
    """
    Worker function to process a single experiment in an isolated directory.
    This function is designed to be called by a multiprocessing pool.
    """
    if loop_id is None:
        logger.error("Could not find loop_id for a given experiment.")
        loop_id = "unknown"

    input_folder = T("scenarios.data_science.share:scen.input_path").r()

    try:
        ws = FBWorkspace()
        logger.info(f"Experiment files: {exp.experiment_workspace.file_dict.keys()}")
        ws.inject_code_from_file_dict(exp.experiment_workspace)

        # Run main script
        env = get_ds_env(
            extra_volumes={f"/tmp/mock/{competition}/{input_folder}": input_folder},
            running_timeout_period=DS_RD_SETTING.full_timeout,
        )
        result = ws.run(env=env, entry="python main.py")
        execute_ret_code = result.exit_code
        logger.info(f"Ran {competition}/{loop_id}/main.py; exit_code: {execute_ret_code}")

        # Run grading script if main script succeeded
        grade_stdout = ""
        if execute_ret_code == 0:
            ws.inject_files(**{"grade.py": grade_py_code})
            env.conf.running_timeout_period = DS_RD_SETTING.debug_timeout
            result = ws.run(env=env, entry="python grade.py")
            if result.exit_code == 0:
                grade_stdout = re.sub(r"^chmod:.*\n?", "", result.stdout, flags=re.MULTILINE)
            logger.info(f"Ran grade.py for {competition}/{loop_id}; exit_code: {result.exit_code}")
        else:
            logger.warning(f"Skipping grading for {competition}/{loop_id} due to main.py execution failure.")

    except Exception as e:
        logger.error(f"CRITICAL ERROR while processing experiment {competition}/{loop_id}: {e}")
        return exp, None

    # Score parsing
    return exp, _parsing_score(grade_stdout)


def _parsing_score(grade_stdout: str) -> Optional[float]:
    for line in grade_stdout.splitlines():
        line = line.strip()
        if "score" not in line:
            continue
        m = re.search(r"\{[^{}]*(?:\{[^{}]*\}[^{}]*)*\}", line)
        if not m:
            continue
        json_str = m.group(0)
        try:
            # Priority 1: JSON parsing
            return float(json.loads(json_str)["score"])
        except:
            pass
        try:
            # Priority 2: Eval dict
            return float(eval(json_str)["score"])
        except:
            pass
        try:
            # Priority 3: Regex for the last number in the string
            return float(re.findall(r"[-+]?\d*\.\d+|\d+", json_str)[-1])
        except:
            pass
    return None


def check_hit(selected_exp: DSExperiment, trace: Trace, sota_result: Dict[str, Any]) -> bool:
    """Checks if any of the selected experiments are considered medal-winning."""
    if not selected_exp:
        return False

    index = trace.exp2idx(selected_exp)
    # Check by loop_id if available
    if hasattr(trace, "idx2loop_id"):
        loop_id = trace.idx2loop_id.get(index)
        if loop_id and loop_id in sota_result.get("medal_loops", []):
            return True
    # Fallback to checking by index
    if index in sota_result.get("medal_loops_index", []):
        return True
    return False


def try_get_loop_id(trace: Trace, exp: DSExperiment):
    index = trace.exp2idx(exp)
    if hasattr(trace, "idx2loop_id"):
        return trace.idx2loop_id.get(index)
    return index


# ==============================================================================
# ## Main Orchestration Logic
# ==============================================================================


def evaluate_one_trace(
    selector_name: str,
    trace: Trace,
    debug: bool,
    only_sample: bool,
    sample_code_path: str,
    sota_result: dict[str, Any] = {},
    experiment: str = "validation",
    log_path: Path | None = None,
) -> Tuple[str, bool]:
    """
    Loads a single trace, uses the specified selector to pick an experiment,
    and checks if the selection was a "hit" (a known SOTA solution).
    """
    competition = trace.scen.competition
    hit = False

    # Example of scenario-specific adjustment
    if competition == "detecting-insults-in-social-commentary":
        trace.scen.metric_direction = 1
    direction_sign = 1 if trace.scen.metric_direction else -1

    # --- Selector Instantiation ---
    # The core logic is now encapsulated in these selectors.
    if selector_name == "global":
        selector = GlobalSOTASelector()
    elif selector_name == "auto":
        selector = AutoSOTAexpSelector()
    elif selector_name == "best_valid":
        # These params can be configured or passed via CLI
        selector = BestValidSelector(num_candidates=1, use_decision=True, each_trace=False)

    if selector_name == "validation":
        if not Path(f"{DS_RD_SETTING.local_data_path}/{competition}").exists():
            logger.warning(f"Competition {DS_RD_SETTING.local_data_path}/{competition} does not exist, skipping.")
            return competition, False
        # The ValidationSelector is used to select the best re-test score.
        quick_selector = BestValidSelector(num_candidates=1, use_decision=True, each_trace=False)
        quick_selected_exps = quick_selector.get_sota_exp_to_submit(trace)
        if debug:
            quick_hit = check_hit(quick_selected_exps, trace, sota_result)
            logger.info(f"BestvalidSelector for {experiment} - {competition}: {'HIT' if quick_hit else 'MISS'}")

        base_selector = BestValidSelector(num_candidates=MAX_SOTA_CANDIDATES, use_decision=True, each_trace=True)
        candidate_exps = base_selector.collect_sota_candidates(trace)
        if not candidate_exps:
            logger.info("ValidationSelector: Base selector returned no candidates.")
            return competition, False

        logger.info(f"ValidationSelector: Received {len(candidate_exps)} candidates for validation.")
        if debug:
            pool_hit = any(check_hit(candidate_exp, trace, sota_result) for candidate_exp in candidate_exps)
            if not pool_hit:
                logger.info("ValidationSelector: Base selector's candidates did not hit any SOTA. Skipping validation.")
                return competition, False

        selector = ValidationSelector(
            candidate=[(exp, try_get_loop_id(trace, exp)) for exp in candidate_exps],
            direction_sign=direction_sign,
            competition=competition,
            only_sample=only_sample,
            sample_code_path=sample_code_path,
        )

    selected_sota_exps = selector.get_sota_exp_to_submit(trace)
    if selector_name == "validation" and selected_sota_exps is None:
        selected_sota_exps = quick_selected_exps

    # --- Run Selection and Check for Hit ---
    logger.info(f"Running selector '{selector_name}' on trace for competition '{competition}'...")
    if debug:
        hit = check_hit(selected_sota_exps, trace, sota_result)
        logger.info(f"Result for {experiment} - {competition}: {'HIT' if hit else 'MISS'}")
    elif selector_name == "validation":
        loop_id = selector.hypothesis_loop_id.get(selected_sota_exps[0].hypothesis.hypothesis)
        logger.info(f"Selected loop for {experiment} - {competition}: {loop_id=}")
        sota_mle_score_paths = [i for i in log_path.rglob(f"Loop_{loop_id}/running/mle_score/**/*.pkl")]
        if len(sota_mle_score_paths):
            with sota_mle_score_paths[0].open("rb") as f:
                sota_mle_score = extract_json(pickle.load(f))
                hit = sota_mle_score.get("any_medal", False)
    return competition, hit


def select_on_existing_trace(
    selector_name: str,
    trace_root: str = "",
    experiment: str | None = None,
    competition: str | None = None,
    debug: bool = False,
    only_sample: bool = False,
    sample_code_path: str = "",
):
    """
    Offline evaluation of a SOTA experiment selector on existing traces.

    Args:
        selector_name (str): Name of the selector to use. Options: 'global', 'auto', 'best_valid', 'validation'.
        trace_root (str): Path to the root directory containing trace folders.
        experiment (str | None): Name of the experiment to evaluate, e.g., "devoted-burro+massive-perch".
        competition (str | None): Name of the competition to evaluate, e.g., "detecting-insults-in-social-commentary".
        debug (bool): If True, debug mode.
        only_sample (bool): If True, only generates the sample code.
        sample_code_path (str): Path to the sample code.
    """
    result_dict = {}
    trace_root_path = Path(trace_root)

    # Prepare list of tasks for multiprocessing
    tasks = []
    if debug:
        for trace_folder in trace_root_path.iterdir():
            if not trace_folder.is_dir():
                continue
            if experiment is not None:
                if trace_folder.name not in experiment:
                    continue
            for trace_pkl_path in trace_folder.glob("*.pkl"):
                if competition is not None and not competition in str(trace_pkl_path):
                    continue
                sota_result = {}
                trace = pickle.load(trace_pkl_path.open("rb"))
                try:
                    sota_loops_file = trace_folder / f"{trace_pkl_path.stem.split('_')[0]}_loops.json"
                    with open(sota_loops_file, "r") as f:
                        sota_result = json.load(f)
                except FileNotFoundError:
                    logger.warning(f"Could not find SOTA loops file for {trace.scen.competition}, skipping.")
                    continue

                if not sota_result.get("medal_loops"):
                    logger.info(f"No Medal loops defined for {trace.scen.competition}, skipping.")
                    continue

                tasks.append(
                    (
                        evaluate_one_trace,
                        (
                            selector_name,
                            trace,
                            debug,
                            only_sample,
                            sample_code_path,
                            sota_result,
                            trace_pkl_path.parent.name,
                        ),
                    )
                )
    else:
        log_path = next(
            d for d in Path("log").iterdir() if d.is_dir() and d.name != "pickle_cache" and not d.name.startswith("20")
        )
        logger.info(f"Loading trace from {log_path}")
        log_storage = FileStorage(log_path)
        trace = list(log_storage.iter_msg(tag="trace"))[-1].content
        tasks.append(
            (
                evaluate_one_trace,
                (selector_name, trace, debug, only_sample, sample_code_path, {}, "validation", log_path),
            )
        )

    if not tasks:
        logger.error(f"No .pkl trace files found in subdirectories of {trace_root}")
        return

    # Run evaluation in parallel
    hit_list = multiprocessing_wrapper(tasks, n=1)  # n=1 for sequential debugging, increase for parallel runs

    # Aggregate and report results
    hit_count = sum(hit for _, hit in hit_list if hit is not None)
    total_valid_traces = len(hit_list)

    print("\n" + "=" * 50)
    print(f"Evaluation Summary for Selector: '{selector_name}'")
    print(f"Total Traces Processed: {total_valid_traces}")
    print(f"Total Hits: {hit_count}")
    if total_valid_traces > 0:
        hit_rate = (hit_count / total_valid_traces) * 100
        print(f"Hit Rate: {hit_rate:.2f}%")
    print("=" * 50 + "\n")

    result_dict["summary"] = {
        "hit": hit_count,
        "total": total_valid_traces,
        "hit_rate": hit_rate if total_valid_traces > 0 else 0,
    }
    result_dict["details"] = [{comp: hit} for comp, hit in hit_list]

    with open(f"result_{selector_name}.json", "w") as f:
        json.dump(result_dict, f, indent=4)
    logger.info(f"Results saved to result_{selector_name}.json")


if __name__ == "__main__":
    fire.Fire(select_on_existing_trace)<|MERGE_RESOLUTION|>--- conflicted
+++ resolved
@@ -15,16 +15,11 @@
 from rdagent.components.coder.data_science.conf import get_ds_env
 from rdagent.core.experiment import FBWorkspace
 from rdagent.core.proposal import ExperimentFeedback, SOTAexpSelector, Trace
-<<<<<<< HEAD
 from rdagent.core.utils import multiprocessing_wrapper
 from rdagent.log.storage import FileStorage
 from rdagent.log.utils import extract_json
+from rdagent.oai.llm_conf import LLM_SETTINGS
 from rdagent.oai.llm_utils import APIBackend
-=======
-from rdagent.log import rdagent_logger as logger
-from rdagent.oai.llm_conf import LLM_SETTINGS
-from rdagent.oai.llm_utils import APIBackend, md5_hash
->>>>>>> 0a906f20
 from rdagent.scenarios.data_science.experiment.experiment import DSExperiment
 from rdagent.utils.agent.ret import PythonAgentOut
 from rdagent.utils.agent.tpl import T
@@ -85,14 +80,30 @@
 
         # Build prompt for LLM
         sota_prompt_text = "Historical SOTA experiments:\n\n"
+        system_prompt = T(".prompts:auto_sota_selector.system").r(scenario=trace.scen.get_scenario_all_desc())
         for i, (exp, _) in enumerate(sota_exp_fb_list):
             if exp and exp.result is not None:
-                score = pd.DataFrame(exp.result).loc["ensemble"].iloc[0]
+                current_final_score = pd.DataFrame(exp.result).loc["ensemble"].iloc[0]
                 desc = T("scenarios.data_science.share:describe.exp").r(exp=exp)
-                sota_prompt_text += f"SOTA experiment No. {i+1}:\nDescription: {desc}\nFinal score: {score}\n\n"
+                new_experiment_content = f"""SOTA experiment No. {i+1}:
+                        Description: {desc}
+                        Final score: {current_final_score}\n\n"""
+
+                temp_user_prompt = T(".prompts:auto_sota_selector.user").r(
+                    historical_sota_exp_with_desc_and_scores=sota_prompt_text + new_experiment_content,
+                )
+
+                token_size = APIBackend().build_messages_and_calculate_token(
+                    user_prompt=temp_user_prompt,
+                    system_prompt=system_prompt,
+                )
+                if token_size >= LLM_SETTINGS.chat_token_limit:
+                    logger.warning(f"Token limit reached at experiment {i+1}. Stopping.")
+                    break
+
+                sota_prompt_text += new_experiment_content
 
         # Query LLM
-        system_prompt = T(".prompts:auto_sota_selector.system").r(scenario=trace.scen.get_scenario_all_desc())
         user_prompt = T(".prompts:auto_sota_selector.user").r(historical_sota_exp_with_desc_and_scores=sota_prompt_text)
 
         response = APIBackend().build_messages_and_create_chat_completion(
@@ -142,11 +153,7 @@
             )
             return unique_sota_list[: DS_RD_SETTING.max_sota_retrieved_num]
 
-<<<<<<< HEAD
         return unique_sota_list
-=======
-            SOTA_exp_with_desc_and_scores = "Historical SOTA experiments:\n\n"
->>>>>>> 0a906f20
 
 
 class BestValidSelector(SOTAexpSelector):
@@ -203,7 +210,6 @@
                 branch_experiments = trace.experiment_and_feedback_list_after_init(
                     return_type="all", search_type="ancestors", selection=(leaf,)
                 )
-<<<<<<< HEAD
                 if branch_experiments:
                     branch_experiments.sort(key=get_sort_key, reverse=True)
                     candidate_list.extend(branch_experiments[:num_per_leaf])
@@ -215,37 +221,15 @@
         if not candidate_list:
             logger.info("BestValidSelector: No experiments found in trace.")
             return None
-=======
-                # multiple trace case, collect the latest SOTA experiments from each trace
-                new_sota_exp_fb_list: list[tuple[DSExperiment, ExperimentFeedback]] = []
-                # calculate the number of SOTA experiments to retrieve from each trace, prevent it from becoming zero
-                max_sota_retrieved_num_per_trace = max(DS_RD_SETTING.max_sota_retrieved_num // len(leaves), 5)
-                # recall, due to the integer division, the final number of SOTA experiments to retrieve may be different
-                for leaf in leaves:
-                    sota_exp_fb_list_per_trace = trace.experiment_and_feedback_list_after_init(
-                        return_type="sota",
-                        search_type="ancestors",
-                        selection=(leaf,),
-                        max_retrieve_num=max_sota_retrieved_num_per_trace,
-                    )
-                    logger.info(
-                        f"Auto SOTA selector: Collected {len(sota_exp_fb_list_per_trace)} SOTA experiments from trace with leaf #. {leaf}"
-                    )
->>>>>>> 0a906f20
 
         # Sort and select the top N
         candidate_list.sort(key=get_sort_key, reverse=True)
 
-<<<<<<< HEAD
         top_experiments = [exp for exp, _ in candidate_list[: self.num_candidates]]
         logger.info(f"BestValidSelector: Selected {len(top_experiments)} experiments.")
         return top_experiments
-=======
-                sota_exp_fb_list = list(set(new_sota_exp_fb_list))
->>>>>>> 0a906f20
-
-
-<<<<<<< HEAD
+
+
 class ValidationSelector(SOTAexpSelector):
     """
     A meta-selector that re-validates candidates from a base selector.
@@ -281,49 +265,6 @@
         try:
             data_py_code, grade_py_code = self._prepare_validation_scripts(
                 reference_exp=self.candidate[0][0], competition=self.competition, mock_folder=mock_folder
-=======
-                elif len(sota_exp_fb_list) == 1:
-                    logger.info("Auto SOTA selector: Only one SOTA in trace, using it")
-                    return sota_exp_fb_list[0][0]
-                else:
-                    logger.info(
-                        f"Auto SOTA selector: select {len(sota_exp_fb_list)} of {len(new_sota_exp_fb_list)} SOTA experiments found in all traces, calling LLM to select the best one"
-                    )
-                    if len(sota_exp_fb_list) > DS_RD_SETTING.max_sota_retrieved_num:
-                        sota_exp_fb_list = sorted(
-                            sota_exp_fb_list,
-                            key=lambda exp_fb: pd.DataFrame(exp_fb[0].result).loc["ensemble"].iloc[0],
-                            reverse=not trace.scen.metric_direction,
-                        )[-DS_RD_SETTING.max_sota_retrieved_num :]
-
-            system_prompt = T(".prompts:auto_sota_selector.system").r(scenario=trace.scen.get_scenario_all_desc())
-            for i, (exp, ef) in enumerate(sota_exp_fb_list):
-                if exp:
-                    current_final_score = pd.DataFrame(exp.result).loc["ensemble"].iloc[0]
-                    desc = T("scenarios.data_science.share:describe.exp").r(
-                        exp=exp, heading="SOTA of previous exploration of the scenario"
-                    )
-                    new_experiment_content = f"""SOTA experiment No. {i+1}:
-                        Description: {desc}
-                        Final score: {current_final_score}\n\n"""
-
-                    temp_user_prompt = T(".prompts:auto_sota_selector.user").r(
-                        historical_sota_exp_with_desc_and_scores=SOTA_exp_with_desc_and_scores + new_experiment_content,
-                    )
-
-                    token_size = APIBackend().build_messages_and_calculate_token(
-                        user_prompt=temp_user_prompt,
-                        system_prompt=system_prompt,
-                    )
-                    if token_size >= LLM_SETTINGS.chat_token_limit:
-                        logger.warning(f"Token limit reached at experiment {i+1}. Stopping.")
-                        break
-
-                    SOTA_exp_with_desc_and_scores += new_experiment_content
-
-            user_prompt = T(".prompts:auto_sota_selector.user").r(
-                historical_sota_exp_with_desc_and_scores=SOTA_exp_with_desc_and_scores
->>>>>>> 0a906f20
             )
         except RuntimeError as e:
             logger.error(f"ValidationSelector: Failed to prepare validation environment. {e}")
