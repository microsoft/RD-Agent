--- conflicted
+++ resolved
@@ -225,18 +225,12 @@
 
 
 class DSProposalV2ExpGen(ExpGen):
-<<<<<<< HEAD
-    def identify_feedback_problem(
-        self, scenario_desc: str, exp_feedback_list_desc: str, sota_exp_desc: str, inject_diverse: bool = False
-    ) -> Dict:
-=======
 
     def identify_feedback_problem(self,
                                   scenario_desc: str,
                                   exp_feedback_list_desc: str,
                                   sota_exp_desc: str,
                                   inject_diverse: bool = False) -> Dict:
->>>>>>> e5dcb29d
         sys_prompt = T(".prompts_v2:feedback_problem.system").r(
             problem_spec=T(".prompts_v2:specification.problem").r(),
             problem_output_format=T(".prompts_v2:output_format.problem").r(),
