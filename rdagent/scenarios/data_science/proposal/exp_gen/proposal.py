import json
from enum import Enum
from typing import Any, Dict, List, Optional, Tuple

import pandas as pd
from pydantic import BaseModel, Field
from rdagent.oai.backend.base import RD_Agent_TIMER_wrapper
<<<<<<< HEAD
from rdagent.log.timer import RDAgentTimer
=======

>>>>>>> 86949d53
from rdagent.core.conf import RD_AGENT_SETTINGS
import asyncio

from rdagent.app.data_science.conf import DS_RD_SETTING
from rdagent.components.coder.data_science.ensemble.exp import EnsembleTask
from rdagent.components.coder.data_science.feature.exp import FeatureTask
from rdagent.components.coder.data_science.model.exp import ModelTask
from rdagent.components.coder.data_science.pipeline.exp import PipelineTask
from rdagent.components.coder.data_science.raw_data_loader.exp import DataLoaderTask
from rdagent.components.coder.data_science.workflow.exp import WorkflowTask
from rdagent.core.proposal import ExpGen
from rdagent.core.scenario import Scenario
from rdagent.log import rdagent_logger as logger
from rdagent.oai.llm_utils import APIBackend, md5_hash
from rdagent.scenarios.data_science.dev.feedback import ExperimentFeedback
from rdagent.scenarios.data_science.experiment.experiment import DSExperiment
from rdagent.scenarios.data_science.proposal.exp_gen.base import DSHypothesis, DSTrace
from rdagent.scenarios.data_science.proposal.exp_gen.draft.draft import (
    DSDraftExpGen,  # TODO: DSDraftExpGen should be moved to router in the further
)
from rdagent.scenarios.data_science.proposal.exp_gen.idea_pool import DSIdea
from rdagent.utils.agent.tpl import T
from rdagent.utils.repo.diff import generate_diff_from_dict
from rdagent.utils.workflow import wait_retry
import re

_COMPONENT_META: Dict[str, Dict[str, Any]] = {
    "DataLoadSpec": {
        "target_name": "Data loader and specification generation",
        "spec_file": "spec/data_loader.md",
        "output_format_key": ".prompts:output_format.data_loader",
        "task_class": DataLoaderTask,
    },
    "FeatureEng": {
        "target_name": "Feature engineering",
        "spec_file": "spec/feature.md",
        "output_format_key": ".prompts:output_format.feature",
        "task_class": FeatureTask,
    },
    "Model": {
        "target_name": "Model",
        "spec_file": "spec/model.md",
        "output_format_key": ".prompts:output_format.model",
        "task_class": ModelTask,
    },
    "Ensemble": {
        "target_name": "Ensemble",
        "spec_file": "spec/ensemble.md",
        "output_format_key": ".prompts:output_format.ensemble",
        "task_class": EnsembleTask,
    },
    "Workflow": {
        "target_name": "Workflow",
        "spec_file": "spec/workflow.md",
        "output_format_key": ".prompts:output_format.workflow",
        "task_class": WorkflowTask,
    },
    "Pipeline": {
        "target_name": "Pipeline",
        "spec_file": None,
        "output_format_key": ".prompts:output_format.pipeline",
        "task_class": PipelineTask,
    },
}


def get_component(name: str) -> Dict[str, Any]:
    meta = _COMPONENT_META.get(name)
    if meta is None:
        raise KeyError(f"Unknown component: {name!r}")

    return {
        "target_name": meta["target_name"],
        "spec_file": meta["spec_file"],
        "task_output_format": T(meta["output_format_key"]).r(),
        "task_class": meta["task_class"],
    }


class ScenarioChallengeCategory(str, Enum):
    DATASET_DRIVEN = "dataset-driven"
    DOMAIN_INFORMED = "domain-informed"


class ScenarioChallengeDetail(BaseModel):
    reasoning: str = Field(
        description=(
            "Explanation (max 3 sentences) of how the Core Analysis Dimensions "
            "(SOTA Alignment Analysis, Gap Identification, Domain-Implementation Coherence Check, Scenario-First Focus) "
            "specifically led to identifying THIS challenge."
        )
    )
    category: ScenarioChallengeCategory = Field(description="The category of the improvement challenge.")
    statement: str = Field(
        description="Description of the challenge in no more than three sentences, outlining the specific area for improvement."
    )
    metric_impact: str = Field(
        description="Brief explanation in no more than two sentences of why addressing this challenge is expected to improve the target metric."
    )
    caption: str = Field(description="Summarize the challenge in around 5-15 words.")


class ScenarioAnalysis(BaseModel):
    sota_alignment_analysis: str = Field(description="Comparing SOTA to data/domain insights; 'N/A' if not available.")
    gap_identification: str = Field(
        description="Unaddressed challenges or workarounds in successful solutions; 'N/A' if none."
    )
    domain_implementation_coherence_check: str = Field(
        description="Technical methods conflicting with domain rules or oversimplifying; 'N/A' if none."
    )
    scenario_first_focus: str = Field(
        description="Foundational scenario strategies, key if no SOTA exists; 'N/A' if SOTA already exists."
    )


class ScenarioChallenges(BaseModel):

    analysis: ScenarioAnalysis = Field(
        description="Analysis of provided information following the Core Analysis Dimensions."
    )
    challenges: List[ScenarioChallengeDetail] = Field(
        description='At most five challenges, prioritizing "FEWER BUT BETTER": '
        "select the most valuable and potentially unexplored avenues. Each challenge must be tightly relevant to the improvement of the target metric."
    )


class TraceAnalysisDetail(BaseModel):

    category: str = Field(
        description="Describe the specific area of this analysis in a few words, such as 'Explicit Suggestions', 'Feature Engineering', 'Presistent Issues'"
    )
    statement: str = Field(
        description="Description of the analysis in no more than three sentences, outlining the specific problem."
    )


class TraceAnalysis(BaseModel):

    feedback: List[TraceAnalysisDetail] = Field(
        description="Analysis points derived from feedback on previous experiments."
    )
    implementation_review: List[TraceAnalysisDetail] = Field(
        description="Analysis points from reviewing previous code implementations."
    )
    trace_history: List[TraceAnalysisDetail] = Field(
        description="Analysis points identified from the history of experiment traces."
    )


class TraceChallengeDetail(BaseModel):
    reasoning: str = Field(
        description=(
            "Explanation (max 3 sentences) of how the previous analysis specifically led to identifying THIS challenge."
        )
    )
    category: str = Field(
        description=(
            "The specific category of the challenge, reflecting its origin or nature (e.g., 'Feedback - Explicit Suggestion', "
            "'Implementation - Feature Engineering Flaw', 'Trace - Recurring Error'). This should align with and be more specific than the source analysis group (feedback, implementation_review, trace_history)."
        )
    )
    statement: str = Field(
        description=(
            "Description of the challenge in no more than three sentences, outlining the specific issue, "
            "observation, or area for improvement derived from past experiments or feedback."
        )
    )
    metric_impact: str = Field(
        description=(
            "Brief explanation (max 2 sentences) of why acting on this challenge (e.g., addressing the identified issue "
            "or leveraging the observation) is expected to improve the target metric or future iterations."
        )
    )
    caption: str = Field(description="Summarize the challenge concisely in around 5-15 words.")


class TraceChallenges(BaseModel):
    analysis: TraceAnalysis = Field(
        description=(
            "A structured summary of the analysis performed on feedback, implementation reviews, "
            "and experiment traces, which forms the basis for the challenges."
        )
    )
    challenges: List[TraceChallengeDetail] = Field(
        description=(
            "A list of challenges and learnings (e.g., at most five, prioritizing 'FEWER BUT BETTER') derived from the analysis. "
            "Each challenge should represent a valuable learning point aimed at guiding improvements for the target metric in subsequent experiments."
        )
    )


class HypothesisComponent(str, Enum):
    DataLoadSpec = "DataLoadSpec"
    FeatureEng = "FeatureEng"
    Model = "Model"
    Ensemble = "Ensemble"
    Workflow = "Workflow"


class HypothesisEvaluationReasoningScore(BaseModel):
    reasoning: str = Field(
        description="What is the quality of the hypothesis under this criteria? Answer in 1-2 sentence."
    )
    score: float = Field(description="The score of the hypothesis under this criteria between 1 and 10.")


class HypothesisEvaluation(BaseModel):
    alignment: HypothesisEvaluationReasoningScore = Field(
        description="The alignment of the proposed hypothesis with the identified challenge."
    )
    impact: HypothesisEvaluationReasoningScore = Field(
        description="The expected impact of the proposed hypothesis on the current SOTA implementation."
    )
    novelty: HypothesisEvaluationReasoningScore = Field(
        description="The novelty of the proposed hypothesis compared to existing solutions."
    )
    feasibility: HypothesisEvaluationReasoningScore = Field(
        description="The feasibility of implementing the proposed hypothesis in the current SOTA implementation."
    )
    risk_reward_balance: HypothesisEvaluationReasoningScore = Field(
        description="The risk-reward balance of implementing the proposed hypothesis."
    )


class HypothesisDetail(BaseModel):
    caption: str = Field(description="The caption of the challenge it is based on.")
    challenge: str = Field(
        description="Reaffirm the challenge within the current context (e.g., trace history, domain principles, or competition constraints). It should be no more than 2-3 sentences."
    )
    hypothesis: str = Field(
        description="The statement of the hypothesis. It could be a design of a new component, or a concise, testable statement derived from previous experimental outcomes."
    )
    metric_impact: str = Field(
        description=(
            "Brief explanation (max 2 sentences) of the expected impact of the hypothesis on the target metric."
        )
    )
    component: HypothesisComponent = Field(description="The component tag of the hypothesis.")
    evaluation: HypothesisEvaluation = Field(description="Evaluate the quality of the hypothesis.")


class HypothesisList(BaseModel):
    deduplicated_challenges: List[str] = Field(
        description="A list of deduplicated challenge captions. Each must retain its original wording. If multiple captions are semantically identical, keep the first one."
    )
    hypotheses: List[HypothesisDetail] = Field(
        description="A non-empty list of hypotheses proposed for the next iteration, each corresponding to one challenge. The list length should match the number of challenges."
    )


class CodingSketch(BaseModel):
    current_state: str = Field(
        description="A summary of the current `main.py` script that serves as the baseline for the planned changes. Focusing on parts that are related to the hypothesis. If `main.py` does not yet exist (i.e., it will be created from scratch based on this sketch), use the string 'N/A'."
    )
    modifications: List[str] = Field(
        description="A list of specific, targeted changes to be applied to the existing code identified in `current_state`. Each string in the list should concisely describe (in 3-4 sentences): "
        "(a) the specific part of the code to be altered (e.g., a function name, a class, or a logical block); "
        "(b) the nature of the modification (e.g., bug fix, feature addition, refactoring of a small section, performance optimization, deletion); and "
        "(c) a brief explanation or high-level sketch of the new logic or change. "
        "If no direct modifications to existing code are planned (e.g., if creating an entirely new `main.py` as detailed in `structure`), this list should be empty."
    )
    structure: List[str] = Field(
        description="An outline of the new high-level architectural components (primarily functions and classes) if a new `main.py` script is being created from scratch, or if the existing `main.py` is undergoing a major refactor that fundamentally alters or replaces its core structure. "
        "Each string in the list should define a planned function or class, detailing its name, primary responsibility, key parameters (if applicable), return values (if applicable), and core functionality in 2-3 sentences. "
        "This field is typically used when `current_state` is 'N/A' or when the scope of change requires a new architectural blueprint rather than just targeted `modifications`. "
        "Leave empty if the plan only involves direct `modifications` to the existing structure in `current_state`."
    )
    sketch: str = Field(
        description="A detailed, step-by-step narrative that elaborates on how to implement the planned code. "
        "This section should synthesize the information from `modifications` (if any) and/or `structure` (if any) into a comprehensive and actionable coding plan for `main.py`. "
        "The content **must** be formatted using Markdown, with logical sections, key decision points, or implementation steps clearly organized by level-3 headings (i.e., `###`). "
        "This field should provide sufficient detail for a developer to understand the implementation flow, algorithms, data handling, and key logic points without ambiguity."
    )


def draft_exp_in_decomposition(scen: Scenario, trace: DSTrace) -> None | DSDraftExpGen:
    next_missing_component = trace.next_incomplete_component()
    if next_missing_component is not None:
        return DSDraftExpGen(scen=scen).gen(
            component=next_missing_component,
            trace=trace,
        )
    else:
        return None


class DSProposalV1ExpGen(ExpGen):
    def gen(self, trace: DSTrace) -> DSExperiment:
        # Drafting Stage
        if draft_exp := draft_exp_in_decomposition(self.scen, trace):
            return draft_exp

        # Guidelines:
        # System prompts: Shared condition you are facing
        # - scenario description: `scenario_desc`
        # - expected output format
        # User prompts: Task Specific information
        # - Previous Feedback
        # - Current sota implementation (encourage change based on it)
        # - Extra RAG
        sota_exp = trace.sota_experiment()
        if not isinstance(sota_exp, DSExperiment):
            eda_output = None
        else:
            eda_output = sota_exp.experiment_workspace.file_dict.get("EDA.md", None)
        scenario_desc = trace.scen.get_scenario_all_desc(eda_output=eda_output)

        assert sota_exp is not None, "SOTA experiment is not provided."
        last_exp = trace.last_exp()
        # exp_and_feedback = trace.hist[-1]
        # last_exp = exp_and_feedback[0]

        # Step 1: Generate component
        # Describe current best solution using shared template
        sota_exp_desc = T("scenarios.data_science.share:describe.exp").r(
            exp=sota_exp, heading="Best of previous exploration of the scenario"
        )
        last_exp_diff = "\n".join(
            generate_diff_from_dict(sota_exp.experiment_workspace.file_dict, last_exp.experiment_workspace.file_dict)
        )  # we use file_dict for hitting the cache when replicate the experiment in another machine.

        all_exp_feedback_list = trace.experiment_and_feedback_list_after_init(return_type="all")

        exp_feedback_list_desc = T("scenarios.data_science.share:describe.trace").r(
            exp_and_feedback_list=all_exp_feedback_list,
            type="all",
        )

        # Generate component using template with proper context
        component_sys_prompt = T(".prompts:component_gen.system").r(
            scenario=scenario_desc,
            sota_exp_desc=sota_exp_desc,
            last_exp_diff=last_exp_diff,
            component_desc="\n".join(
                [
                    f"[{key}] {value}"
                    for key, value in T("scenarios.data_science.share:component_description").template.items()
                ]
            ),
        )

        component_user_prompt = T(".prompts:component_gen.user").r(
            exp_and_feedback_list_desc=exp_feedback_list_desc,
        )

        resp_dict_component: dict = json.loads(
            APIBackend().build_messages_and_create_chat_completion(
                component_user_prompt, component_sys_prompt, json_mode=True, json_target_type=Dict[str, str]
            )
        )

        component = resp_dict_component.get("component", "Component not provided")
        component_reason = resp_dict_component.get("reason", "Reason not provided")
        sota_exp_model_file_count = len(
            [
                k
                for k in sota_exp.experiment_workspace.file_dict.keys()
                if k.endswith(".py") and "test" not in k and k.startswith("model")
            ]
        )
        if sota_exp_model_file_count <= 1 and component == "Ensemble":
            component = "Model"

        # Why we should split component selection and steps after?
        # - after we know the selected component, we can use RAG.

        # Step 2: Generate the rest of the hypothesis & task
        component_info = get_component(component)

        if component_info:
            if DS_RD_SETTING.spec_enabled:
                task_spec = sota_exp.experiment_workspace.file_dict[component_info["spec_file"]]
            else:
                task_spec = T(f"scenarios.data_science.share:component_spec.{component}").r()
            system_prompt = T(".prompts:direct_exp_gen.system").r(
                targets=component_info["target_name"],
                component=component,
                scenario=scenario_desc,
                hypothesis_specification=T(".prompts:hypothesis_specification").r(),
                hypothesis_output_format=T(".prompts:output_format.hypothesis").r(),
                task_specification=task_spec,
                task_output_format=component_info["task_output_format"],
                workflow_check=(not component == "Workflow"),
            )

            user_prompt = T(".prompts:direct_exp_gen.user").r(
                targets=component_info["target_name"],
                sota_exp_desc=sota_exp_desc,
                exp_and_feedback_list_desc=exp_feedback_list_desc,
                last_exp_diff=last_exp_diff,
            )

            def _append_retry(args: tuple, kwargs: dict) -> tuple[tuple, dict]:
                # Only modify the user_prompt on retries (i > 0)
                user_prompt = args[0]
                user_prompt += "\n\nretrying..."
                return (user_prompt,), kwargs

            @wait_retry(retry_n=5, transform_args_fn=_append_retry)
            def _f(user_prompt):
                resp_dict = json.loads(
                    APIBackend().build_messages_and_create_chat_completion(
                        user_prompt=user_prompt,
                        system_prompt=system_prompt,
                        json_mode=True,
                        # NOTE: corner cases.
                        # workflow_update may be a string
                        # model could have 2 level nested dict.
                        json_target_type=dict[str, dict[str, str | dict] | str],
                    )
                )
                assert "hypothesis_proposal" in resp_dict, "Hypothesis proposal not provided."
                assert "task_design" in resp_dict, "Task design not provided."
                task_class = component_info["task_class"]
                hypothesis_proposal = resp_dict.get("hypothesis_proposal", {})
                hypothesis = DSHypothesis(
                    component=component,
                    hypothesis=hypothesis_proposal.get("hypothesis", ""),
                    reason=component_reason + "\n" + hypothesis_proposal.get("reason", ""),
                    concise_reason=hypothesis_proposal.get("concise_reason", ""),
                    concise_observation=hypothesis_proposal.get("concise_observation", ""),
                    concise_justification=hypothesis_proposal.get("concise_justification", ""),
                    concise_knowledge=hypothesis_proposal.get("concise_knowledge", ""),
                )

                task_design = resp_dict.get("task_design", {})
                task_name = task_design["model_name"] if component == "Model" else component
                description = task_design.get(
                    "description", f"{component_info['target_name']} description not provided"
                )
                task = task_class(
                    name=task_name,
                    description=description,
                    **{k: task_design.get(k, v) for k, v in component_info.get("extra_params", {}).items()},
                )
                new_workflow_desc = resp_dict.get("workflow_update", "No update needed")
                return hypothesis, task, new_workflow_desc

            hypothesis, task, new_workflow_desc = _f(user_prompt)

            exp = DSExperiment(pending_tasks_list=[[task]], hypothesis=hypothesis)
            # exp.experiment_workspace.inject_code_from_folder(sota_exp.experiment_workspace.workspace_path)
            exp.experiment_workspace.inject_code_from_file_dict(sota_exp.experiment_workspace)

            if new_workflow_desc != "No update needed":
                workflow_task = WorkflowTask(
                    name="Workflow",
                    description=new_workflow_desc,
                )
                exp.pending_tasks_list.append([workflow_task])
            return exp
        else:
            raise ValueError(f"Unknown component: {component}")


class DSProposalV2ExpGen(ExpGen):
    def __init__(self, *args, **kwargs):
        super().__init__(*args, **kwargs)
        self.supports_response_schema = APIBackend().supports_response_schema()

<<<<<<< HEAD

=======
>>>>>>> 86949d53
    def identify_scenario_problem(self, scenario_desc: str, sota_exp_desc: str) -> Dict:
        sys_prompt = T(".prompts_v2:scenario_problem.system").r(
            problem_output_format=(
                T(".prompts_v2:output_format.problem").r() if not self.supports_response_schema else None
            ),
        )
        user_prompt = T(".prompts_v2:scenario_problem.user").r(
            scenario_desc=scenario_desc,
            sota_exp_desc=sota_exp_desc,
        )
        response = APIBackend().build_messages_and_create_chat_completion(
            user_prompt=user_prompt,
            system_prompt=sys_prompt,
            response_format=ScenarioChallenges if self.supports_response_schema else {"type": "json_object"},
            json_target_type=Dict[str, Dict[str, str]] if not self.supports_response_schema else None,
        )
        if self.supports_response_schema:
            challenges = ScenarioChallenges(**json.loads(response))
            # Translate to problems
            problems = {o.caption: {"problem": o.statement, "reason": o.reasoning} for o in challenges.challenges}
            logger.info(f"Identified scenario problems:\n" + json.dumps(problems))
        else:
            problems = json.loads(response)
            logger.info(f"Identified scenario problems:\n" + json.dumps(problems))
        return problems

    def identify_feedback_problem(
        self, scenario_desc: str, exp_feedback_list_desc: str, sota_exp_desc: str, inject_diverse: bool = False
    ) -> Dict:
        sys_prompt = T(".prompts_v2:feedback_problem.system").r(
            problem_output_format=(
                T(".prompts_v2:output_format.problem").r() if not self.supports_response_schema else None
            ),
            inject_diverse=inject_diverse,
        )
        user_prompt = T(".prompts_v2:feedback_problem.user").r(
            scenario_desc=scenario_desc,
            exp_and_feedback_list_desc=exp_feedback_list_desc,
            sota_exp_desc=sota_exp_desc,
        )
        response = APIBackend().build_messages_and_create_chat_completion(
            user_prompt=user_prompt,
            system_prompt=sys_prompt,
            response_format=TraceChallenges if self.supports_response_schema else {"type": "json_object"},
            json_target_type=Dict[str, Dict[str, str]] if not self.supports_response_schema else None,
        )
        if self.supports_response_schema:
            challenges = TraceChallenges(**json.loads(response))
            # Translate to problems
            problems = {o.caption: {"problem": o.statement, "reason": o.reasoning} for o in challenges.challenges}
            logger.info(f"Identified feedback problems:\n" + json.dumps(problems))
        else:
            problems = json.loads(response)
            logger.info(f"Identified feedback problems:\n" + json.dumps(problems))
        return problems

    def identify_problem(
        self, current_sub_trace, scenario_desc, sota_exp_desc, exp_feedback_list_desc, inject_diverse
    ) -> Dict:
        sota_exp_num = sum(1 for _, fb in current_sub_trace if fb.decision)
        failed_exp_num = len(current_sub_trace) - sota_exp_num
        weighted_exp_num = (sota_exp_num * 3 + failed_exp_num * 2) // 2
        self.scen_prob_multiplier = max(0, 3 - weighted_exp_num // 4)

        all_problems = {}
        if self.scen_prob_multiplier > 0:
            scen_problems = self.identify_scenario_problem(
                scenario_desc=scenario_desc,
                sota_exp_desc=sota_exp_desc,
            )
            for problem_name in scen_problems:
                scen_problems[problem_name]["label"] = "SCENARIO_PROBLEM"
                all_problems[problem_name] = scen_problems[problem_name]

        if self.scen_prob_multiplier < 3:
            fb_problems = self.identify_feedback_problem(
                scenario_desc=scenario_desc,
                exp_feedback_list_desc=exp_feedback_list_desc,
                sota_exp_desc=sota_exp_desc,
                inject_diverse=inject_diverse,
            )
            for problem_name in fb_problems:
                fb_problems[problem_name]["label"] = "FEEDBACK_PROBLEM"
                all_problems[problem_name] = fb_problems[problem_name]
        return all_problems

    @wait_retry(retry_n=5)
    def hypothesis_gen(
        self,
        component_desc: str,
        scenario_desc: str,
        exp_feedback_list_desc: str,
        sota_exp_desc: str,
        problems: dict,
        pipeline: bool,
        enable_idea_pool: bool,
        inject_diverse: bool = False,
    ) -> Dict:
        problem_formatted_str = ""
        for i, (problem_name, problem_dict) in enumerate(problems.items()):
            problem_formatted_str += f"## {i+1}. {problem_name}\n"
            problem_formatted_str += f"{problem_dict['problem']}\n"
            if "idea" in problem_dict:
                idea_formatted_str = DSIdea(problem_dict["idea"]).to_formatted_str()
                problem_formatted_str += f"Sampled Idea by user: \n{idea_formatted_str}\n"
            problem_formatted_str += "\n\n"

        sys_prompt = T(".prompts_v2:hypothesis_gen.system").r(
            hypothesis_output_format=(
                T(".prompts_v2:output_format.hypothesis").r(pipeline=pipeline, enable_idea_pool=enable_idea_pool)
                if not self.supports_response_schema
                else None
            ),
            pipeline=pipeline,
            enable_idea_pool=enable_idea_pool,
            inject_diverse=inject_diverse,
        )
        user_prompt = T(".prompts_v2:hypothesis_gen.user").r(
            scenario_desc=scenario_desc,
            exp_and_feedback_list_desc=exp_feedback_list_desc,
            sota_exp_desc=sota_exp_desc,
            problems=problem_formatted_str,
            enable_idea_pool=enable_idea_pool,
        )
        response = APIBackend().build_messages_and_create_chat_completion(
            user_prompt=user_prompt,
            system_prompt=sys_prompt,
            response_format=HypothesisList if self.supports_response_schema else {"type": "json_object"},
            json_target_type=(
                Dict[str, Dict[str, str | Dict[str, str | int]]] if not self.supports_response_schema else None
            ),
        )
        if self.supports_response_schema:
            hypotheses = HypothesisList(**json.loads(response))
            resp_dict = {
                h.caption: {
                    "reason": h.challenge,
                    "component": h.component,
                    "hypothesis": h.hypothesis,
                    "evaluation": {
                        "alignment_score": h.evaluation.alignment.score,
                        "impact_score": h.evaluation.impact.score,
                        "novelty_score": h.evaluation.novelty.score,
                        "feasibility_score": h.evaluation.feasibility.score,
                        "risk_reward_balance_score": h.evaluation.risk_reward_balance.score,
                    },
                }
                for h in hypotheses.hypotheses
            }
        else:
            resp_dict = json.loads(response)
        logger.info(f"Generated hypotheses:\n" + json.dumps(resp_dict, indent=2))

        # make sure the problem name is aligned
        problem_keys = set(problems.keys())
        resp_keys = set(resp_dict.keys())
        if not resp_keys.issubset(problem_keys):
            logger.error("Problem names are not fully aligned. Retrying...")
            raise ValueError("Problem names are not fully aligned.")

        return resp_dict

    def compute_top_scores(
        self,
        hypothesis_dict: dict,
    ) -> pd.Series:
        """
        Compute weighted total scores for each hypothesis and return the top five.
        """
        weights = {
            "alignment_score": 0.2,
            "impact_score": 0.4,
            "novelty_score": 0.2,
            "feasibility_score": 0.1,
            "risk_reward_balance_score": 0.1,
        }
        scores_dict = {}
        for problem_name in hypothesis_dict:
            if "hypothesis" not in hypothesis_dict[problem_name]:
                continue
            scores_dict[problem_name] = {}
            for score_key in weights:
                if score_key not in hypothesis_dict[problem_name]["evaluation"]:
                    scores_dict[problem_name][score_key] = 0
                else:
                    try:
                        scores_dict[problem_name][score_key] = (
                            float(hypothesis_dict[problem_name]["evaluation"][score_key]) * weights[score_key]
                        )
                    except (ValueError, TypeError):
                        scores_dict[problem_name][score_key] = 0

        scores = pd.DataFrame(scores_dict)
        scores_sorted = scores.sum().sort_values(ascending=False)
        return scores_sorted[:5]

    def select_hypothesis(
        self,
        scores_sorted: pd.Series,
        hypothesis_dict: dict,
        problem_dict: dict,
    ) -> int:
        """
        From the top five hypotheses (by weighted score), select one based on additional weighting rules
        for 'inspired' flag and 'SCENARIO_PROBLEM' label. Returns the chosen hypothesis name and a
        DSHypothesis instance.
        """
        # Increase the weight of the hypothesis that is inspired by the idea pool to 3x.
        # Linear decay the weight of the scenario problem from 3x to 0x.
        index_to_pick_pool_list = []
        for j, problem_name in enumerate(scores_sorted.index):
            if hypothesis_dict[problem_name].get("inspired", False):
                index_to_pick_pool_list.extend([j] * 2)
            if problem_dict[problem_name]["label"] == "SCENARIO_PROBLEM":
                index_to_pick_pool_list.extend([j] * self.scen_prob_multiplier)
            elif problem_dict[problem_name]["label"] == "FEEDBACK_PROBLEM":
                index_to_pick_pool_list.extend([j] * (3 - self.scen_prob_multiplier))
            else:
                index_to_pick_pool_list.extend([j] * 1)
        logger.info(f"index_to_pick_pool_list: {index_to_pick_pool_list}")

        # Create a random but reproducible integer
        reproducible_int = int.from_bytes(bytes.fromhex(md5_hash(scores_sorted.to_string())), byteorder="big") % len(
            index_to_pick_pool_list
        )
        return index_to_pick_pool_list[reproducible_int]

    def hypothesis_rank(
        self, hypothesis_dict: dict, problem_dict: dict, selected_idx: Optional[int] = None
    ) -> Tuple[str, DSHypothesis]:
        """
        Wrapper method that computes the top five hypotheses by weighted scoring and then selects one
        according to additional weighting rules.
        """
        scores_sorted = self.compute_top_scores(hypothesis_dict)
        if selected_idx is None:
            selected_idx = self.select_hypothesis(
                scores_sorted=scores_sorted, hypothesis_dict=hypothesis_dict, problem_dict=problem_dict
            )

        max_score_problem_name = scores_sorted.index[selected_idx]
        problem_dict = problem_dict.get(max_score_problem_name, {})

        return max_score_problem_name, DSHypothesis(
            component=hypothesis_dict[max_score_problem_name].get("component", "Model"),
            hypothesis=hypothesis_dict[max_score_problem_name].get("hypothesis", "Hypothesis not provided"),
            reason=hypothesis_dict[max_score_problem_name].get("reason", "Reason not provided"),
            problem_name=max_score_problem_name,
            problem_desc=problem_dict.get("problem", "Problem description not provided"),
            problem_label=problem_dict.get("label", "FEEDBACK_PROBLEM"),
        )
    
    def hypothesis_select_with_llm(self,
                                   scenario_desc: str,
                                   exp_feedback_list_desc: str,
                                   sota_exp_desc: str,
<<<<<<< HEAD
                                   hypothesis_candidates:dict):
=======
                                   hypothesis_candidates:dict,
                                  ):
>>>>>>> 86949d53
        
        # time_use_current = 0
        # for exp, feedback in trace.hist:
        #     if exp.running_info.running_time is not None:
        #         time_use_current += exp.running_info.running_time
        # res_time = 12*3600 - time_use_current
        res_time = RD_Agent_TIMER_wrapper.timer.remain_time()
<<<<<<< HEAD
        total_time = RD_Agent_TIMER_wrapper.timer.all_duration
        use_time = total_time.seconds - res_time.seconds
        use_ratio = 100* use_time // total_time.seconds 
=======
>>>>>>> 86949d53

        ensemble_timeout = DS_RD_SETTING.ensemble_timeout
        hypothesis_candidates =  str(json.dumps(hypothesis_candidates, indent=2))

        sys_prompt = T(".prompts_v2:hypothesis_select.system").r(
                hypothesis_candidates = hypothesis_candidates,
                res_time = res_time.seconds,
                ensemble_timeout = ensemble_timeout,
                use_ratio = use_ratio,
                hypothesis_output_format = T(".prompts_v2:output_format.hypothesis_select_format").r(hypothesis_candidates = hypothesis_candidates)
        )

        user_prompt = T(".prompts_v2:hypothesis_select.user").r(
            scenario_desc=scenario_desc,
            exp_and_feedback_list_desc=exp_feedback_list_desc,
            sota_exp_desc=sota_exp_desc,
        )

        response = APIBackend().build_messages_and_create_chat_completion(
            user_prompt=user_prompt,
            system_prompt=sys_prompt,
        )

        response_dict = json.loads(response)
        return response_dict


    def task_gen(
        self,
        component_desc: str,
        scenario_desc: str,
        sota_exp_desc: str,
        sota_exp: DSExperiment,
        hypotheses: list[DSHypothesis],
        pipeline: bool,
        failed_exp_feedback_list_desc: str,
        fb_to_sota_exp: ExperimentFeedback | None = None,
    ) -> DSExperiment:
        if pipeline:
            component_info = get_component("Pipeline")
        else:
            component_info = get_component(hypotheses[0].component)
        data_folder_info = self.scen.processed_data_folder_description
        workflow_check = not pipeline and hypotheses[0].component != "Workflow"
        sys_prompt = T(".prompts_v2:task_gen.system").r(
            task_output_format=component_info["task_output_format"] if not self.supports_response_schema else None,
            component_desc=component_desc,
            workflow_check=workflow_check,
        )
        user_prompt = T(".prompts_v2:task_gen.user").r(
            scenario_desc=scenario_desc,
            data_folder_info=data_folder_info,
            sota_exp_desc=sota_exp_desc,
            hypotheses=hypotheses,
            failed_exp_and_feedback_list_desc=failed_exp_feedback_list_desc,
            eda_improvement=fb_to_sota_exp.eda_improvement if fb_to_sota_exp else None,
        )

        response = APIBackend().build_messages_and_create_chat_completion(
            user_prompt=user_prompt,
            system_prompt=sys_prompt,
            response_format=CodingSketch if self.supports_response_schema else {"type": "json_object"},
            json_target_type=Dict[str, str | Dict[str, str]] if not self.supports_response_schema else None,
        )

        task_dict = json.loads(response)

        # 1) explain the response and get main task_description
        not_found_str = f"{component_info['target_name']} description not provided"
        if self.supports_response_schema:
            # task_dict: {"sketch": str, ...}
            task_desc = task_dict.get("sketch", not_found_str)
        else:
            if workflow_check:
                # task_dict:  {"task_design": ...., "workflow_update": ....}
                task_desc = task_dict.get("task_design", {}).get("description", not_found_str)
            else:
                # task_dict:  {"description": ....}
                task_desc = task_dict.get("description", not_found_str)
        # task_desc: str, a description of the task

        # 2) create the main task
        logger.info(f"Task design:\n{task_desc}")
        task_name = hypotheses[0].component
        task_class = component_info["task_class"]
        task = task_class(
            name=task_name,
            description=task_desc,
        )
        exp = DSExperiment(pending_tasks_list=[[task]], hypothesis=hypotheses[0])
        if sota_exp is not None:
            exp.experiment_workspace.inject_code_from_file_dict(sota_exp.experiment_workspace)

        # 3) create the workflow update task
        if workflow_check:
            workflow_task = WorkflowTask(
                name="Workflow",
                description=task_dict.get("workflow_update", "No update needed"),
            )
            exp.pending_tasks_list.append([workflow_task])
        return exp

    def get_scenario_all_desc(self, trace: DSTrace, eda_output=None) -> str:
        return T(".prompts_v2:scenario_description").r(
            background=trace.scen.background,
            submission_specifications=trace.scen.submission_specifications,
            evaluation=trace.scen.metric_description,
            metric_name=trace.scen.metric_name,
            metric_direction=trace.scen.metric_direction,
            raw_description=trace.scen.raw_description,
            use_raw_description=DS_RD_SETTING.use_raw_description,
            time_limit=f"{DS_RD_SETTING.full_timeout / 60 / 60 : .2f} hours",
            ensemble_limit = f"{DS_RD_SETTING.ensemble_timeout / 60 / 60 : .2f} hours",
            eda_output=eda_output,
        )

    def get_all_hypotheses(self, problem_dict: dict, hypothesis_dict: dict) -> list[DSHypothesis]:
        result = []
        for name, data in hypothesis_dict.items():
            problem_data = problem_dict.get(name, {})
            result.append(
                DSHypothesis(
                    component=data.get("component", "Model"),
                    hypothesis=data.get("hypothesis", "Hypothesis not provided"),
                    reason=data.get("reason", "Reason not provided"),
                    problem_name=name,
                    problem_desc=problem_data.get("problem", "Problem description not provided"),
                    problem_label=problem_data.get("label", "FEEDBACK_PROBLEM"),
                )
            )
        return result

    def gen(
        self,
        trace: DSTrace, 
    ) -> DSExperiment:
        pipeline = DS_RD_SETTING.coder_on_whole_pipeline
        if not pipeline and (draft_exp := draft_exp_in_decomposition(self.scen, trace)):
            return draft_exp

        if pipeline:
            component_desc = T("scenarios.data_science.share:component_description_in_pipeline").r()
        else:
            component_desc = "\n".join(
                [
                    f"[{key}] {value}"
                    for key, value in T("scenarios.data_science.share:component_description").template.items()
                ]
            )

        if (sota_exp_fb := trace.sota_experiment_fb()) is None:
            sota_exp, fb_to_sota_exp = None, None
        else:
            sota_exp, fb_to_sota_exp = sota_exp_fb

        if not isinstance(sota_exp, DSExperiment):
            eda_output = None
        else:
            eda_output = sota_exp.experiment_workspace.file_dict.get("EDA.md", None)
        scenario_desc = self.get_scenario_all_desc(trace, eda_output=eda_output)

        sota_exp_desc = T("scenarios.data_science.share:describe.exp").r(
            exp=sota_exp, heading="Best of previous exploration of the scenario"
        )

        exp_feedback_list_desc = T("scenarios.data_science.share:describe.trace").r(
            exp_and_feedback_list=trace.experiment_and_feedback_list_after_init(return_type="all"),
            type="all",
            pipeline=pipeline,
        )
        failed_exp_feedback_list_desc = T("scenarios.data_science.share:describe.trace").r(
            exp_and_feedback_list=trace.experiment_and_feedback_list_after_init(return_type="failed"),
            type="failed",
            pipeline=pipeline,
        )

        # NOTE: we currently don't support inject diverse problems for the parallel + multi-trace mode,
        if DS_RD_SETTING.enable_inject_diverse and len(trace.hist) > 0:
            if len(trace.current_selection) == 0:
                # start a new sub-trace, and inject diverse problems.
                inject_diverse = True
                logger.info("Start a new sub-trace, and inject diverse problems.")
            else:
                inject_diverse = False
        else:
            inject_diverse = False

        # Step 1: Identify problems
        all_problems = self.identify_problem(
            current_sub_trace=trace.get_parent_exps(),
            scenario_desc=scenario_desc,
            sota_exp_desc=sota_exp_desc,
            exp_feedback_list_desc=exp_feedback_list_desc,
            inject_diverse=inject_diverse,
        )

        # Step 1.5: Sample ideas from idea pool
        if DS_RD_SETTING.enable_knowledge_base:
            all_problems = trace.knowledge_base.sample_ideas(
                problems=all_problems,
                scenario_desc=scenario_desc,
                exp_feedback_list_desc=exp_feedback_list_desc,
                sota_exp_desc=sota_exp_desc,
                competition_desc=self.scen.get_competition_full_desc(),
            )

        # Step 2: Propose hypothesis based on the identified problems (and sampled ideas)
        hypothesis_dict = self.hypothesis_gen(
            component_desc=component_desc,
            scenario_desc=scenario_desc,
            exp_feedback_list_desc=exp_feedback_list_desc,
            sota_exp_desc=sota_exp_desc,
            problems=all_problems,
            pipeline=pipeline,
            enable_idea_pool=DS_RD_SETTING.enable_knowledge_base,
            inject_diverse=inject_diverse,
        )
        if not pipeline:
            sota_exp_model_file_count = len(
                [
                    k
                    for k in sota_exp.experiment_workspace.file_dict.keys()
                    if k.endswith(".py") and "test" not in k and k.startswith("model")
                ]
            )
            if sota_exp_model_file_count <= 1:
                pop_names = []
                for problem_name in hypothesis_dict:
                    if hypothesis_dict[problem_name].get("component", "") == "Ensemble":
                        pop_names.append(problem_name)
                for name in pop_names:
                    hypothesis_dict.pop(name)

        # Step 3: Select the best hypothesis
        # pickled_problem_name, new_hypothesis = self.hypothesis_rank(
        #     hypothesis_dict=hypothesis_dict,
        #     problem_dict=  all_problems,
        # )

        response_dict= self.hypothesis_select_with_llm(scenario_desc=scenario_desc,
                                    exp_feedback_list_desc=exp_feedback_list_desc,
                                    sota_exp_desc=sota_exp_desc,
<<<<<<< HEAD
                                    hypothesis_candidates =hypothesis_dict
=======
                                    hypothesis_candidates =hypothesis_dict,
>>>>>>> 86949d53
                                    )
        component_map = {
            "Model": HypothesisComponent.Model,
            "Ensemble": HypothesisComponent.Ensemble,
            "Workflow": HypothesisComponent.Workflow,
            "FeatureEng": HypothesisComponent.FeatureEng,
            "DataLoadSpec": HypothesisComponent.DataLoadSpec,
        }

        comp_str = response_dict.get("component")
        hypo_str = response_dict.get("hypothesis")

        if comp_str in component_map and hypo_str is not None:
            new_hypothesis = DSHypothesis(component=component_map[comp_str], hypothesis=hypo_str)

        pickled_problem_name= None
        # Step 3.5: Update knowledge base with the picked problem
        if DS_RD_SETTING.enable_knowledge_base:
            trace.knowledge_base.update_pickled_problem(all_problems, pickled_problem_name)

        return self.task_gen(
            component_desc=component_desc,
            scenario_desc=scenario_desc,
            sota_exp_desc=sota_exp_desc,
            sota_exp=sota_exp,
            hypotheses=(
                [new_hypothesis] if len(trace.hist) > 0 else self.get_all_hypotheses(all_problems, hypothesis_dict)
            ),
            pipeline=pipeline,
            failed_exp_feedback_list_desc=failed_exp_feedback_list_desc,
            fb_to_sota_exp=fb_to_sota_exp,
        )<|MERGE_RESOLUTION|>--- conflicted
+++ resolved
@@ -5,11 +5,7 @@
 import pandas as pd
 from pydantic import BaseModel, Field
 from rdagent.oai.backend.base import RD_Agent_TIMER_wrapper
-<<<<<<< HEAD
 from rdagent.log.timer import RDAgentTimer
-=======
-
->>>>>>> 86949d53
 from rdagent.core.conf import RD_AGENT_SETTINGS
 import asyncio
 
@@ -470,10 +466,6 @@
         super().__init__(*args, **kwargs)
         self.supports_response_schema = APIBackend().supports_response_schema()
 
-<<<<<<< HEAD
-
-=======
->>>>>>> 86949d53
     def identify_scenario_problem(self, scenario_desc: str, sota_exp_desc: str) -> Dict:
         sys_prompt = T(".prompts_v2:scenario_problem.system").r(
             problem_output_format=(
@@ -730,12 +722,7 @@
                                    scenario_desc: str,
                                    exp_feedback_list_desc: str,
                                    sota_exp_desc: str,
-<<<<<<< HEAD
                                    hypothesis_candidates:dict):
-=======
-                                   hypothesis_candidates:dict,
-                                  ):
->>>>>>> 86949d53
         
         # time_use_current = 0
         # for exp, feedback in trace.hist:
@@ -743,12 +730,9 @@
         #         time_use_current += exp.running_info.running_time
         # res_time = 12*3600 - time_use_current
         res_time = RD_Agent_TIMER_wrapper.timer.remain_time()
-<<<<<<< HEAD
         total_time = RD_Agent_TIMER_wrapper.timer.all_duration
         use_time = total_time.seconds - res_time.seconds
         use_ratio = 100* use_time // total_time.seconds 
-=======
->>>>>>> 86949d53
 
         ensemble_timeout = DS_RD_SETTING.ensemble_timeout
         hypothesis_candidates =  str(json.dumps(hypothesis_candidates, indent=2))
@@ -991,11 +975,7 @@
         response_dict= self.hypothesis_select_with_llm(scenario_desc=scenario_desc,
                                     exp_feedback_list_desc=exp_feedback_list_desc,
                                     sota_exp_desc=sota_exp_desc,
-<<<<<<< HEAD
                                     hypothesis_candidates =hypothesis_dict
-=======
-                                    hypothesis_candidates =hypothesis_dict,
->>>>>>> 86949d53
                                     )
         component_map = {
             "Model": HypothesisComponent.Model,
