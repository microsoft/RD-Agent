--- conflicted
+++ resolved
@@ -225,30 +225,12 @@
 
 
 class DSProposalV2ExpGen(ExpGen):
-<<<<<<< HEAD
-    def identify_scenario_problem(self, scenario_desc: str, sota_exp_desc: str) -> Dict:
-        sys_prompt = T(".prompts_v2:scenario_problem.system").r(
-            problem_spec=T(".prompts_v2:specification.problem").r(),
-            problem_output_format=T(".prompts_v2:output_format.problem").r(),
-        )
-        user_prompt = T(".prompts_v2:scenario_problem.user").r(
-            scenario_desc=scenario_desc,
-            sota_exp_desc=sota_exp_desc,
-        )
-        response = APIBackend().build_messages_and_create_chat_completion(
-            user_prompt=user_prompt,
-            system_prompt=sys_prompt,
-            json_mode=True,
-            json_target_type=Dict[str, Dict[str, str]],
-        )
-        return json.loads(response)
-
-    def identify_feedback_problem(
-        self, scenario_desc: str, exp_feedback_list_desc: str, sota_exp_desc: str, inject_diverse: bool = False
-    ) -> Dict:
-=======
-    def identify_feedback_problem(self, scenario_desc: str, exp_feedback_list_desc: str, sota_exp_desc: str) -> Dict:
->>>>>>> 99463b46
+
+    def identify_feedback_problem(self,
+                                  scenario_desc: str,
+                                  exp_feedback_list_desc: str,
+                                  sota_exp_desc: str,
+                                  inject_diverse: bool = False) -> Dict:
         sys_prompt = T(".prompts_v2:feedback_problem.system").r(
             problem_spec=T(".prompts_v2:specification.problem").r(),
             problem_output_format=T(".prompts_v2:output_format.problem").r(),
