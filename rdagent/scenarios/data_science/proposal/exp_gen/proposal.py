--- conflicted
+++ resolved
@@ -70,17 +70,10 @@
         sota_exp = trace.sota_experiment()
         if not isinstance(sota_exp, DSExperiment):
             eda_output = None
-<<<<<<< HEAD
-        else:   
-            eda_output = sota_exp.experiment_workspace.file_dict.get("EDA.md", None)
-        scenario_desc = trace.scen.get_scenario_all_desc(eda_output=eda_output)
-        
-=======
         else:
             eda_output = sota_exp.experiment_workspace.file_dict.get("EDA.md", None)
         scenario_desc = trace.scen.get_scenario_all_desc(eda_output=eda_output)
 
->>>>>>> a15a06ad
         assert sota_exp is not None, "SOTA experiment is not provided."
         last_exp = trace.last_exp()
         # exp_and_feedback = trace.hist[-1]
