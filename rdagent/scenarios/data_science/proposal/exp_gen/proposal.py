import json
import math
from datetime import timedelta
from enum import Enum
from typing import Any, Dict, List, Optional, Tuple

import numpy as np
import pandas as pd
from pydantic import BaseModel, Field

from rdagent.app.data_science.conf import DS_RD_SETTING
from rdagent.components.coder.data_science.ensemble.exp import EnsembleTask
from rdagent.components.coder.data_science.feature.exp import FeatureTask
from rdagent.components.coder.data_science.model.exp import ModelTask
from rdagent.components.coder.data_science.pipeline.exp import PipelineTask
from rdagent.components.coder.data_science.raw_data_loader.exp import DataLoaderTask
from rdagent.components.coder.data_science.workflow.exp import WorkflowTask
from rdagent.core.proposal import ExpGen
from rdagent.core.scenario import Scenario
from rdagent.log import rdagent_logger as logger
from rdagent.log.timer import RD_Agent_TIMER_wrapper
from rdagent.oai.llm_utils import APIBackend, md5_hash
from rdagent.scenarios.data_science.dev.feedback import ExperimentFeedback
from rdagent.scenarios.data_science.experiment.experiment import DSExperiment
from rdagent.scenarios.data_science.proposal.exp_gen.base import DSHypothesis, DSTrace
from rdagent.scenarios.data_science.proposal.exp_gen.draft.draft import (
    DSDraftExpGen,  # TODO: DSDraftExpGen should be moved to router in the further
)
from rdagent.scenarios.data_science.proposal.exp_gen.idea_pool import DSIdea
from rdagent.scenarios.data_science.proposal.exp_gen.planner import (
    DSExperimentPlan,
    RD_Agent_TIMER_wrapper,
)
from rdagent.scenarios.data_science.proposal.exp_gen.select.submit import (
    BestValidSelector,
)
from rdagent.scenarios.data_science.proposal.exp_gen.utils import (
    get_available_packages_prompt,
    get_packages,
)
from rdagent.scenarios.kaggle.kaggle_crawler import get_metric_direction
from rdagent.utils.agent.tpl import T
from rdagent.utils.repo.diff import generate_diff_from_dict
from rdagent.utils.workflow import wait_retry

_COMPONENT_META: Dict[str, Dict[str, Any]] = {
    "DataLoadSpec": {
        "target_name": "Data loader and specification generation",
        "spec_file": "spec/data_loader.md",
        "output_format_key": ".prompts:output_format.data_loader",
        "task_class": DataLoaderTask,
    },
    "FeatureEng": {
        "target_name": "Feature engineering",
        "spec_file": "spec/feature.md",
        "output_format_key": ".prompts:output_format.feature",
        "task_class": FeatureTask,
    },
    "Model": {
        "target_name": "Model",
        "spec_file": "spec/model.md",
        "output_format_key": ".prompts:output_format.model",
        "task_class": ModelTask,
    },
    "Ensemble": {
        "target_name": "Ensemble",
        "spec_file": "spec/ensemble.md",
        "output_format_key": ".prompts:output_format.ensemble",
        "task_class": EnsembleTask,
    },
    "Workflow": {
        "target_name": "Workflow",
        "spec_file": "spec/workflow.md",
        "output_format_key": ".prompts:output_format.workflow",
        "task_class": WorkflowTask,
    },
    "Pipeline": {
        "target_name": "Pipeline",
        "spec_file": None,
        "output_format_key": ".prompts:output_format.pipeline",
        "task_class": PipelineTask,
    },
}


def get_component(name: str) -> Dict[str, Any]:
    meta = _COMPONENT_META.get(name)
    if meta is None:
        raise KeyError(f"Unknown component: {name!r}")

    return {
        "target_name": meta["target_name"],
        "spec_file": meta["spec_file"],
        "task_output_format": T(meta["output_format_key"]).r(),
        "task_class": meta["task_class"],
    }


class ScenarioChallengeCategory(str, Enum):
    DATASET_DRIVEN = "dataset-driven"
    DOMAIN_INFORMED = "domain-informed"


class ScenarioChallengeDetail(BaseModel):
    reasoning: str = Field(
        description=(
            "Explanation (max 3 sentences) of how the Core Analysis Dimensions "
            "(SOTA Alignment Analysis, Gap Identification, Domain-Implementation Coherence Check, Scenario-First Focus) "
            "specifically led to identifying THIS challenge."
        )
    )
    category: ScenarioChallengeCategory = Field(description="The category of the improvement challenge.")
    statement: str = Field(
        description="Description of the challenge in no more than three sentences, outlining the specific area for improvement."
    )
    metric_impact: str = Field(
        description="Brief explanation in no more than two sentences of why addressing this challenge is expected to improve the target metric."
    )
    caption: str = Field(description="Summarize the challenge in around 5-15 words.")


class ScenarioAnalysis(BaseModel):
    sota_alignment_analysis: str = Field(description="Comparing SOTA to data/domain insights; 'N/A' if not available.")
    gap_identification: str = Field(
        description="Unaddressed challenges or workarounds in successful solutions; 'N/A' if none."
    )
    domain_implementation_coherence_check: str = Field(
        description="Technical methods conflicting with domain rules or oversimplifying; 'N/A' if none."
    )
    scenario_first_focus: str = Field(
        description="Foundational scenario strategies, key if no SOTA exists; 'N/A' if SOTA already exists."
    )


class ScenarioChallenges(BaseModel):

    analysis: ScenarioAnalysis = Field(
        description="Analysis of provided information following the Core Analysis Dimensions."
    )
    challenges: List[ScenarioChallengeDetail] = Field(
        description='At most five challenges, prioritizing "FEWER BUT BETTER": '
        "select the most valuable and potentially unexplored avenues. Each challenge must be tightly relevant to the improvement of the target metric."
    )


class TraceAnalysisDetail(BaseModel):

    category: str = Field(
        description="Describe the specific area of this analysis in a few words, such as 'Explicit Suggestions', 'Feature Engineering', 'Presistent Issues'"
    )
    statement: str = Field(
        description="Description of the analysis in no more than three sentences, outlining the specific problem."
    )


class TraceAnalysis(BaseModel):

    feedback: List[TraceAnalysisDetail] = Field(
        description="Analysis points derived from feedback on previous experiments."
    )
    implementation_review: List[TraceAnalysisDetail] = Field(
        description="Analysis points from reviewing previous code implementations."
    )
    trace_history: List[TraceAnalysisDetail] = Field(
        description="Analysis points identified from the history of experiment traces."
    )


class TraceChallengeDetail(BaseModel):
    reasoning: str = Field(
        description=(
            "Explanation (max 3 sentences) of how the previous analysis specifically led to identifying THIS challenge."
        )
    )
    category: str = Field(
        description=(
            "The specific category of the challenge, reflecting its origin or nature (e.g., 'Feedback - Explicit Suggestion', "
            "'Implementation - Feature Engineering Flaw', 'Trace - Recurring Error'). This should align with and be more specific than the source analysis group (feedback, implementation_review, trace_history)."
        )
    )
    statement: str = Field(
        description=(
            "Description of the challenge in no more than three sentences, outlining the specific issue, "
            "observation, or area for improvement derived from past experiments or feedback."
        )
    )
    metric_impact: str = Field(
        description=(
            "Brief explanation (max 2 sentences) of why acting on this challenge (e.g., addressing the identified issue "
            "or leveraging the observation) is expected to improve the target metric or future iterations."
        )
    )
    caption: str = Field(description="Summarize the challenge concisely in around 5-15 words.")


class TraceChallenges(BaseModel):
    analysis: TraceAnalysis = Field(
        description=(
            "A structured summary of the analysis performed on feedback, implementation reviews, "
            "and experiment traces, which forms the basis for the challenges."
        )
    )
    challenges: List[TraceChallengeDetail] = Field(
        description=(
            "A list of challenges and learnings (e.g., at most five, prioritizing 'FEWER BUT BETTER') derived from the analysis. "
            "Each challenge should represent a valuable learning point aimed at guiding improvements for the target metric in subsequent experiments."
        )
    )


class HypothesisComponent(str, Enum):
    DataLoadSpec = "DataLoadSpec"
    FeatureEng = "FeatureEng"
    Model = "Model"
    Ensemble = "Ensemble"
    Workflow = "Workflow"


class HypothesisEvaluationReasoningScore(BaseModel):
    reasoning: str = Field(
        description="What is the quality of the hypothesis under this criteria? Answer in 1-2 sentence."
    )
    score: float = Field(description="The score of the hypothesis under this criteria between 1 and 10.")


class HypothesisEvaluation(BaseModel):
    alignment: HypothesisEvaluationReasoningScore = Field(
        description="The alignment of the proposed hypothesis with the identified challenge."
    )
    impact: HypothesisEvaluationReasoningScore = Field(
        description="The expected impact of the proposed hypothesis on the current SOTA implementation."
    )
    novelty: HypothesisEvaluationReasoningScore = Field(
        description="The novelty of the proposed hypothesis compared to existing solutions."
    )
    feasibility: HypothesisEvaluationReasoningScore = Field(
        description="The feasibility of implementing the proposed hypothesis in the current SOTA implementation."
    )
    risk_reward_balance: HypothesisEvaluationReasoningScore = Field(
        description="The risk-reward balance of implementing the proposed hypothesis."
    )


class HypothesisDetail(BaseModel):
    caption: str = Field(description="The caption of the challenge it is based on.")
    challenge: str = Field(
        description="Reaffirm the challenge within the current context (e.g., trace history, domain principles, or competition constraints). It should be no more than 2-3 sentences."
    )
    hypothesis: str = Field(
        description="The statement of the hypothesis. It could be a design of a new component, or a concise, testable statement derived from previous experimental outcomes."
    )
    metric_impact: str = Field(
        description=(
            "Brief explanation (max 2 sentences) of the expected impact of the hypothesis on the target metric."
        )
    )
    component: HypothesisComponent = Field(description="The component tag of the hypothesis.")
    evaluation: HypothesisEvaluation = Field(description="Evaluate the quality of the hypothesis.")


class HypothesisSimple(BaseModel):
    hypothesis: str = Field(
        description="The statement of the hypothesis. It could be a design of a new component, or a concise, testable statement derived from previous experimental outcomes."
    )
    component: HypothesisComponent = Field(description="The component tag of the hypothesis.")


class HypothesisList(BaseModel):
    deduplicated_challenges: List[str] = Field(
        description="A list of deduplicated challenge captions. Each must retain its original wording. If multiple captions are semantically identical, keep the first one."
    )
    hypotheses: List[HypothesisDetail] = Field(
        description="A non-empty list of hypotheses proposed for the next iteration, each corresponding to one challenge. The list length should match the number of challenges."
    )


class CodingSketch(BaseModel):
    current_state: str = Field(
        description="A summary of the current `main.py` script that serves as the baseline for the planned changes. Focusing on parts that are related to the hypothesis. If `main.py` does not yet exist (i.e., it will be created from scratch based on this sketch), use the string 'N/A'."
    )
    modifications: List[str] = Field(
        description="A list of specific, targeted changes to be applied to the existing code identified in `current_state`. Each string in the list should concisely describe (in 3-4 sentences): "
        "(a) the specific part of the code to be altered (e.g., a function name, a class, or a logical block); "
        "(b) the nature of the modification (e.g., bug fix, feature addition, refactoring of a small section, performance optimization, deletion); and "
        "(c) a brief explanation or high-level sketch of the new logic or change. "
        "If no direct modifications to existing code are planned (e.g., if creating an entirely new `main.py` as detailed in `structure`), this list should be empty."
    )
    structure: List[str] = Field(
        description="An outline of the new high-level architectural components (primarily functions and classes) if a new `main.py` script is being created from scratch, or if the existing `main.py` is undergoing a major refactor that fundamentally alters or replaces its core structure. "
        "Each string in the list should define a planned function or class, detailing its name, primary responsibility, key parameters (if applicable), return values (if applicable), and core functionality in 2-3 sentences. "
        "This field is typically used when `current_state` is 'N/A' or when the scope of change requires a new architectural blueprint rather than just targeted `modifications`. "
        "Leave empty if the plan only involves direct `modifications` to the existing structure in `current_state`."
    )
    sketch: str = Field(
        description="A detailed, step-by-step narrative that elaborates on how to implement the planned code. "
        "This section should synthesize the information from `modifications` (if any) and/or `structure` (if any) into a comprehensive and actionable coding plan for `main.py`. "
        "The content **must** be formatted using Markdown, with logical sections, key decision points, or implementation steps clearly organized by level-3 headings (i.e., `###`). "
        "This field should provide sufficient detail for a developer to understand the implementation flow, algorithms, data handling, and key logic points without ambiguity."
    )
    packages: List[str] = Field(
        default=None,
        description="A list of third-party package names (PyPI) that the planned implementation will import. "
        "Used to query the runtime environment dynamically. Leave `null` or omit if not applicable.",
    )


def draft_exp_in_decomposition(scen: Scenario, trace: DSTrace) -> None | DSDraftExpGen:
    next_missing_component = trace.next_incomplete_component()
    if next_missing_component is not None:
        return DSDraftExpGen(scen=scen).gen(
            component=next_missing_component,
            trace=trace,
        )
    else:
        return None


class DSProposalV1ExpGen(ExpGen):
    def gen(
        self,
        trace: DSTrace,
        plan: DSExperimentPlan | None = None,
    ) -> DSExperiment:
        # Drafting Stage
        if draft_exp := draft_exp_in_decomposition(self.scen, trace):
            return draft_exp

        # Guidelines:
        # System prompts: Shared condition you are facing
        # - scenario description: `scenario_desc`
        # - expected output format
        # User prompts: Task Specific information
        # - Previous Feedback
        # - Current sota implementation (encourage change based on it)
        # - Extra RAG
        sota_exp = trace.sota_experiment()
        if not isinstance(sota_exp, DSExperiment):
            eda_output = None
        else:
            eda_output = sota_exp.experiment_workspace.file_dict.get("EDA.md", None)
        scenario_desc = trace.scen.get_scenario_all_desc(eda_output=eda_output)

        assert sota_exp is not None, "SOTA experiment is not provided."
        last_exp = trace.last_exp()
        # exp_and_feedback = trace.hist[-1]
        # last_exp = exp_and_feedback[0]

        # Step 1: Generate component
        # Describe current best solution using shared template
        sota_exp_desc = T("scenarios.data_science.share:describe.exp").r(
            exp=sota_exp, heading="Best of previous exploration of the scenario"
        )
        last_exp_diff = "\n".join(
            generate_diff_from_dict(sota_exp.experiment_workspace.file_dict, last_exp.experiment_workspace.file_dict)
        )  # we use file_dict for hitting the cache when replicate the experiment in another machine.

        all_exp_feedback_list = trace.experiment_and_feedback_list_after_init(return_type="all")

        exp_feedback_list_desc = T("scenarios.data_science.share:describe.trace").r(
            exp_and_feedback_list=all_exp_feedback_list,
            type="all",
        )

        # Generate component using template with proper context
        component_sys_prompt = T(".prompts:component_gen.system").r(
            scenario=scenario_desc,
            sota_exp_desc=sota_exp_desc,
            last_exp_diff=last_exp_diff,
            component_desc="\n".join(
                [
                    f"[{key}] {value}"
                    for key, value in T("scenarios.data_science.share:component_description").template.items()
                ]
            ),
        )

        component_user_prompt = T(".prompts:component_gen.user").r(
            exp_and_feedback_list_desc=exp_feedback_list_desc,
        )

        resp_dict_component: dict = json.loads(
            APIBackend().build_messages_and_create_chat_completion(
                component_user_prompt, component_sys_prompt, json_mode=True, json_target_type=Dict[str, str]
            )
        )

        component = resp_dict_component.get("component", "Component not provided")
        component_reason = resp_dict_component.get("reason", "Reason not provided")
        sota_exp_model_file_count = len(
            [
                k
                for k in sota_exp.experiment_workspace.file_dict.keys()
                if k.endswith(".py") and "test" not in k and k.startswith("model")
            ]
        )
        if sota_exp_model_file_count <= 1 and component == "Ensemble":
            component = "Model"

        # Why we should split component selection and steps after?
        # - after we know the selected component, we can use RAG.

        # Step 2: Generate the rest of the hypothesis & task
        component_info = get_component(component)

        if component_info:
            if DS_RD_SETTING.spec_enabled:
                task_spec = sota_exp.experiment_workspace.file_dict[component_info["spec_file"]]
            else:
                task_spec = T(f"scenarios.data_science.share:component_spec.{component}").r(
                    enable_notebook_conversion=DS_RD_SETTING.enable_notebook_conversion,
                )
            system_prompt = T(".prompts:direct_exp_gen.system").r(
                targets=component_info["target_name"],
                component=component,
                scenario=scenario_desc,
                hypothesis_specification=T(".prompts:hypothesis_specification").r(),
                hypothesis_output_format=T(".prompts:output_format.hypothesis").r(),
                task_specification=task_spec,
                task_output_format=component_info["task_output_format"],
                workflow_check=(not component == "Workflow"),
            )

            user_prompt = T(".prompts:direct_exp_gen.user").r(
                targets=component_info["target_name"],
                sota_exp_desc=sota_exp_desc,
                exp_and_feedback_list_desc=exp_feedback_list_desc,
                last_exp_diff=last_exp_diff,
            )

            def _append_retry(args: tuple, kwargs: dict) -> tuple[tuple, dict]:
                # Only modify the user_prompt on retries (i > 0)
                user_prompt = args[0]
                user_prompt += "\n\nretrying..."
                return (user_prompt,), kwargs

            @wait_retry(retry_n=5, transform_args_fn=_append_retry)
            def _f(user_prompt):
                resp_dict = json.loads(
                    APIBackend().build_messages_and_create_chat_completion(
                        user_prompt=user_prompt,
                        system_prompt=system_prompt,
                        json_mode=True,
                        # NOTE: corner cases.
                        # workflow_update may be a string
                        # model could have 2 level nested dict.
                        json_target_type=dict[str, dict[str, str | dict] | str],
                    )
                )
                assert "hypothesis_proposal" in resp_dict, "Hypothesis proposal not provided."
                assert "task_design" in resp_dict, "Task design not provided."
                task_class = component_info["task_class"]
                hypothesis_proposal = resp_dict.get("hypothesis_proposal", {})
                hypothesis = DSHypothesis(
                    component=component,
                    hypothesis=hypothesis_proposal.get("hypothesis", ""),
                    reason=component_reason + "\n" + hypothesis_proposal.get("reason", ""),
                    concise_reason=hypothesis_proposal.get("concise_reason", ""),
                    concise_observation=hypothesis_proposal.get("concise_observation", ""),
                    concise_justification=hypothesis_proposal.get("concise_justification", ""),
                    concise_knowledge=hypothesis_proposal.get("concise_knowledge", ""),
                )

                task_design = resp_dict.get("task_design", {})
                task_name = task_design["model_name"] if component == "Model" else component
                description = task_design.get(
                    "description", f"{component_info['target_name']} description not provided"
                )
                task = task_class(
                    name=task_name,
                    description=description,
                    **{k: task_design.get(k, v) for k, v in component_info.get("extra_params", {}).items()},
                )
                new_workflow_desc = resp_dict.get("workflow_update", "No update needed")
                return hypothesis, task, new_workflow_desc

            hypothesis, task, new_workflow_desc = _f(user_prompt)

            exp = DSExperiment(pending_tasks_list=[[task]], hypothesis=hypothesis)
            # exp.experiment_workspace.inject_code_from_folder(sota_exp.experiment_workspace.workspace_path)
            exp.experiment_workspace.inject_code_from_file_dict(sota_exp.experiment_workspace)

            if new_workflow_desc != "No update needed":
                workflow_task = WorkflowTask(
                    name="Workflow",
                    description=new_workflow_desc,
                )
                exp.pending_tasks_list.append([workflow_task])
            return exp
        else:
            raise ValueError(f"Unknown component: {component}")


class DSProposalV2ExpGen(ExpGen):
    def __init__(self, *args, **kwargs):
        super().__init__(*args, **kwargs)
        self.supports_response_schema = APIBackend().supports_response_schema()

    def identify_scenario_problem(
        self,
        scenario_desc: str,
        sota_exp_desc: str,
        exp_gen_plan: Dict,
        sibling_exp: List[DSExperiment] | None = None,
    ) -> Dict:
        sibling_hypotheses = [exp.hypothesis for exp in sibling_exp] if sibling_exp else None
        sys_prompt = T(".prompts_v2:scenario_problem.system").r(
            problem_output_format=(
                T(".prompts_v2:output_format.problem").r() if not self.supports_response_schema else None
            ),
            plan=exp_gen_plan,
            sibling_hypotheses=sibling_hypotheses,
        )
        user_prompt = T(".prompts_v2:scenario_problem.user").r(
            scenario_desc=scenario_desc,
            sota_exp_desc=sota_exp_desc,
        )
        response = APIBackend().build_messages_and_create_chat_completion(
            user_prompt=user_prompt,
            system_prompt=sys_prompt,
            response_format=ScenarioChallenges if self.supports_response_schema else {"type": "json_object"},
            json_target_type=Dict[str, Dict[str, str]] if not self.supports_response_schema else None,
        )
        if self.supports_response_schema:
            challenges = ScenarioChallenges(**json.loads(response))
            # Translate to problems
            problems = {o.caption: {"problem": o.statement, "reason": o.reasoning} for o in challenges.challenges}
            logger.info(f"Identified scenario problems:\n" + json.dumps(problems))
        else:
            problems = json.loads(response)
            logger.info(f"Identified scenario problems:\n" + json.dumps(problems))
        return problems

    def identify_feedback_problem(
        self,
        scenario_desc: str,
        exp_feedback_list_desc: str,
        sota_exp_desc: str,
        inject_diverse: bool = False,
        sibling_exp: List[DSExperiment] | None = None,
    ) -> Dict:
        sibling_hypotheses = [exp.hypothesis for exp in sibling_exp] if sibling_exp else None
        sys_prompt = T(".prompts_v2:feedback_problem.system").r(
            problem_output_format=(
                T(".prompts_v2:output_format.problem").r() if not self.supports_response_schema else None
            ),
            inject_diverse=inject_diverse,
            sibling_hypotheses=sibling_hypotheses,
        )
        user_prompt = T(".prompts_v2:feedback_problem.user").r(
            scenario_desc=scenario_desc,
            exp_and_feedback_list_desc=exp_feedback_list_desc,
            sota_exp_desc=sota_exp_desc,
        )
        response = APIBackend().build_messages_and_create_chat_completion(
            user_prompt=user_prompt,
            system_prompt=sys_prompt,
            response_format=TraceChallenges if self.supports_response_schema else {"type": "json_object"},
            json_target_type=Dict[str, Dict[str, str]] if not self.supports_response_schema else None,
        )
        if self.supports_response_schema:
            challenges = TraceChallenges(**json.loads(response))
            # Translate to problems
            problems = {o.caption: {"problem": o.statement, "reason": o.reasoning} for o in challenges.challenges}
            logger.info(f"Identified feedback problems:\n" + json.dumps(problems))
        else:
            problems = json.loads(response)
            logger.info(f"Identified feedback problems:\n" + json.dumps(problems))
        return problems

    def identify_problem(
        self,
        current_sub_trace,
        scenario_desc,
        sota_exp_desc,
        exp_feedback_list_desc,
        inject_diverse,
        exp_gen_plan,
        sibling_exp: List[DSExperiment] | None = None,
    ) -> Dict:
        sota_exp_num = sum(1 for _, fb in current_sub_trace if fb.decision)
        failed_exp_num = len(current_sub_trace) - sota_exp_num
        weighted_exp_num = (sota_exp_num * 3 + failed_exp_num * 2) // 2
        self.scen_prob_multiplier = max(0, 3 - weighted_exp_num // 4)

        all_problems = {}
        if self.scen_prob_multiplier > 0:
            scen_problems = self.identify_scenario_problem(
                scenario_desc=scenario_desc,
                sota_exp_desc=sota_exp_desc,
                exp_gen_plan=exp_gen_plan,
                sibling_exp=sibling_exp,
            )
            for problem_name in scen_problems:
                scen_problems[problem_name]["label"] = "SCENARIO_PROBLEM"
                all_problems[problem_name] = scen_problems[problem_name]

        if self.scen_prob_multiplier < 3:
            fb_problems = self.identify_feedback_problem(
                scenario_desc=scenario_desc,
                exp_feedback_list_desc=exp_feedback_list_desc,
                sota_exp_desc=sota_exp_desc,
                inject_diverse=inject_diverse,
            )
            for problem_name in fb_problems:
                fb_problems[problem_name]["label"] = "FEEDBACK_PROBLEM"
                all_problems[problem_name] = fb_problems[problem_name]
        return all_problems

    @wait_retry(retry_n=5)
    def hypothesis_gen(
        self,
        component_desc: str,
        scenario_desc: str,
        exp_feedback_list_desc: str,
        sota_exp_desc: str,
        problems: dict,
        pipeline: bool,
        enable_idea_pool: bool,
        is_new_tree: bool,
        inject_diverse: bool = False,
        exp_gen_plan: Optional[Dict] = None,
        packages_prompt: str = "",
        sibling_exp: List[DSExperiment] | None = None,
    ) -> Dict:
        problem_formatted_str = ""
        for i, (problem_name, problem_dict) in enumerate(problems.items()):
            problem_formatted_str += f"## {i+1}. {problem_name}\n"
            problem_formatted_str += f"Statement: {problem_dict['problem']}\n"
            problem_formatted_str += f"Reason: {problem_dict['reason']}\n"
            if "idea" in problem_dict:
                idea_formatted_str = DSIdea(problem_dict["idea"]).to_formatted_str()
                problem_formatted_str += f"Sampled Idea by user: \n{idea_formatted_str}\n"
            problem_formatted_str += "\n\n"
        sibling_hypotheses = [exp.hypothesis for exp in sibling_exp] if sibling_exp else None

        # add available packages prompt
        if packages_prompt:
            problem_formatted_str += f"\n{packages_prompt}\n"

        # add available packages prompt
        if packages_prompt:
            problem_formatted_str += f"\n{packages_prompt}\n"

        sys_prompt = T(".prompts_v2:hypothesis_gen.system").r(
            hypothesis_output_format=(
                T(".prompts_v2:output_format.hypothesis").r(pipeline=pipeline, enable_idea_pool=enable_idea_pool)
                if not self.supports_response_schema
                else None
            ),
            pipeline=pipeline,
            enable_idea_pool=enable_idea_pool,
            inject_diverse=inject_diverse,
            plan=exp_gen_plan,
            generate_unique_hypothesis=DS_RD_SETTING.enable_generate_unique_hypothesis and is_new_tree,
            enable_simple_hypothesis=DS_RD_SETTING.enable_simple_hypothesis,
            sibling_hypotheses=sibling_hypotheses,
        )
        user_prompt = T(".prompts_v2:hypothesis_gen.user").r(
            scenario_desc=scenario_desc,
            exp_and_feedback_list_desc=exp_feedback_list_desc,
            sota_exp_desc=sota_exp_desc,
            problems=problem_formatted_str,
            enable_idea_pool=enable_idea_pool,
        )
        response = APIBackend().build_messages_and_create_chat_completion(
            user_prompt=user_prompt,
            system_prompt=sys_prompt,
            response_format=HypothesisList if self.supports_response_schema else {"type": "json_object"},
            json_target_type=(
                Dict[str, Dict[str, str | Dict[str, str | int]]] if not self.supports_response_schema else None
            ),
        )
        if self.supports_response_schema:
            hypotheses = HypothesisList(**json.loads(response))
            resp_dict = {
                h.caption: {
                    "reason": h.challenge,
                    "component": h.component.value,
                    "hypothesis": h.hypothesis,
                    "evaluation": {
                        "alignment_score": h.evaluation.alignment.score,
                        "impact_score": h.evaluation.impact.score,
                        "novelty_score": h.evaluation.novelty.score,
                        "feasibility_score": h.evaluation.feasibility.score,
                        "risk_reward_balance_score": h.evaluation.risk_reward_balance.score,
                    },
                }
                for h in hypotheses.hypotheses
            }
        else:
            resp_dict = json.loads(response)
        logger.info(f"Generated hypotheses:\n" + json.dumps(resp_dict, indent=2))

        # make sure the problem name is aligned
        problem_keys = set(problems.keys())
        resp_keys = set(resp_dict.keys())
        if not resp_keys.issubset(problem_keys):
            logger.error("Problem names are not fully aligned. Retrying...")
            raise ValueError("Problem names are not fully aligned.")

        return resp_dict

    @wait_retry(retry_n=5)
    def hypothesis_critique(
        self,
        hypothesis_dict: Dict,
        problems_dict: Dict,
        scenario_desc: str,
        sota_exp_desc: str,
        exp_feedback_list_desc: str,
    ) -> Dict:
        """
        Critique the generated hypotheses, identifying flaws and suggesting improvements.
        """
        hypotheses_formatted = ""
        for i, (problem_name, hypothesis_data) in enumerate(hypothesis_dict.items()):

            problem_info = problems_dict.get(problem_name, {})
            hypotheses_formatted += f"## {i+1}. **Problem Name:** {problem_name}\n"
            hypotheses_formatted += f"**Original Problem:** {problem_info.get('problem', 'Not available')}\n"
            hypotheses_formatted += f"**Component:** {hypothesis_data.get('component', 'Unknown')}\n"
            hypotheses_formatted += f"**Hypothesis:** {hypothesis_data.get('hypothesis', 'Not provided')}\n"
            hypotheses_formatted += f"**Reason:** {hypothesis_data.get('reason', 'Not provided')}\n\n"

        sys_prompt = T(".prompts_v2:hypothesis_critique.system").r(
            critique_output_format=T(".prompts_v2:output_format.critique").r(),
        )
        user_prompt = T(".prompts_v2:hypothesis_critique.user").r(
            scenario_desc=scenario_desc,
            exp_and_feedback_list_desc=exp_feedback_list_desc,
            sota_exp_desc=sota_exp_desc,
            hypotheses_formatted=hypotheses_formatted,
        )

        # Use json_object mode since hypothesis names are dynamic
        response = APIBackend().build_messages_and_create_chat_completion(
            user_prompt=user_prompt,
            system_prompt=sys_prompt,
            response_format={"type": "json_object"},
            json_target_type=dict,
        )

        response_dict = json.loads(response)

        # Improved error handling and validation
        if "critiques" in response_dict:
            critiques = response_dict["critiques"]
        else:
            # If format is incorrect, try to extract critiques directly
            # Validate that all expected problem names are present
            expected_problems = set(hypothesis_dict.keys())
            available_problems = set(response_dict.keys())

            if expected_problems.issubset(available_problems):
                critiques = response_dict
            else:
                raise ValueError(
                    f"Critique response missing expected problems. Expected: {expected_problems}, Got: {available_problems}"
                )

        # Validate that we have critiques for all hypotheses
        missing_critiques = set(hypothesis_dict.keys()) - set(critiques.keys())
        if missing_critiques:
            logger.warning(f"Missing critiques for problems: {missing_critiques}")
            # Add default critiques for missing ones
            for problem_name in missing_critiques:
                critiques[problem_name] = {"critique": "No specific critique available for this hypothesis."}

        logger.info(f"Generated critiques for {len(critiques)} hypothesis")
        return critiques

    @wait_retry(retry_n=5)
    def hypothesis_rewrite(
        self,
        hypothesis_dict: Dict,
        critiques_dict: Dict,
        scenario_desc: str,
        sota_exp_desc: str,
        exp_feedback_list_desc: str,
        packages_prompt: str = "",
        sibling_exp: List[DSExperiment] | None = None,
    ) -> Dict:
        """
        Generate improved hypotheses based on critique feedback for each original hypothesis.
        Returns a dict with the same keys as hypothesis_dict, containing improved versions.
        """
        sibling_hypotheses = [exp.hypothesis for exp in sibling_exp] if sibling_exp else None

        hypothesis_critique_pairs = ""
        for i, problem_name in enumerate(hypothesis_dict.keys()):
            hypothesis_data = hypothesis_dict[problem_name]
            critique_data = critiques_dict.get(problem_name, {})

            hypothesis_critique_pairs += f"## Original Hypothesis {i+1}: {problem_name}\n"
            hypothesis_critique_pairs += f"**Hypothesis:** {hypothesis_data.get('hypothesis', 'Not provided')}\n"
            hypothesis_critique_pairs += f"**Component:** {hypothesis_data.get('component', 'Unknown')}\n"
            hypothesis_critique_pairs += f"**Reasoning:** {hypothesis_data.get('reason', 'Not provided')}\n"
            hypothesis_critique_pairs += f"**Critique:** {critique_data.get('critique', 'No critique available')}\n\n"

        time_status = None
        if DS_RD_SETTING.enable_scale_check and RD_Agent_TIMER_wrapper.timer.started:
            remain_time = RD_Agent_TIMER_wrapper.timer.remain_time()
            all_duration = RD_Agent_TIMER_wrapper.timer.all_duration
            remain_percent = remain_time / all_duration
            time_status = (
                f"Remain time: {remain_time.total_seconds() / 3600:.2f} hours, "
                f"{remain_percent:.2%} remaining of total time: {all_duration.total_seconds() / 3600:.2f} hours."
            )

        sys_prompt = T(".prompts_v2:hypothesis_rewrite.system").r(
            rewrite_output_format=T(".prompts_v2:output_format.rewrite").r(
                enable_scale_check=DS_RD_SETTING.enable_scale_check
            ),
            enable_scale_check=DS_RD_SETTING.enable_scale_check,
            sibling_hypotheses=sibling_hypotheses,
        )
        user_prompt = T(".prompts_v2:hypothesis_rewrite.user").r(
            scenario_desc=scenario_desc,
            exp_and_feedback_list_desc=exp_feedback_list_desc,
            sota_exp_desc=sota_exp_desc,
            hypothesis_critique_pairs=hypothesis_critique_pairs,
            time_status=time_status,
            packages_prompt=packages_prompt,
        )

        response = APIBackend().build_messages_and_create_chat_completion(
            user_prompt=user_prompt,
            system_prompt=sys_prompt,
            response_format={"type": "json_object"},
            json_target_type=dict,
        )

        improved_hypotheses_dict = json.loads(response)

        # Validate that we have rewritten hypotheses for all original hypotheses
        expected_problems = set(hypothesis_dict.keys())
        available_problems = set(  # The code snippet provided is a comment in Python. It appears to be
            # a placeholder for a function or variable named
            # `improved_hypotheses_dict`. The actual implementation of this
            # function or variable is not provided in the code snippet.
            improved_hypotheses_dict.keys()
        )

        if not expected_problems.issubset(available_problems):
            missing_problems = expected_problems - available_problems
            # Raise exception to trigger retry mechanism
            raise ValueError(f"Rewrite response missing expected problems. Missing: {missing_problems}")

        # Note: We don't preserve 'inspired' field from original hypotheses
        # because after critique and rewrite, the hypothesis may have changed significantly
        # and the original inspiration may no longer be relevant

        logger.info(
            f"Generated rewritten versions of {len(improved_hypotheses_dict)} hypotheses based on critique feedback"
        )
        return improved_hypotheses_dict

    def compute_top_scores(
        self,
        hypothesis_dict: dict,
    ) -> pd.Series:
        """
        Compute weighted total scores for each hypothesis and return the top five.
        """
        weights = {
            "alignment_score": 0.2,
            "impact_score": 0.4,
            "novelty_score": 0.2,
            "feasibility_score": 0.1,
            "risk_reward_balance_score": 0.1,
        }
        scores_dict = {}
        for problem_name in hypothesis_dict:
            if "hypothesis" not in hypothesis_dict[problem_name]:
                continue
            scores_dict[problem_name] = {}
            for score_key in weights:
                if score_key not in hypothesis_dict[problem_name]["evaluation"]:
                    scores_dict[problem_name][score_key] = 0
                else:
                    try:
                        scores_dict[problem_name][score_key] = (
                            float(hypothesis_dict[problem_name]["evaluation"][score_key]) * weights[score_key]
                        )
                    except (ValueError, TypeError):
                        scores_dict[problem_name][score_key] = 0

        scores = pd.DataFrame(scores_dict)
        scores_sorted = scores.sum().sort_values(ascending=False)
        return scores_sorted[:5]

    def select_hypothesis(
        self,
        scores_sorted: pd.Series,
        hypothesis_dict: dict,
        problem_dict: dict,
    ) -> int:
        """
        From the top five hypotheses (by weighted score), select one based on additional weighting rules
        for 'inspired' flag and 'SCENARIO_PROBLEM' label. Returns the chosen hypothesis name and a
        DSHypothesis instance.
        """
        # Increase the weight of the hypothesis that is inspired by the idea pool to 3x.
        # Linear decay the weight of the scenario problem from 3x to 0x.
        index_to_pick_pool_list = []
        for j, problem_name in enumerate(scores_sorted.index):
            if hypothesis_dict[problem_name].get("inspired", False):
                index_to_pick_pool_list.extend([j] * 2)
            if problem_dict[problem_name]["label"] == "SCENARIO_PROBLEM":
                index_to_pick_pool_list.extend([j] * self.scen_prob_multiplier)
            elif problem_dict[problem_name]["label"] == "FEEDBACK_PROBLEM":
                index_to_pick_pool_list.extend([j] * (3 - self.scen_prob_multiplier))
            else:
                index_to_pick_pool_list.extend([j] * 1)
        logger.info(f"index_to_pick_pool_list: {index_to_pick_pool_list}")

        # Create a random but reproducible integer
        reproducible_int = int.from_bytes(bytes.fromhex(md5_hash(scores_sorted.to_string())), byteorder="big") % len(
            index_to_pick_pool_list
        )
        return index_to_pick_pool_list[reproducible_int]

    # BEGIN: for support llm-based hypothesis selection  -----
<<<<<<< HEAD
    def _cosine_similarity_matrix_numpy(A, B):
=======
    def _cosine_similarity_matrix_numpy(self, A, B):
>>>>>>> 1f4d190a
        dot_products = np.matmul(A, B.T)
        A_norms = np.linalg.norm(A, axis=1, keepdims=True)
        B_norms = np.linalg.norm(B, axis=1, keepdims=True).T
        return dot_products / (A_norms * B_norms)

<<<<<<< HEAD
    def _gumbel_softmax_hard_sample(logits, tau=1.0, n_samples=1):
=======
    def _gumbel_softmax_hard_sample(self, logits, tau=1.0, n_samples=1):
>>>>>>> 1f4d190a

        gumbel_noise = -np.log(-np.log(np.random.uniform(size=logits.shape) + 1e-20) + 1e-20)
        y = (logits + gumbel_noise) / tau
        # softmax
        y_soft = np.exp(y - np.max(y, axis=1, keepdims=True))
        y_soft = y_soft / np.sum(y_soft, axis=1, keepdims=True)

        sampled_indices = []
        for i in range(y_soft.shape[0]):
            choices = np.arange(y_soft.shape[1])
            idx = np.random.choice(choices, size=n_samples, replace=False, p=y_soft[i])
            sampled_indices.append(idx)
        sampled_indices = np.unique(np.concatenate(sampled_indices))
        return sampled_indices.tolist()

    def _prob_dis(
        self,
        current_sota_score_in_current_trace,
        extra_hypo_l: list[tuple[DSHypothesis, float]],
        hypothesis_candidates,
        competition,
        path_length,
    ):
        # TODO: typing
        history_hypo_str, history_scores = [], []
        for hypo, score in extra_hypo_l:
            history_hypo_str.append(hypo.hypothesis)
            history_scores.append(score)

        target_texts = [v["hypothesis"] for v in hypothesis_candidates.values()]
        target_embs = np.array(APIBackend().create_embedding(target_texts), dtype=np.float32)

        if not history_hypo_str:
            return []
        history_embs = np.array(APIBackend().create_embedding(history_hypo_str), dtype=np.float32)
        # TODO: Here is an example to help understand the code:(Please check the correctness of the comment
        # history_embs: numpy.ndarray of shape (N, D) where N is the number of historical hypotheses
        # and D is the embedding dimension returned by APIBackend().create_embedding.
        # It contains vector representations of each hypothesis string in history_hypo_str,
        # used for computing similarity with target embeddings.
        # Example: if history_hypo_str = ["Try RandomForest with 200 estimators", "Use LightGBM with early stopping"]
        # and embedding dimension D=3, history_embs might be:
        # array([[ 0.123, -0.456,  0.789],
        #        [ 0.234,  0.567, -0.890]], dtype=float32)
        sim_matrix = self._cosine_similarity_matrix_numpy(target_embs, history_embs)
        candidate_scores = np.full((len(target_texts), 1), current_sota_score_in_current_trace, dtype=np.float32)
        history_scores = np.array(history_scores, dtype=np.float32).reshape(1, -1)
        bigger_is_better = get_metric_direction(competition)
        if bigger_is_better:
            score_diff_matrix = history_scores - candidate_scores
        else:
            score_diff_matrix = candidate_scores - history_scores
        alpha, beta = 1.0, 1.0
        if current_sota_score_in_current_trace == -1:  # FIXME: less magic number;
            alpha, beta = 1.0, 0
        gamma = math.log(2) / 30
        logits = alpha * sim_matrix * math.exp(-gamma * path_length) + beta * np.tanh(score_diff_matrix)
        logits_max = np.max(logits, axis=1, keepdims=True)
        exp_logits = np.exp(logits - logits_max)
        probs = exp_logits / np.sum(exp_logits, axis=1, keepdims=True)
        num_candidates = probs.shape[-1]
        n_samples = min(2, num_candidates)
        flat_indices = self._gumbel_softmax_hard_sample(np.log(probs + 1e-20), tau=0.01, n_samples=n_samples)
        if bigger_is_better:
            best_idx = history_scores[0].argmax().item()
            best_entry = (history_hypo_str[best_idx], history_scores[0, best_idx])
        else:
            best_idx = history_scores[0].argmin().item()
            best_entry = (history_hypo_str[best_idx], history_scores[0, best_idx])
        if len(flat_indices) > 2:
            flat_indices = flat_indices[:2]
        sampled_history_list = [best_entry] + [
            (history_hypo_str[i], history_scores[0, i]) for i in flat_indices if i != best_idx
        ]
        return sampled_history_list

    def _get_path(self, node, parent_nodes):
        # FIXME: we should remove it in the future.
        path = [node]
        parent = parent_nodes.get(node)
        if parent is not None:
            path.extend(self._get_path(parent, parent_nodes))
        return path

    def _get_current_exp_score_list(self, trace, competition):
        parent_nodes = {}
        for node in range(len(trace.hist)):
            parents = trace.get_parents(node)
            parent_nodes[node] = parents[-2] if len(parents) > 1 else None
        # FIXME: add the convert logic to method in trace
        if hasattr(trace, "idx2loop_id"):
            parent_nodes = {
                trace.idx2loop_id[n]: trace.idx2loop_id[r] if r is not None else r for n, r in parent_nodes.items()
            }
        if trace.current_selection:
            current_parent_record_id = trace.current_selection[0]  # record id
        else:
            return -1, 0
        # current_parent_loop_id = trace.idx2loop_id[current_parent_record_id]# loop id
        loop_id2idx = {v: k for k, v in trace.idx2loop_id.items()}

        loop_id_list = self._get_path(trace.idx2loop_id[current_parent_record_id], parent_nodes)

        score_list = [
            trace.hist[loop_id2idx[loop_id]][0].result.loc["ensemble"].iloc[0].round(3)
            for loop_id in loop_id_list
            if trace.hist[loop_id2idx[loop_id]][1].decision == True
        ]
        if score_list:
            bigger_is_better = get_metric_direction(competition)
            if bigger_is_better:
                return max(score_list), len(loop_id_list)
            else:
                return min(score_list), len(loop_id_list)
        else:
            return -1, len(loop_id_list)

    def _llm_select_extra_hypo(self, trace: DSTrace) -> list[tuple[str, float]]:
        """
        Retrieve a list of additional hypotheses along with their ensemble scores
        from the given experiment trace, intended for input into an LLM-based selection mechanism.

        Parameters:
            trace (DSTrace):

        Returns:
            list[tuple[str, float]]:
                A list of tuples, where each tuple consists of:
                    - str: The hypothesis description from a selected experiment.
                      Example: "Use XGBoost with tuned learning_rate".
                    - float: The associated ensemble result score, rounded to 3 decimal places.
                      Example: 0.845
                Example:
                    [
                        ("Try RandomForest with 200 estimators", 0.812),
                        ("Use LightGBM with early stopping", 0.834)
                    ]
        """
        return [
            (exp.hypothesis, exp.result.loc["ensemble"].iloc[0])
            for exp, _ in trace.experiment_and_feedback_list_after_init(return_type="sota", search_type="all")
        ]

    @wait_retry(retry_n=5)
    def hypothesis_select_with_llm(
        self,
        scenario_desc: str,
        exp_feedback_list_desc: str,
        sota_exp_desc: str,
        hypothesis_candidates: dict,
        trace: DSTrace,
    ):
        res_time = RD_Agent_TIMER_wrapper.timer.remain_time()
        ratio_merge_or_ensemble = DS_RD_SETTING.ratio_merge_or_ensemble

        total_time = RD_Agent_TIMER_wrapper.timer.all_duration
        # FIXME: total_time could be None
        use_time = round(total_time.total_seconds(), 2) - round(res_time.total_seconds(), 2)
        use_ratio = 100 * use_time / round(total_time.total_seconds(), 2)
        use_ratio = round(use_ratio, 2)

        full_time = self.scen.real_full_timeout() / 3600
        # FIXME: less magic number
        time_list_success = [-3600] + [
            tr[0].running_info.running_time
            for tr in trace.retrieve_search_list(search_type="ancestors")
            if getattr(tr[1], "decision", False)
        ]
        time_max = max(time_list_success) / 3600
        # sota_flag = (hasattr(trace, "sota_exp_to_submit") and trace.sota_exp_to_submit is not None)----> V10 CODE VERSION
        bvs = BestValidSelector()  # ----> V14 CODE VERSION
        sota_exp = bvs.get_sota_exp_to_submit(trace)  # ----> V14 CODE VERSION
        sota_flag = sota_exp is not None and sota_exp.result is not None  # ----> V14 CODE VERSION

        if sota_flag:
            current_sota_score = sota_exp.result.loc["ensemble"].iloc[0].round(3)  # ----> V14 CODE VERSION
            # trace.sota_exp_to_submit.result.loc["ensemble"].iloc[0].round(3) ----> V10 CODE VERSION
        else:
            current_sota_score = -1

        competition = trace.scen.competition
        if sota_flag:
            current_sota_score_in_current_trace, path_length = self._get_current_exp_score_list(trace, competition)
        else:
            current_sota_score_in_current_trace = -1
            path_length = 0

        # extra_exp_feedback_list_desc: str,
        # exp_feedback_scores: list,
        extra_hypo_l = self._llm_select_extra_hypo(trace)
        if len(extra_hypo_l) > 0:
            # TODO:
            selected_extra_hypo_l = self._prob_dis(
                current_sota_score_in_current_trace,
                extra_hypo_l,
                hypothesis_candidates,
                competition,
                path_length,
            )
        else:
            selected_extra_hypo_l = None
        hypothesis_candidates = str(json.dumps(hypothesis_candidates, indent=2))

        sys_prompt = T(".prompts_v2:hypothesis_select.system").r(
            hypothesis_candidates=hypothesis_candidates,
            res_time=round(res_time.total_seconds() / 3600, 2),
            full_time=full_time,
            use_ratio=use_ratio,
            time_max=round(time_max, 2),
            merge_hours=DS_RD_SETTING.merge_hours,
            # extra_exp_feedback_list_desc=extra_exp_feedback_list_str,
            selected_extra_hypo_l=selected_extra_hypo_l,
<<<<<<< HEAD
            hypothesis_output_format=T(".prompts_v2:output_format.hypothesis_select_format").r(),
=======
            hypothesis_output_format=(
                T(".prompts_v2:output_format.hypothesis_select_format").r()
                if not self.supports_response_schema
                else None
            ),
>>>>>>> 1f4d190a
            sota_flag=sota_flag,
            current_sota_score=current_sota_score,
            ratio_merge_or_ensemble=ratio_merge_or_ensemble,
            current_sota_score_in_current_trace=current_sota_score_in_current_trace,
        )

        user_prompt = T(".prompts_v2:hypothesis_select.user").r(
            scenario_desc=scenario_desc,
            exp_and_feedback_list_desc=exp_feedback_list_desc,
            sota_exp_desc=sota_exp_desc,
        )

        response = APIBackend().build_messages_and_create_chat_completion(
            user_prompt=user_prompt,
            system_prompt=sys_prompt,
            response_format=HypothesisSimple if self.supports_response_schema else {"type": "json_object"},
<<<<<<< HEAD
            json_target_type=(
                Dict[str, Dict[str, str | Dict[str, str | int]]] if not self.supports_response_schema else None
            ),
=======
            json_target_type=(Dict[str, str] if not self.supports_response_schema else None),
>>>>>>> 1f4d190a
        )

        response_dict = json.loads(response)
        assert response_dict.get("component") in HypothesisComponent.__members__, f"Invalid component"
        assert response_dict.get("hypothesis") is not None, f"Invalid hypothesis"
        return response_dict

    # END: for support llm-based hypothesis selection  -----

    def hypothesis_rank(
        self, hypothesis_dict: dict, problem_dict: dict, selected_idx: Optional[int] = None
    ) -> Tuple[str, DSHypothesis]:
        """
        Wrapper method that computes the top five hypotheses by weighted scoring and then selects one
        according to additional weighting rules.
        """
        scores_sorted = self.compute_top_scores(hypothesis_dict)
        if selected_idx is None:
            selected_idx = self.select_hypothesis(
                scores_sorted=scores_sorted, hypothesis_dict=hypothesis_dict, problem_dict=problem_dict
            )

        max_score_problem_name = scores_sorted.index[selected_idx]
        problem_dict = problem_dict.get(max_score_problem_name, {})

        return max_score_problem_name, DSHypothesis(
            component=hypothesis_dict[max_score_problem_name].get("component", "Model"),
            hypothesis=hypothesis_dict[max_score_problem_name].get("hypothesis", "Hypothesis not provided"),
            reason=hypothesis_dict[max_score_problem_name].get("reason", "Reason not provided"),
            problem_name=max_score_problem_name,
            problem_desc=problem_dict.get("problem", "Problem description not provided"),
            problem_label=problem_dict.get("label", "FEEDBACK_PROBLEM"),
            appendix=hypothesis_dict[max_score_problem_name].get("appendix", None),
        )

    def task_gen(
        self,
        component_desc: str,
        scenario_desc: str,
        sota_exp_desc: str,
        sota_exp: DSExperiment,
        hypotheses: list[DSHypothesis],
        pipeline: bool,
        failed_exp_feedback_list_desc: str,
        fb_to_sota_exp: ExperimentFeedback | None = None,
        sibling_exp: List[DSExperiment] | None = None,
    ) -> DSExperiment:
        if pipeline:
            component_info = get_component("Pipeline")
        else:
            component_info = get_component(hypotheses[0].component)
        data_folder_info = self.scen.processed_data_folder_description
        workflow_check = not pipeline and hypotheses[0].component != "Workflow"

        sibling_tasks = [exp.pending_tasks_list[0][0].description for exp in sibling_exp] if sibling_exp else []
        sys_prompt = T(".prompts_v2:task_gen.system").r(
            task_output_format=component_info["task_output_format"] if not self.supports_response_schema else None,
            component_desc=component_desc,
            workflow_check=workflow_check,
            metric_name=self.scen.metric_name,
            sibling_tasks=sibling_tasks,
            fix_seed_and_data_split=DS_RD_SETTING.fix_seed_and_data_split,
        )
        user_prompt = T(".prompts_v2:task_gen.user").r(
            scenario_desc=scenario_desc,
            data_folder_info=data_folder_info,
            sota_exp_desc=sota_exp_desc,
            hypotheses=hypotheses,
            failed_exp_and_feedback_list_desc=failed_exp_feedback_list_desc,
            eda_improvement=fb_to_sota_exp.eda_improvement if fb_to_sota_exp else None,
        )

        response = APIBackend().build_messages_and_create_chat_completion(
            user_prompt=user_prompt,
            system_prompt=sys_prompt,
            response_format=CodingSketch if self.supports_response_schema else {"type": "json_object"},
            json_target_type=Dict[str, str | List[str] | Dict[str, str]] if not self.supports_response_schema else None,
        )

        task_dict = json.loads(response)

        # 1) explain the response and get main task_description
        not_found_str = f"{component_info['target_name']} description not provided"
        if self.supports_response_schema:
            # task_dict: {"sketch": str, ...}
            task_desc = task_dict.get("sketch", not_found_str)
        else:
            if workflow_check:
                # task_dict:  {"task_design": ...., "workflow_update": ....}
                task_desc = task_dict.get("task_design", {}).get("description", not_found_str)
            else:
                # task_dict:  {"description": ....}
                task_desc = task_dict.get("description", not_found_str)
        # task_desc: str, a description of the task

        # 2) create the main task
        logger.info(f"Task design:\n{task_desc}")
        task_name = hypotheses[0].component
        task_class = component_info["task_class"]
        task = task_class(
            name=task_name,
            description=task_desc,
        )

        assert isinstance(task, PipelineTask), f"Task {task_name} is not a PipelineTask, got {type(task)}"
        # only for llm with response schema.(TODO: support for non-schema llm?)
        # If the LLM provides a "packages" field (list[str]), compute runtime environment now and cache it for subsequent prompts in later loops.
        if isinstance(task_dict, dict) and "packages" in task_dict and isinstance(task_dict["packages"], list):
            pkgs: list[str] = [str(p) for p in task_dict["packages"]]
            # Persist for later stages
            task.package_info = get_packages(pkgs)

        exp = DSExperiment(pending_tasks_list=[[task]], hypothesis=hypotheses[0])
        if sota_exp is not None:
            exp.experiment_workspace.inject_code_from_file_dict(sota_exp.experiment_workspace)

        # 3) create the workflow update task
        if workflow_check:
            workflow_task = WorkflowTask(
                name="Workflow",
                description=task_dict.get("workflow_update", "No update needed"),
            )
            exp.pending_tasks_list.append([workflow_task])
        return exp

    def get_all_hypotheses(self, problem_dict: dict, hypothesis_dict: dict) -> list[DSHypothesis]:
        result = []
        for name, data in hypothesis_dict.items():
            problem_data = problem_dict.get(name, {})
            result.append(
                DSHypothesis(
                    component=data.get("component", "Model"),
                    hypothesis=data.get("hypothesis", "Hypothesis not provided"),
                    reason=data.get("reason", "Reason not provided"),
                    problem_name=name,
                    problem_desc=problem_data.get("problem", "Problem description not provided"),
                    problem_label=problem_data.get("label", "FEEDBACK_PROBLEM"),
                    appendix=data.get("appendix", None),
                )
            )
        return result

    def gen(
        self,
        trace: DSTrace,
        plan: DSExperimentPlan | None = None,
    ) -> DSExperiment:
        pipeline = DS_RD_SETTING.coder_on_whole_pipeline
        if not pipeline and (draft_exp := draft_exp_in_decomposition(self.scen, trace)):
            return draft_exp

        if pipeline:
            component_desc = T("scenarios.data_science.share:component_description_in_pipeline").r()
        else:
            component_desc = "\n".join(
                [
                    f"[{key}] {value}"
                    for key, value in T("scenarios.data_science.share:component_description").template.items()
                ]
            )

        if (sota_exp_fb := trace.sota_experiment_fb()) is None:
            sota_exp, fb_to_sota_exp = None, None
        else:
            sota_exp, fb_to_sota_exp = sota_exp_fb

        if not isinstance(sota_exp, DSExperiment):
            eda_output = None
        else:
            eda_output = sota_exp.experiment_workspace.file_dict.get("EDA.md", None)
        scenario_desc = self.scen.get_scenario_all_desc(eda_output=eda_output)

        # the only sota exp
        sota_exp_desc = T("scenarios.data_science.share:describe.exp").r(
            exp=sota_exp, heading="Best of previous exploration of the scenario"
        )

        # all exp and feedbacks
        exp_feedback_list_desc = T("scenarios.data_science.share:describe.trace").r(
            exp_and_feedback_list=trace.experiment_and_feedback_list_after_init(return_type="all"),
            type="all",
            pipeline=pipeline,
        )

        # all failed exp and feedbacks
        failed_exp_feedback_list_desc = T("scenarios.data_science.share:describe.trace").r(
            exp_and_feedback_list=trace.experiment_and_feedback_list_after_init(return_type="failed"),
            type="failed",
            pipeline=pipeline,
        )
        #
        # NOTE: we currently don't support inject diverse problems for the parallel + multi-trace mode,
        if DS_RD_SETTING.enable_inject_diverse and len(trace.hist) > 0:
            if len(trace.current_selection) == 0:
                # start a new sub-trace, and inject diverse problems.
                inject_diverse = True
                logger.info("Start a new sub-trace, and inject diverse problems.")
            else:
                inject_diverse = False
        else:
            inject_diverse = False

        # add available packages prompt
        packages_prompt = get_available_packages_prompt()

        sibling_exp = trace.get_sibling_exps() if trace.should_inject_diversity() else None

        # Step 1: Identify problems
        all_problems = self.identify_problem(
            current_sub_trace=trace.get_parent_exps(),
            scenario_desc=scenario_desc,
            sota_exp_desc=sota_exp_desc,
            exp_feedback_list_desc=exp_feedback_list_desc,
            inject_diverse=inject_diverse,
            exp_gen_plan=plan.get("exp_gen") if plan else None,
            sibling_exp=sibling_exp,
        )

        # Step 1.5: Sample ideas from idea pool
        if DS_RD_SETTING.enable_knowledge_base:
            all_problems = trace.knowledge_base.sample_ideas(
                problems=all_problems,
                scenario_desc=scenario_desc,
                exp_feedback_list_desc=exp_feedback_list_desc,
                sota_exp_desc=sota_exp_desc,
                competition_desc=self.scen.get_competition_full_desc(),
            )

        # sub-trace begin flag
        is_new_tree = trace.is_selection_new_tree()

        # Step 2: Propose hypothesis based on the identified problems (and sampled ideas)
        hypothesis_dict = self.hypothesis_gen(
            component_desc=component_desc,
            scenario_desc=scenario_desc,
            exp_feedback_list_desc=exp_feedback_list_desc,
            sota_exp_desc=sota_exp_desc,
            problems=all_problems,
            pipeline=pipeline,
            enable_idea_pool=DS_RD_SETTING.enable_knowledge_base,
            inject_diverse=inject_diverse,
            exp_gen_plan=plan.get("exp_gen") if plan else None,
            is_new_tree=is_new_tree,
            packages_prompt=packages_prompt,
            sibling_exp=sibling_exp,
        )
        if not pipeline:
            sota_exp_model_file_count = len(
                [
                    k
                    for k in sota_exp.experiment_workspace.file_dict.keys()
                    if k.endswith(".py") and "test" not in k and k.startswith("model")
                ]
            )
            if sota_exp_model_file_count <= 1:
                pop_names = []
                for problem_name in hypothesis_dict:
                    if hypothesis_dict[problem_name].get("component", "") == "Ensemble":
                        pop_names.append(problem_name)
                for name in pop_names:
                    hypothesis_dict.pop(name)

        # Step 2.1 & 2.2: Hypothesis Critique and Rewrite Stage (controlled by enable_hypo_critique_rewrite)
        if DS_RD_SETTING.enable_hypo_critique_rewrite and len(trace.hist) > 0:
            logger.info(f"Hypothesis critique and rewrite enabled - processing {len(hypothesis_dict)} hypotheses")

            # Critic Stage - Evaluate and identify flaws in hypotheses
            logger.info(
                f"Starting critic stage - evaluating {len(hypothesis_dict)} hypotheses for flaws and improvements"
            )
            try:
                critiques_dict = self.hypothesis_critique(
                    hypothesis_dict=hypothesis_dict,
                    problems_dict=all_problems,
                    scenario_desc=scenario_desc,
                    sota_exp_desc=sota_exp_desc,
                    exp_feedback_list_desc=exp_feedback_list_desc,
                )
                logger.info(f"Generated critiques for {len(critiques_dict)} hypotheses")

                # Rewriter Stage - Generate improved hypotheses based on critiques
                logger.info(f"Starting rewriter stage - generating improved hypotheses based on critique feedback")
                hypothesis_dict = self.hypothesis_rewrite(
                    hypothesis_dict=hypothesis_dict,
                    critiques_dict=critiques_dict,
                    scenario_desc=scenario_desc,
                    sota_exp_desc=sota_exp_desc,
                    exp_feedback_list_desc=exp_feedback_list_desc,
                    packages_prompt=packages_prompt,
                    sibling_exp=sibling_exp,
                )
                logger.info(f"Successfully completed hypothesis critique and rewrite process")
            except Exception as e:
                logger.warning(f"Hypothesis critique and rewrite failed: {e}")
                logger.info(f"Using original hypotheses as fallback instead of improved versions")
        else:
            logger.info(f"Hypothesis critique and rewrite disabled - using original {len(hypothesis_dict)} hypotheses")

        # Step 3: Select the best hypothesis
        if DS_RD_SETTING.llm_select_hypothesis:
            response_dict = self.hypothesis_select_with_llm(
                scenario_desc=scenario_desc,
                exp_feedback_list_desc=exp_feedback_list_desc,
                # extra_exp_feedback_list_desc=extra_exp_feedback_list_desc,
                # exp_feedback_scores=exp_feedback_scores,
                sota_exp_desc=sota_exp_desc,
                hypothesis_candidates=hypothesis_dict,
                trace=trace,
            )
            new_hypothesis = DSHypothesis(
                component=response_dict.get("component"), hypothesis=response_dict.get("hypothesis")
            )
            pickled_problem_name = None
        else:
            pickled_problem_name, new_hypothesis = self.hypothesis_rank(
                hypothesis_dict=hypothesis_dict,
                problem_dict=all_problems,
            )

        # Step 3.5: Update knowledge base with the picked problem
        if DS_RD_SETTING.enable_knowledge_base:
            trace.knowledge_base.update_pickled_problem(all_problems, pickled_problem_name)

        return self.task_gen(
            component_desc=component_desc,
            scenario_desc=scenario_desc,
            sota_exp_desc=sota_exp_desc,
            sota_exp=sota_exp,
            hypotheses=(
                [new_hypothesis] if len(trace.hist) > 0 else self.get_all_hypotheses(all_problems, hypothesis_dict)
            ),
            pipeline=pipeline,
            failed_exp_feedback_list_desc=failed_exp_feedback_list_desc,
            fb_to_sota_exp=fb_to_sota_exp,
            sibling_exp=sibling_exp,
        )<|MERGE_RESOLUTION|>--- conflicted
+++ resolved
@@ -34,10 +34,14 @@
 from rdagent.scenarios.data_science.proposal.exp_gen.select.submit import (
     BestValidSelector,
 )
+from rdagent.scenarios.data_science.proposal.exp_gen.select.submit import (
+    BestValidSelector,
+)
 from rdagent.scenarios.data_science.proposal.exp_gen.utils import (
     get_available_packages_prompt,
     get_packages,
 )
+from rdagent.scenarios.kaggle.kaggle_crawler import get_metric_direction
 from rdagent.scenarios.kaggle.kaggle_crawler import get_metric_direction
 from rdagent.utils.agent.tpl import T
 from rdagent.utils.repo.diff import generate_diff_from_dict
@@ -265,6 +269,13 @@
     component: HypothesisComponent = Field(description="The component tag of the hypothesis.")
 
 
+class HypothesisSimple(BaseModel):
+    hypothesis: str = Field(
+        description="The statement of the hypothesis. It could be a design of a new component, or a concise, testable statement derived from previous experimental outcomes."
+    )
+    component: HypothesisComponent = Field(description="The component tag of the hypothesis.")
+
+
 class HypothesisList(BaseModel):
     deduplicated_challenges: List[str] = Field(
         description="A list of deduplicated challenge captions. Each must retain its original wording. If multiple captions are semantically identical, keep the first one."
@@ -921,21 +932,13 @@
         return index_to_pick_pool_list[reproducible_int]
 
     # BEGIN: for support llm-based hypothesis selection  -----
-<<<<<<< HEAD
-    def _cosine_similarity_matrix_numpy(A, B):
-=======
     def _cosine_similarity_matrix_numpy(self, A, B):
->>>>>>> 1f4d190a
         dot_products = np.matmul(A, B.T)
         A_norms = np.linalg.norm(A, axis=1, keepdims=True)
         B_norms = np.linalg.norm(B, axis=1, keepdims=True).T
         return dot_products / (A_norms * B_norms)
 
-<<<<<<< HEAD
-    def _gumbel_softmax_hard_sample(logits, tau=1.0, n_samples=1):
-=======
     def _gumbel_softmax_hard_sample(self, logits, tau=1.0, n_samples=1):
->>>>>>> 1f4d190a
 
         gumbel_noise = -np.log(-np.log(np.random.uniform(size=logits.shape) + 1e-20) + 1e-20)
         y = (logits + gumbel_noise) / tau
@@ -1148,15 +1151,11 @@
             merge_hours=DS_RD_SETTING.merge_hours,
             # extra_exp_feedback_list_desc=extra_exp_feedback_list_str,
             selected_extra_hypo_l=selected_extra_hypo_l,
-<<<<<<< HEAD
-            hypothesis_output_format=T(".prompts_v2:output_format.hypothesis_select_format").r(),
-=======
             hypothesis_output_format=(
                 T(".prompts_v2:output_format.hypothesis_select_format").r()
                 if not self.supports_response_schema
                 else None
             ),
->>>>>>> 1f4d190a
             sota_flag=sota_flag,
             current_sota_score=current_sota_score,
             ratio_merge_or_ensemble=ratio_merge_or_ensemble,
@@ -1173,13 +1172,7 @@
             user_prompt=user_prompt,
             system_prompt=sys_prompt,
             response_format=HypothesisSimple if self.supports_response_schema else {"type": "json_object"},
-<<<<<<< HEAD
-            json_target_type=(
-                Dict[str, Dict[str, str | Dict[str, str | int]]] if not self.supports_response_schema else None
-            ),
-=======
             json_target_type=(Dict[str, str] if not self.supports_response_schema else None),
->>>>>>> 1f4d190a
         )
 
         response_dict = json.loads(response)
@@ -1242,6 +1235,7 @@
             metric_name=self.scen.metric_name,
             sibling_tasks=sibling_tasks,
             fix_seed_and_data_split=DS_RD_SETTING.fix_seed_and_data_split,
+            fix_seed_and_data_split=DS_RD_SETTING.fix_seed_and_data_split,
         )
         user_prompt = T(".prompts_v2:task_gen.user").r(
             scenario_desc=scenario_desc,
@@ -1370,7 +1364,7 @@
             type="failed",
             pipeline=pipeline,
         )
-        #
+        #        #
         # NOTE: we currently don't support inject diverse problems for the parallel + multi-trace mode,
         if DS_RD_SETTING.enable_inject_diverse and len(trace.hist) > 0:
             if len(trace.current_selection) == 0:
@@ -1407,6 +1401,9 @@
                 sota_exp_desc=sota_exp_desc,
                 competition_desc=self.scen.get_competition_full_desc(),
             )
+
+        # sub-trace begin flag
+        is_new_tree = trace.is_selection_new_tree()
 
         # sub-trace begin flag
         is_new_tree = trace.is_selection_new_tree()
@@ -1423,6 +1420,7 @@
             inject_diverse=inject_diverse,
             exp_gen_plan=plan.get("exp_gen") if plan else None,
             is_new_tree=is_new_tree,
+            is_new_tree=is_new_tree,
             packages_prompt=packages_prompt,
             sibling_exp=sibling_exp,
         )
@@ -1443,7 +1441,7 @@
                     hypothesis_dict.pop(name)
 
         # Step 2.1 & 2.2: Hypothesis Critique and Rewrite Stage (controlled by enable_hypo_critique_rewrite)
-        if DS_RD_SETTING.enable_hypo_critique_rewrite and len(trace.hist) > 0:
+        if DS_RD_SETTING.enable_hypo_critique_rewrite and len(trace.hist) > 0 and len(trace.hist) > 0:
             logger.info(f"Hypothesis critique and rewrite enabled - processing {len(hypothesis_dict)} hypotheses")
 
             # Critic Stage - Evaluate and identify flaws in hypotheses
@@ -1462,6 +1460,7 @@
 
                 # Rewriter Stage - Generate improved hypotheses based on critiques
                 logger.info(f"Starting rewriter stage - generating improved hypotheses based on critique feedback")
+                hypothesis_dict = self.hypothesis_rewrite(
                 hypothesis_dict = self.hypothesis_rewrite(
                     hypothesis_dict=hypothesis_dict,
                     critiques_dict=critiques_dict,
@@ -1499,6 +1498,26 @@
                 problem_dict=all_problems,
             )
 
+        if DS_RD_SETTING.llm_select_hypothesis:
+            response_dict = self.hypothesis_select_with_llm(
+                scenario_desc=scenario_desc,
+                exp_feedback_list_desc=exp_feedback_list_desc,
+                # extra_exp_feedback_list_desc=extra_exp_feedback_list_desc,
+                # exp_feedback_scores=exp_feedback_scores,
+                sota_exp_desc=sota_exp_desc,
+                hypothesis_candidates=hypothesis_dict,
+                trace=trace,
+            )
+            new_hypothesis = DSHypothesis(
+                component=response_dict.get("component"), hypothesis=response_dict.get("hypothesis")
+            )
+            pickled_problem_name = None
+        else:
+            pickled_problem_name, new_hypothesis = self.hypothesis_rank(
+                hypothesis_dict=hypothesis_dict,
+                problem_dict=all_problems,
+            )
+
         # Step 3.5: Update knowledge base with the picked problem
         if DS_RD_SETTING.enable_knowledge_base:
             trace.knowledge_base.update_pickled_problem(all_problems, pickled_problem_name)
@@ -1510,6 +1529,7 @@
             sota_exp=sota_exp,
             hypotheses=(
                 [new_hypothesis] if len(trace.hist) > 0 else self.get_all_hypotheses(all_problems, hypothesis_dict)
+                [new_hypothesis] if len(trace.hist) > 0 else self.get_all_hypotheses(all_problems, hypothesis_dict)
             ),
             pipeline=pipeline,
             failed_exp_feedback_list_desc=failed_exp_feedback_list_desc,
