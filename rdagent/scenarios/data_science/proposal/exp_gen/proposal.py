import json
from enum import Enum
from typing import Any, Dict, List, Optional, Tuple

import pandas as pd
from pydantic import BaseModel, Field

from rdagent.app.data_science.conf import DS_RD_SETTING
from rdagent.components.coder.data_science.ensemble.exp import EnsembleTask
from rdagent.components.coder.data_science.feature.exp import FeatureTask
from rdagent.components.coder.data_science.model.exp import ModelTask
from rdagent.components.coder.data_science.pipeline.exp import PipelineTask
from rdagent.components.coder.data_science.raw_data_loader.exp import DataLoaderTask
from rdagent.components.coder.data_science.workflow.exp import WorkflowTask
from rdagent.core.proposal import ExpGen
from rdagent.core.scenario import Scenario
from rdagent.log import rdagent_logger as logger
from rdagent.oai.backend.base import RD_Agent_TIMER_wrapper
from rdagent.oai.llm_utils import APIBackend, md5_hash
from rdagent.scenarios.data_science.dev.feedback import ExperimentFeedback
from rdagent.scenarios.data_science.experiment.experiment import DSExperiment
from rdagent.scenarios.data_science.proposal.exp_gen.base import DSHypothesis, DSTrace
from rdagent.scenarios.data_science.proposal.exp_gen.draft.draft import (
    DSDraftExpGen,  # TODO: DSDraftExpGen should be moved to router in the further
)
from rdagent.scenarios.data_science.proposal.exp_gen.idea_pool import DSIdea
from rdagent.scenarios.data_science.proposal.exp_gen.planner import (
    DSExperimentPlan,
    RD_Agent_TIMER_wrapper,
)
from rdagent.scenarios.data_science.proposal.exp_gen.utils import get_packages
from rdagent.utils.agent.tpl import T
from rdagent.utils.repo.diff import generate_diff_from_dict
from rdagent.utils.workflow import wait_retry

_COMPONENT_META: Dict[str, Dict[str, Any]] = {
    "DataLoadSpec": {
        "target_name": "Data loader and specification generation",
        "spec_file": "spec/data_loader.md",
        "output_format_key": ".prompts:output_format.data_loader",
        "task_class": DataLoaderTask,
    },
    "FeatureEng": {
        "target_name": "Feature engineering",
        "spec_file": "spec/feature.md",
        "output_format_key": ".prompts:output_format.feature",
        "task_class": FeatureTask,
    },
    "Model": {
        "target_name": "Model",
        "spec_file": "spec/model.md",
        "output_format_key": ".prompts:output_format.model",
        "task_class": ModelTask,
    },
    "Ensemble": {
        "target_name": "Ensemble",
        "spec_file": "spec/ensemble.md",
        "output_format_key": ".prompts:output_format.ensemble",
        "task_class": EnsembleTask,
    },
    "Workflow": {
        "target_name": "Workflow",
        "spec_file": "spec/workflow.md",
        "output_format_key": ".prompts:output_format.workflow",
        "task_class": WorkflowTask,
    },
    "Pipeline": {
        "target_name": "Pipeline",
        "spec_file": None,
        "output_format_key": ".prompts:output_format.pipeline",
        "task_class": PipelineTask,
    },
}


def get_component(name: str) -> Dict[str, Any]:
    meta = _COMPONENT_META.get(name)
    if meta is None:
        raise KeyError(f"Unknown component: {name!r}")

    return {
        "target_name": meta["target_name"],
        "spec_file": meta["spec_file"],
        "task_output_format": T(meta["output_format_key"]).r(),
        "task_class": meta["task_class"],
    }


class ScenarioChallengeCategory(str, Enum):
    DATASET_DRIVEN = "dataset-driven"
    DOMAIN_INFORMED = "domain-informed"


class ScenarioChallengeDetail(BaseModel):
    reasoning: str = Field(
        description=(
            "Explanation (max 3 sentences) of how the Core Analysis Dimensions "
            "(SOTA Alignment Analysis, Gap Identification, Domain-Implementation Coherence Check, Scenario-First Focus) "
            "specifically led to identifying THIS challenge."
        )
    )
    category: ScenarioChallengeCategory = Field(description="The category of the improvement challenge.")
    statement: str = Field(
        description="Description of the challenge in no more than three sentences, outlining the specific area for improvement."
    )
    metric_impact: str = Field(
        description="Brief explanation in no more than two sentences of why addressing this challenge is expected to improve the target metric."
    )
    caption: str = Field(description="Summarize the challenge in around 5-15 words.")


class ScenarioAnalysis(BaseModel):
    sota_alignment_analysis: str = Field(description="Comparing SOTA to data/domain insights; 'N/A' if not available.")
    gap_identification: str = Field(
        description="Unaddressed challenges or workarounds in successful solutions; 'N/A' if none."
    )
    domain_implementation_coherence_check: str = Field(
        description="Technical methods conflicting with domain rules or oversimplifying; 'N/A' if none."
    )
    scenario_first_focus: str = Field(
        description="Foundational scenario strategies, key if no SOTA exists; 'N/A' if SOTA already exists."
    )


class ScenarioChallenges(BaseModel):

    analysis: ScenarioAnalysis = Field(
        description="Analysis of provided information following the Core Analysis Dimensions."
    )
    challenges: List[ScenarioChallengeDetail] = Field(
        description='At most five challenges, prioritizing "FEWER BUT BETTER": '
        "select the most valuable and potentially unexplored avenues. Each challenge must be tightly relevant to the improvement of the target metric."
    )


class TraceAnalysisDetail(BaseModel):

    category: str = Field(
        description="Describe the specific area of this analysis in a few words, such as 'Explicit Suggestions', 'Feature Engineering', 'Presistent Issues'"
    )
    statement: str = Field(
        description="Description of the analysis in no more than three sentences, outlining the specific problem."
    )


class TraceAnalysis(BaseModel):

    feedback: List[TraceAnalysisDetail] = Field(
        description="Analysis points derived from feedback on previous experiments."
    )
    implementation_review: List[TraceAnalysisDetail] = Field(
        description="Analysis points from reviewing previous code implementations."
    )
    trace_history: List[TraceAnalysisDetail] = Field(
        description="Analysis points identified from the history of experiment traces."
    )


class TraceChallengeDetail(BaseModel):
    reasoning: str = Field(
        description=(
            "Explanation (max 3 sentences) of how the previous analysis specifically led to identifying THIS challenge."
        )
    )
    category: str = Field(
        description=(
            "The specific category of the challenge, reflecting its origin or nature (e.g., 'Feedback - Explicit Suggestion', "
            "'Implementation - Feature Engineering Flaw', 'Trace - Recurring Error'). This should align with and be more specific than the source analysis group (feedback, implementation_review, trace_history)."
        )
    )
    statement: str = Field(
        description=(
            "Description of the challenge in no more than three sentences, outlining the specific issue, "
            "observation, or area for improvement derived from past experiments or feedback."
        )
    )
    metric_impact: str = Field(
        description=(
            "Brief explanation (max 2 sentences) of why acting on this challenge (e.g., addressing the identified issue "
            "or leveraging the observation) is expected to improve the target metric or future iterations."
        )
    )
    caption: str = Field(description="Summarize the challenge concisely in around 5-15 words.")


class TraceChallenges(BaseModel):
    analysis: TraceAnalysis = Field(
        description=(
            "A structured summary of the analysis performed on feedback, implementation reviews, "
            "and experiment traces, which forms the basis for the challenges."
        )
    )
    challenges: List[TraceChallengeDetail] = Field(
        description=(
            "A list of challenges and learnings (e.g., at most five, prioritizing 'FEWER BUT BETTER') derived from the analysis. "
            "Each challenge should represent a valuable learning point aimed at guiding improvements for the target metric in subsequent experiments."
        )
    )


class HypothesisComponent(str, Enum):
    DataLoadSpec = "DataLoadSpec"
    FeatureEng = "FeatureEng"
    Model = "Model"
    Ensemble = "Ensemble"
    Workflow = "Workflow"


class HypothesisEvaluationReasoningScore(BaseModel):
    reasoning: str = Field(
        description="What is the quality of the hypothesis under this criteria? Answer in 1-2 sentence."
    )
    score: float = Field(description="The score of the hypothesis under this criteria between 1 and 10.")


class HypothesisEvaluation(BaseModel):
    alignment: HypothesisEvaluationReasoningScore = Field(
        description="The alignment of the proposed hypothesis with the identified challenge."
    )
    impact: HypothesisEvaluationReasoningScore = Field(
        description="The expected impact of the proposed hypothesis on the current SOTA implementation."
    )
    novelty: HypothesisEvaluationReasoningScore = Field(
        description="The novelty of the proposed hypothesis compared to existing solutions."
    )
    feasibility: HypothesisEvaluationReasoningScore = Field(
        description="The feasibility of implementing the proposed hypothesis in the current SOTA implementation."
    )
    risk_reward_balance: HypothesisEvaluationReasoningScore = Field(
        description="The risk-reward balance of implementing the proposed hypothesis."
    )


class HypothesisDetail(BaseModel):
    caption: str = Field(description="The caption of the challenge it is based on.")
    challenge: str = Field(
        description="Reaffirm the challenge within the current context (e.g., trace history, domain principles, or competition constraints). It should be no more than 2-3 sentences."
    )
    hypothesis: str = Field(
        description="The statement of the hypothesis. It could be a design of a new component, or a concise, testable statement derived from previous experimental outcomes."
    )
    metric_impact: str = Field(
        description=(
            "Brief explanation (max 2 sentences) of the expected impact of the hypothesis on the target metric."
        )
    )
    component: HypothesisComponent = Field(description="The component tag of the hypothesis.")
    evaluation: HypothesisEvaluation = Field(description="Evaluate the quality of the hypothesis.")


class HypothesisSimple(BaseModel):
    hypothesis: str = Field(
        description="The statement of the hypothesis. It could be a design of a new component, or a concise, testable statement derived from previous experimental outcomes."
    )
    component: HypothesisComponent = Field(description="The component tag of the hypothesis.")


class HypothesisList(BaseModel):
    deduplicated_challenges: List[str] = Field(
        description="A list of deduplicated challenge captions. Each must retain its original wording. If multiple captions are semantically identical, keep the first one."
    )
    hypotheses: List[HypothesisDetail] = Field(
        description="A non-empty list of hypotheses proposed for the next iteration, each corresponding to one challenge. The list length should match the number of challenges."
    )


class CodingSketch(BaseModel):
    current_state: str = Field(
        description="A summary of the current `main.py` script that serves as the baseline for the planned changes. Focusing on parts that are related to the hypothesis. If `main.py` does not yet exist (i.e., it will be created from scratch based on this sketch), use the string 'N/A'."
    )
    modifications: List[str] = Field(
        description="A list of specific, targeted changes to be applied to the existing code identified in `current_state`. Each string in the list should concisely describe (in 3-4 sentences): "
        "(a) the specific part of the code to be altered (e.g., a function name, a class, or a logical block); "
        "(b) the nature of the modification (e.g., bug fix, feature addition, refactoring of a small section, performance optimization, deletion); and "
        "(c) a brief explanation or high-level sketch of the new logic or change. "
        "If no direct modifications to existing code are planned (e.g., if creating an entirely new `main.py` as detailed in `structure`), this list should be empty."
    )
    structure: List[str] = Field(
        description="An outline of the new high-level architectural components (primarily functions and classes) if a new `main.py` script is being created from scratch, or if the existing `main.py` is undergoing a major refactor that fundamentally alters or replaces its core structure. "
        "Each string in the list should define a planned function or class, detailing its name, primary responsibility, key parameters (if applicable), return values (if applicable), and core functionality in 2-3 sentences. "
        "This field is typically used when `current_state` is 'N/A' or when the scope of change requires a new architectural blueprint rather than just targeted `modifications`. "
        "Leave empty if the plan only involves direct `modifications` to the existing structure in `current_state`."
    )
    sketch: str = Field(
        description="A detailed, step-by-step narrative that elaborates on how to implement the planned code. "
        "This section should synthesize the information from `modifications` (if any) and/or `structure` (if any) into a comprehensive and actionable coding plan for `main.py`. "
        "The content **must** be formatted using Markdown, with logical sections, key decision points, or implementation steps clearly organized by level-3 headings (i.e., `###`). "
        "This field should provide sufficient detail for a developer to understand the implementation flow, algorithms, data handling, and key logic points without ambiguity."
    )
    packages: List[str] = Field(
        default=None,
        description="A list of third-party package names (PyPI) that the planned implementation will import. "
        "Used to query the runtime environment dynamically. Leave `null` or omit if not applicable.",
    )


def draft_exp_in_decomposition(scen: Scenario, trace: DSTrace) -> None | DSDraftExpGen:
    next_missing_component = trace.next_incomplete_component()
    if next_missing_component is not None:
        return DSDraftExpGen(scen=scen).gen(
            component=next_missing_component,
            trace=trace,
        )
    else:
        return None


class DSProposalV1ExpGen(ExpGen):
    def gen(
        self,
        trace: DSTrace,
        plan: DSExperimentPlan | None = None,
    ) -> DSExperiment:
        # Drafting Stage
        if draft_exp := draft_exp_in_decomposition(self.scen, trace):
            return draft_exp

        # Guidelines:
        # System prompts: Shared condition you are facing
        # - scenario description: `scenario_desc`
        # - expected output format
        # User prompts: Task Specific information
        # - Previous Feedback
        # - Current sota implementation (encourage change based on it)
        # - Extra RAG
        sota_exp = trace.sota_experiment()
        if not isinstance(sota_exp, DSExperiment):
            eda_output = None
        else:
            eda_output = sota_exp.experiment_workspace.file_dict.get("EDA.md", None)
        scenario_desc = trace.scen.get_scenario_all_desc(eda_output=eda_output)

        assert sota_exp is not None, "SOTA experiment is not provided."
        last_exp = trace.last_exp()
        # exp_and_feedback = trace.hist[-1]
        # last_exp = exp_and_feedback[0]

        # Step 1: Generate component
        # Describe current best solution using shared template
        sota_exp_desc = T("scenarios.data_science.share:describe.exp").r(
            exp=sota_exp, heading="Best of previous exploration of the scenario"
        )
        last_exp_diff = "\n".join(
            generate_diff_from_dict(sota_exp.experiment_workspace.file_dict, last_exp.experiment_workspace.file_dict)
        )  # we use file_dict for hitting the cache when replicate the experiment in another machine.

        all_exp_feedback_list = trace.experiment_and_feedback_list_after_init(return_type="all")

        exp_feedback_list_desc = T("scenarios.data_science.share:describe.trace").r(
            exp_and_feedback_list=all_exp_feedback_list,
            type="all",
        )

        # Generate component using template with proper context
        component_sys_prompt = T(".prompts:component_gen.system").r(
            scenario=scenario_desc,
            sota_exp_desc=sota_exp_desc,
            last_exp_diff=last_exp_diff,
            component_desc="\n".join(
                [
                    f"[{key}] {value}"
                    for key, value in T("scenarios.data_science.share:component_description").template.items()
                ]
            ),
        )

        component_user_prompt = T(".prompts:component_gen.user").r(
            exp_and_feedback_list_desc=exp_feedback_list_desc,
        )

        resp_dict_component: dict = json.loads(
            APIBackend().build_messages_and_create_chat_completion(
                component_user_prompt, component_sys_prompt, json_mode=True, json_target_type=Dict[str, str]
            )
        )

        component = resp_dict_component.get("component", "Component not provided")
        component_reason = resp_dict_component.get("reason", "Reason not provided")
        sota_exp_model_file_count = len(
            [
                k
                for k in sota_exp.experiment_workspace.file_dict.keys()
                if k.endswith(".py") and "test" not in k and k.startswith("model")
            ]
        )
        if sota_exp_model_file_count <= 1 and component == "Ensemble":
            component = "Model"

        # Why we should split component selection and steps after?
        # - after we know the selected component, we can use RAG.

        # Step 2: Generate the rest of the hypothesis & task
        component_info = get_component(component)

        if component_info:
            if DS_RD_SETTING.spec_enabled:
                task_spec = sota_exp.experiment_workspace.file_dict[component_info["spec_file"]]
            else:
                task_spec = T(f"scenarios.data_science.share:component_spec.{component}").r(
                    enable_notebook_conversion=DS_RD_SETTING.enable_notebook_conversion,
                )
            system_prompt = T(".prompts:direct_exp_gen.system").r(
                targets=component_info["target_name"],
                component=component,
                scenario=scenario_desc,
                hypothesis_specification=T(".prompts:hypothesis_specification").r(),
                hypothesis_output_format=T(".prompts:output_format.hypothesis").r(),
                task_specification=task_spec,
                task_output_format=component_info["task_output_format"],
                workflow_check=(not component == "Workflow"),
            )

            user_prompt = T(".prompts:direct_exp_gen.user").r(
                targets=component_info["target_name"],
                sota_exp_desc=sota_exp_desc,
                exp_and_feedback_list_desc=exp_feedback_list_desc,
                last_exp_diff=last_exp_diff,
            )

            def _append_retry(args: tuple, kwargs: dict) -> tuple[tuple, dict]:
                # Only modify the user_prompt on retries (i > 0)
                user_prompt = args[0]
                user_prompt += "\n\nretrying..."
                return (user_prompt,), kwargs

            @wait_retry(retry_n=5, transform_args_fn=_append_retry)
            def _f(user_prompt):
                resp_dict = json.loads(
                    APIBackend().build_messages_and_create_chat_completion(
                        user_prompt=user_prompt,
                        system_prompt=system_prompt,
                        json_mode=True,
                        # NOTE: corner cases.
                        # workflow_update may be a string
                        # model could have 2 level nested dict.
                        json_target_type=dict[str, dict[str, str | dict] | str],
                    )
                )
                assert "hypothesis_proposal" in resp_dict, "Hypothesis proposal not provided."
                assert "task_design" in resp_dict, "Task design not provided."
                task_class = component_info["task_class"]
                hypothesis_proposal = resp_dict.get("hypothesis_proposal", {})
                hypothesis = DSHypothesis(
                    component=component,
                    hypothesis=hypothesis_proposal.get("hypothesis", ""),
                    reason=component_reason + "\n" + hypothesis_proposal.get("reason", ""),
                    concise_reason=hypothesis_proposal.get("concise_reason", ""),
                    concise_observation=hypothesis_proposal.get("concise_observation", ""),
                    concise_justification=hypothesis_proposal.get("concise_justification", ""),
                    concise_knowledge=hypothesis_proposal.get("concise_knowledge", ""),
                )

                task_design = resp_dict.get("task_design", {})
                task_name = task_design["model_name"] if component == "Model" else component
                description = task_design.get(
                    "description", f"{component_info['target_name']} description not provided"
                )
                task = task_class(
                    name=task_name,
                    description=description,
                    **{k: task_design.get(k, v) for k, v in component_info.get("extra_params", {}).items()},
                )
                new_workflow_desc = resp_dict.get("workflow_update", "No update needed")
                return hypothesis, task, new_workflow_desc

            hypothesis, task, new_workflow_desc = _f(user_prompt)

            exp = DSExperiment(pending_tasks_list=[[task]], hypothesis=hypothesis)
            # exp.experiment_workspace.inject_code_from_folder(sota_exp.experiment_workspace.workspace_path)
            exp.experiment_workspace.inject_code_from_file_dict(sota_exp.experiment_workspace)

            if new_workflow_desc != "No update needed":
                workflow_task = WorkflowTask(
                    name="Workflow",
                    description=new_workflow_desc,
                )
                exp.pending_tasks_list.append([workflow_task])
            return exp
        else:
            raise ValueError(f"Unknown component: {component}")


class DSProposalV2ExpGen(ExpGen):
    def __init__(self, *args, **kwargs):
        super().__init__(*args, **kwargs)
        self.supports_response_schema = APIBackend().supports_response_schema()

    def identify_scenario_problem(
        self,
        scenario_desc: str,
        sota_exp_desc: str,
        exp_gen_plan: Dict,
    ) -> Dict:
        sys_prompt = T(".prompts_v2:scenario_problem.system").r(
            problem_output_format=(
                T(".prompts_v2:output_format.problem").r() if not self.supports_response_schema else None
            ),
            plan=exp_gen_plan,
        )
        user_prompt = T(".prompts_v2:scenario_problem.user").r(
            scenario_desc=scenario_desc,
            sota_exp_desc=sota_exp_desc,
        )
        response = APIBackend().build_messages_and_create_chat_completion(
            user_prompt=user_prompt,
            system_prompt=sys_prompt,
            response_format=ScenarioChallenges if self.supports_response_schema else {"type": "json_object"},
            json_target_type=Dict[str, Dict[str, str]] if not self.supports_response_schema else None,
        )
        if self.supports_response_schema:
            challenges = ScenarioChallenges(**json.loads(response))
            # Translate to problems
            problems = {o.caption: {"problem": o.statement, "reason": o.reasoning} for o in challenges.challenges}
            logger.info(f"Identified scenario problems:\n" + json.dumps(problems))
        else:
            problems = json.loads(response)
            logger.info(f"Identified scenario problems:\n" + json.dumps(problems))
        return problems

    def identify_feedback_problem(
        self, scenario_desc: str, exp_feedback_list_desc: str, sota_exp_desc: str, inject_diverse: bool = False
    ) -> Dict:
        sys_prompt = T(".prompts_v2:feedback_problem.system").r(
            problem_output_format=(
                T(".prompts_v2:output_format.problem").r() if not self.supports_response_schema else None
            ),
            inject_diverse=inject_diverse,
        )
        user_prompt = T(".prompts_v2:feedback_problem.user").r(
            scenario_desc=scenario_desc,
            exp_and_feedback_list_desc=exp_feedback_list_desc,
            sota_exp_desc=sota_exp_desc,
        )
        response = APIBackend().build_messages_and_create_chat_completion(
            user_prompt=user_prompt,
            system_prompt=sys_prompt,
            response_format=TraceChallenges if self.supports_response_schema else {"type": "json_object"},
            json_target_type=Dict[str, Dict[str, str]] if not self.supports_response_schema else None,
        )
        if self.supports_response_schema:
            challenges = TraceChallenges(**json.loads(response))
            # Translate to problems
            problems = {o.caption: {"problem": o.statement, "reason": o.reasoning} for o in challenges.challenges}
            logger.info(f"Identified feedback problems:\n" + json.dumps(problems))
        else:
            problems = json.loads(response)
            logger.info(f"Identified feedback problems:\n" + json.dumps(problems))
        return problems

    def identify_problem(
        self,
        current_sub_trace,
        scenario_desc,
        sota_exp_desc,
        exp_feedback_list_desc,
        inject_diverse,
        exp_gen_plan,
    ) -> Dict:
        sota_exp_num = sum(1 for _, fb in current_sub_trace if fb.decision)
        failed_exp_num = len(current_sub_trace) - sota_exp_num
        weighted_exp_num = (sota_exp_num * 3 + failed_exp_num * 2) // 2
        self.scen_prob_multiplier = max(0, 3 - weighted_exp_num // 4)

        all_problems = {}
        if self.scen_prob_multiplier > 0:
            scen_problems = self.identify_scenario_problem(
                scenario_desc=scenario_desc,
                sota_exp_desc=sota_exp_desc,
                exp_gen_plan=exp_gen_plan,
            )
            for problem_name in scen_problems:
                scen_problems[problem_name]["label"] = "SCENARIO_PROBLEM"
                all_problems[problem_name] = scen_problems[problem_name]

        if self.scen_prob_multiplier < 3:
            fb_problems = self.identify_feedback_problem(
                scenario_desc=scenario_desc,
                exp_feedback_list_desc=exp_feedback_list_desc,
                sota_exp_desc=sota_exp_desc,
                inject_diverse=inject_diverse,
            )
            for problem_name in fb_problems:
                fb_problems[problem_name]["label"] = "FEEDBACK_PROBLEM"
                all_problems[problem_name] = fb_problems[problem_name]
        return all_problems

    @wait_retry(retry_n=5)
    def hypothesis_gen(
        self,
        component_desc: str,
        scenario_desc: str,
        exp_feedback_list_desc: str,
        sota_exp_desc: str,
        problems: dict,
        pipeline: bool,
        enable_idea_pool: bool,
        inject_diverse: bool = False,
        exp_gen_plan: Optional[Dict] = None,
    ) -> Dict:
        problem_formatted_str = ""
        for i, (problem_name, problem_dict) in enumerate(problems.items()):
            problem_formatted_str += f"## {i+1}. {problem_name}\n"
            problem_formatted_str += f"{problem_dict['problem']}\n"
            if "idea" in problem_dict:
                idea_formatted_str = DSIdea(problem_dict["idea"]).to_formatted_str()
                problem_formatted_str += f"Sampled Idea by user: \n{idea_formatted_str}\n"
            problem_formatted_str += "\n\n"

        sys_prompt = T(".prompts_v2:hypothesis_gen.system").r(
            hypothesis_output_format=(
                T(".prompts_v2:output_format.hypothesis").r(pipeline=pipeline, enable_idea_pool=enable_idea_pool)
            ),
            pipeline=pipeline,
            enable_idea_pool=enable_idea_pool,
            inject_diverse=inject_diverse,
            plan=exp_gen_plan,
        )
        user_prompt = T(".prompts_v2:hypothesis_gen.user").r(
            scenario_desc=scenario_desc,
            exp_and_feedback_list_desc=exp_feedback_list_desc,
            sota_exp_desc=sota_exp_desc,
            problems=problem_formatted_str,
            enable_idea_pool=enable_idea_pool,
        )
        response = APIBackend().build_messages_and_create_chat_completion(
            user_prompt=user_prompt,
            system_prompt=sys_prompt,
            response_format={"type": "json_object"},
            json_target_type=Dict[str, Dict[str, str | Dict[str, str | int]]],
        )
        resp_dict = json.loads(response)
        logger.info(f"Generated hypotheses:\n" + json.dumps(resp_dict, indent=2))

        # make sure the problem name is aligned
        problem_keys = set(problems.keys())
        resp_keys = set(resp_dict.keys())
        if not resp_keys.issubset(problem_keys):
            logger.error("Problem names are not fully aligned. Retrying...")
            raise ValueError("Problem names are not fully aligned.")

        return resp_dict

    @wait_retry(retry_n=5)
    def hypothesis_critique(
        self,
        hypothesis_dict: Dict,
        problems_dict: Dict,
        scenario_desc: str,
        sota_exp_desc: str,
        exp_feedback_list_desc: str,
    ) -> Dict:
        """
        Critique the generated hypotheses, identifying flaws and suggesting improvements.
        """
        hypotheses_formatted = ""
        for i, (problem_name, hypothesis_data) in enumerate(hypothesis_dict.items()):

            problem_info = problems_dict.get(problem_name, {})
            hypotheses_formatted += f"## {i+1}. **Problem Name:** {problem_name}\n"
            hypotheses_formatted += f"**Original Problem:** {problem_info.get('problem', 'Not available')}\n"
            hypotheses_formatted += f"**Component:** {hypothesis_data.get('component', 'Unknown')}\n"
            hypotheses_formatted += f"**Hypothesis:** {hypothesis_data.get('hypothesis', 'Not provided')}\n"
            hypotheses_formatted += f"**Reason:** {hypothesis_data.get('reason', 'Not provided')}\n\n"

        sys_prompt = T(".prompts_v2:hypothesis_critique.system").r(
            critique_output_format=T(".prompts_v2:output_format.critique").r(),
        )
        user_prompt = T(".prompts_v2:hypothesis_critique.user").r(
            scenario_desc=scenario_desc,
            exp_and_feedback_list_desc=exp_feedback_list_desc,
            sota_exp_desc=sota_exp_desc,
            hypotheses_formatted=hypotheses_formatted,
        )

        # Use json_object mode since hypothesis names are dynamic
        response = APIBackend().build_messages_and_create_chat_completion(
            user_prompt=user_prompt,
            system_prompt=sys_prompt,
            response_format={"type": "json_object"},
            json_target_type=dict,
        )

        response_dict = json.loads(response)

        # Improved error handling and validation
        if "critiques" in response_dict:
            critiques = response_dict["critiques"]
        else:
            # If format is incorrect, try to extract critiques directly
            # Validate that all expected problem names are present
            expected_problems = set(hypothesis_dict.keys())
            available_problems = set(response_dict.keys())

            if expected_problems.issubset(available_problems):
                critiques = response_dict
            else:
                raise ValueError(
                    f"Critique response missing expected problems. Expected: {expected_problems}, Got: {available_problems}"
                )

        # Validate that we have critiques for all hypotheses
        missing_critiques = set(hypothesis_dict.keys()) - set(critiques.keys())
        if missing_critiques:
            logger.warning(f"Missing critiques for problems: {missing_critiques}")
            # Add default critiques for missing ones
            for problem_name in missing_critiques:
                critiques[problem_name] = {"critique": "No specific critique available for this hypothesis."}

        logger.info(f"Generated critiques for {len(critiques)} hypothesis")
        return critiques

    @wait_retry(retry_n=5)
    def hypothesis_rewrite(
        self,
        hypothesis_dict: Dict,
        critiques_dict: Dict,
        scenario_desc: str,
        sota_exp_desc: str,
        exp_feedback_list_desc: str,
    ) -> Dict:
        """
        Generate improved hypotheses based on critique feedback for each original hypothesis.
        Returns a dict with the same keys as hypothesis_dict, containing improved versions.
        """
        hypothesis_critique_pairs = ""
        for i, problem_name in enumerate(hypothesis_dict.keys()):
            hypothesis_data = hypothesis_dict[problem_name]
            critique_data = critiques_dict.get(problem_name, {})

            hypothesis_critique_pairs += f"## Original Hypothesis {i+1}: {problem_name}\n"
            hypothesis_critique_pairs += f"**Hypothesis:** {hypothesis_data.get('hypothesis', 'Not provided')}\n"
            hypothesis_critique_pairs += f"**Component:** {hypothesis_data.get('component', 'Unknown')}\n"
            hypothesis_critique_pairs += f"**Reasoning:** {hypothesis_data.get('reason', 'Not provided')}\n"
            hypothesis_critique_pairs += f"**Critique:** {critique_data.get('critique', 'No critique available')}\n\n"

        time_status = None
        if DS_RD_SETTING.enable_scale_check and RD_Agent_TIMER_wrapper.timer.started:
            remain_time = RD_Agent_TIMER_wrapper.timer.remain_time()
            all_duration = RD_Agent_TIMER_wrapper.timer.all_duration
            remain_percent = remain_time / all_duration
            time_status = (
                f"Remain time: {remain_time.total_seconds() / 3600:.2f} hours, "
                f"{remain_percent:.2%} remaining of total time: {all_duration.total_seconds() / 3600:.2f} hours."
            )

        sys_prompt = T(".prompts_v2:hypothesis_rewrite.system").r(
            rewrite_output_format=T(".prompts_v2:output_format.rewrite").r(
                enable_scale_check=DS_RD_SETTING.enable_scale_check
            ),
            enable_scale_check=DS_RD_SETTING.enable_scale_check,
        )
        user_prompt = T(".prompts_v2:hypothesis_rewrite.user").r(
            scenario_desc=scenario_desc,
            exp_and_feedback_list_desc=exp_feedback_list_desc,
            sota_exp_desc=sota_exp_desc,
            hypothesis_critique_pairs=hypothesis_critique_pairs,
            time_status=time_status,
        )

        response = APIBackend().build_messages_and_create_chat_completion(
            user_prompt=user_prompt,
            system_prompt=sys_prompt,
            response_format={"type": "json_object"},
            json_target_type=dict,
        )

        improved_hypotheses_dict = json.loads(response)

        # Validate that we have rewritten hypotheses for all original hypotheses
        expected_problems = set(hypothesis_dict.keys())
        available_problems = set(  # The code snippet provided is a comment in Python. It appears to be
            # a placeholder for a function or variable named
            # `improved_hypotheses_dict`. The actual implementation of this
            # function or variable is not provided in the code snippet.
            improved_hypotheses_dict.keys()
        )

        if not expected_problems.issubset(available_problems):
            missing_problems = expected_problems - available_problems
            # Raise exception to trigger retry mechanism
            raise ValueError(f"Rewrite response missing expected problems. Missing: {missing_problems}")

        # Note: We don't preserve 'inspired' field from original hypotheses
        # because after critique and rewrite, the hypothesis may have changed significantly
        # and the original inspiration may no longer be relevant

        logger.info(
            f"Generated rewritten versions of {len(improved_hypotheses_dict)} hypotheses based on critique feedback"
        )
        return improved_hypotheses_dict

    def compute_top_scores(
        self,
        hypothesis_dict: dict,
    ) -> pd.Series:
        """
        Compute weighted total scores for each hypothesis and return the top five.
        """
        weights = {
            "alignment_score": 0.2,
            "impact_score": 0.4,
            "novelty_score": 0.2,
            "feasibility_score": 0.1,
            "risk_reward_balance_score": 0.1,
        }
        scores_dict = {}
        for problem_name in hypothesis_dict:
            if "hypothesis" not in hypothesis_dict[problem_name]:
                continue
            scores_dict[problem_name] = {}
            for score_key in weights:
                if score_key not in hypothesis_dict[problem_name]["evaluation"]:
                    scores_dict[problem_name][score_key] = 0
                else:
                    try:
                        scores_dict[problem_name][score_key] = (
                            float(hypothesis_dict[problem_name]["evaluation"][score_key]) * weights[score_key]
                        )
                    except (ValueError, TypeError):
                        scores_dict[problem_name][score_key] = 0

        scores = pd.DataFrame(scores_dict)
        scores_sorted = scores.sum().sort_values(ascending=False)
        return scores_sorted[:5]

    def select_hypothesis(
        self,
        scores_sorted: pd.Series,
        hypothesis_dict: dict,
        problem_dict: dict,
    ) -> int:
        """
        From the top five hypotheses (by weighted score), select one based on additional weighting rules
        for 'inspired' flag and 'SCENARIO_PROBLEM' label. Returns the chosen hypothesis name and a
        DSHypothesis instance.
        """
        # Increase the weight of the hypothesis that is inspired by the idea pool to 3x.
        # Linear decay the weight of the scenario problem from 3x to 0x.
        index_to_pick_pool_list = []
        for j, problem_name in enumerate(scores_sorted.index):
            if hypothesis_dict[problem_name].get("inspired", False):
                index_to_pick_pool_list.extend([j] * 2)
            if problem_dict[problem_name]["label"] == "SCENARIO_PROBLEM":
                index_to_pick_pool_list.extend([j] * self.scen_prob_multiplier)
            elif problem_dict[problem_name]["label"] == "FEEDBACK_PROBLEM":
                index_to_pick_pool_list.extend([j] * (3 - self.scen_prob_multiplier))
            else:
                index_to_pick_pool_list.extend([j] * 1)
        logger.info(f"index_to_pick_pool_list: {index_to_pick_pool_list}")

        # Create a random but reproducible integer
        reproducible_int = int.from_bytes(bytes.fromhex(md5_hash(scores_sorted.to_string())), byteorder="big") % len(
            index_to_pick_pool_list
        )
        return index_to_pick_pool_list[reproducible_int]

    def hypothesis_rank(
        self, hypothesis_dict: dict, problem_dict: dict, selected_idx: Optional[int] = None
    ) -> Tuple[str, DSHypothesis]:
        """
        Wrapper method that computes the top five hypotheses by weighted scoring and then selects one
        according to additional weighting rules.
        """
        scores_sorted = self.compute_top_scores(hypothesis_dict)
        if selected_idx is None:
            selected_idx = self.select_hypothesis(
                scores_sorted=scores_sorted, hypothesis_dict=hypothesis_dict, problem_dict=problem_dict
            )

        max_score_problem_name = scores_sorted.index[selected_idx]
        problem_dict = problem_dict.get(max_score_problem_name, {})

        return max_score_problem_name, DSHypothesis(
            component=hypothesis_dict[max_score_problem_name].get("component", "Model"),
            hypothesis=hypothesis_dict[max_score_problem_name].get("hypothesis", "Hypothesis not provided"),
            reason=hypothesis_dict[max_score_problem_name].get("reason", "Reason not provided"),
            problem_name=max_score_problem_name,
            problem_desc=problem_dict.get("problem", "Problem description not provided"),
            problem_label=problem_dict.get("label", "FEEDBACK_PROBLEM"),
            appendix=hypothesis_dict[max_score_problem_name].get("appendix", None),
        )

    def hypothesis_select_with_llm(
        self, scenario_desc: str, exp_feedback_list_desc: str, sota_exp_desc: str, hypothesis_candidates: dict
    ):

        # time_use_current = 0
        # for exp, feedback in trace.hist:
        #     if exp.running_info.running_time is not None:
        #         time_use_current += exp.running_info.running_time
        # res_time = 12*3600 - time_use_current
        res_time = RD_Agent_TIMER_wrapper.timer.remain_time()
        total_time = RD_Agent_TIMER_wrapper.timer.all_duration
        use_time = round(total_time.total_seconds(), 2) - round(res_time.total_seconds(), 2)
        use_ratio = 100 * use_time / round(total_time.total_seconds(), 2)
        use_ratio = round(use_ratio, 2)

        ensemble_timeout = DS_RD_SETTING.ensemble_timeout
        hypothesis_candidates = str(json.dumps(hypothesis_candidates, indent=2))

        sys_prompt = T(".prompts_v2:hypothesis_select.system").r(
            hypothesis_candidates=hypothesis_candidates,
            res_time=round(res_time.total_seconds(), 2),
            ensemble_timeout=ensemble_timeout,
            use_ratio=use_ratio,
            hypothesis_output_format=T(".prompts_v2:output_format.hypothesis_select_format").r(
                hypothesis_candidates=hypothesis_candidates
            ),
        )

        user_prompt = T(".prompts_v2:hypothesis_select.user").r(
            scenario_desc=scenario_desc,
            exp_and_feedback_list_desc=exp_feedback_list_desc,
            sota_exp_desc=sota_exp_desc,
        )

        response = APIBackend().build_messages_and_create_chat_completion(
            user_prompt=user_prompt,
            system_prompt=sys_prompt,
            response_format=HypothesisSimple if self.supports_response_schema else {"type": "json_object"},
            json_target_type=(
                Dict[str, Dict[str, str | Dict[str, str | int]]] if not self.supports_response_schema else None
            ),
        )

        response_dict = json.loads(response)
        return response_dict

    def task_gen(
        self,
        component_desc: str,
        scenario_desc: str,
        sota_exp_desc: str,
        sota_exp: DSExperiment,
        hypotheses: list[DSHypothesis],
        pipeline: bool,
        failed_exp_feedback_list_desc: str,
        fb_to_sota_exp: ExperimentFeedback | None = None,
    ) -> DSExperiment:
        if pipeline:
            component_info = get_component("Pipeline")
        else:
            component_info = get_component(hypotheses[0].component)
        data_folder_info = self.scen.processed_data_folder_description
        workflow_check = not pipeline and hypotheses[0].component != "Workflow"
        sys_prompt = T(".prompts_v2:task_gen.system").r(
            task_output_format=component_info["task_output_format"] if not self.supports_response_schema else None,
            component_desc=component_desc,
            workflow_check=workflow_check,
            metric_name=self.scen.metric_name,
        )
        user_prompt = T(".prompts_v2:task_gen.user").r(
            scenario_desc=scenario_desc,
            data_folder_info=data_folder_info,
            sota_exp_desc=sota_exp_desc,
            hypotheses=hypotheses,
            failed_exp_and_feedback_list_desc=failed_exp_feedback_list_desc,
            eda_improvement=fb_to_sota_exp.eda_improvement if fb_to_sota_exp else None,
        )

        response = APIBackend().build_messages_and_create_chat_completion(
            user_prompt=user_prompt,
            system_prompt=sys_prompt,
            response_format=CodingSketch if self.supports_response_schema else {"type": "json_object"},
            json_target_type=Dict[str, str | Dict[str, str]] if not self.supports_response_schema else None,
        )

        task_dict = json.loads(response)

        # 1) explain the response and get main task_description
        not_found_str = f"{component_info['target_name']} description not provided"
        if self.supports_response_schema:
            # task_dict: {"sketch": str, ...}
            task_desc = task_dict.get("sketch", not_found_str)
        else:
            if workflow_check:
                # task_dict:  {"task_design": ...., "workflow_update": ....}
                task_desc = task_dict.get("task_design", {}).get("description", not_found_str)
            else:
                # task_dict:  {"description": ....}
                task_desc = task_dict.get("description", not_found_str)
        # task_desc: str, a description of the task

        # 2) create the main task
        logger.info(f"Task design:\n{task_desc}")
        task_name = hypotheses[0].component
        task_class = component_info["task_class"]
        task = task_class(
            name=task_name,
            description=task_desc,
        )

        assert isinstance(task, PipelineTask), f"Task {task_name} is not a PipelineTask, got {type(task)}"
        # only for llm with response schema.(TODO: support for non-schema llm?)
        # If the LLM provides a "packages" field (list[str]), compute runtime environment now and cache it for subsequent prompts in later loops.
        if isinstance(task_dict, dict) and "packages" in task_dict and isinstance(task_dict["packages"], list):
            pkgs: list[str] = [str(p) for p in task_dict["packages"]]
            # Persist for later stages
            task.package_info = get_packages(pkgs)

        exp = DSExperiment(pending_tasks_list=[[task]], hypothesis=hypotheses[0])
        if sota_exp is not None:
            exp.experiment_workspace.inject_code_from_file_dict(sota_exp.experiment_workspace)

        # 3) create the workflow update task
        if workflow_check:
            workflow_task = WorkflowTask(
                name="Workflow",
                description=task_dict.get("workflow_update", "No update needed"),
            )
            exp.pending_tasks_list.append([workflow_task])
        return exp

    def get_all_hypotheses(self, problem_dict: dict, hypothesis_dict: dict) -> list[DSHypothesis]:
        result = []
        for name, data in hypothesis_dict.items():
            problem_data = problem_dict.get(name, {})
            result.append(
                DSHypothesis(
                    component=data.get("component", "Model"),
                    hypothesis=data.get("hypothesis", "Hypothesis not provided"),
                    reason=data.get("reason", "Reason not provided"),
                    problem_name=name,
                    problem_desc=problem_data.get("problem", "Problem description not provided"),
                    problem_label=problem_data.get("label", "FEEDBACK_PROBLEM"),
                    appendix=data.get("appendix", None),
                )
            )
        return result

    def gen(
        self,
        trace: DSTrace,
        plan: DSExperimentPlan | None = None,
    ) -> DSExperiment:
        pipeline = DS_RD_SETTING.coder_on_whole_pipeline
        if not pipeline and (draft_exp := draft_exp_in_decomposition(self.scen, trace)):
            return draft_exp

        if pipeline:
            component_desc = T("scenarios.data_science.share:component_description_in_pipeline").r()
        else:
            component_desc = "\n".join(
                [
                    f"[{key}] {value}"
                    for key, value in T("scenarios.data_science.share:component_description").template.items()
                ]
            )

        if (sota_exp_fb := trace.sota_experiment_fb()) is None:
            sota_exp, fb_to_sota_exp = None, None
        else:
            sota_exp, fb_to_sota_exp = sota_exp_fb

        if not isinstance(sota_exp, DSExperiment):
            eda_output = None
        else:
            eda_output = sota_exp.experiment_workspace.file_dict.get("EDA.md", None)
        scenario_desc = self.scen.get_scenario_all_desc(eda_output=eda_output)

        # the only sota exp
        sota_exp_desc = T("scenarios.data_science.share:describe.exp").r(
            exp=sota_exp, heading="Best of previous exploration of the scenario"
        )

        # all exp and feedbacks
        exp_feedback_list_desc = T("scenarios.data_science.share:describe.trace").r(
            exp_and_feedback_list=trace.experiment_and_feedback_list_after_init(return_type="all"),
            type="all",
            pipeline=pipeline,
        )

        # all failed exp and feedbacks
        failed_exp_feedback_list_desc = T("scenarios.data_science.share:describe.trace").r(
            exp_and_feedback_list=trace.experiment_and_feedback_list_after_init(return_type="failed"),
            type="failed",
            pipeline=pipeline,
        )

        # NOTE: we currently don't support inject diverse problems for the parallel + multi-trace mode,
        if DS_RD_SETTING.enable_inject_diverse and len(trace.hist) > 0:
            if len(trace.current_selection) == 0:
                # start a new sub-trace, and inject diverse problems.
                inject_diverse = True
                logger.info("Start a new sub-trace, and inject diverse problems.")
            else:
                inject_diverse = False
        else:
            inject_diverse = False

        # Step 1: Identify problems
        all_problems = self.identify_problem(
            current_sub_trace=trace.get_parent_exps(),
            scenario_desc=scenario_desc,
            sota_exp_desc=sota_exp_desc,
            exp_feedback_list_desc=exp_feedback_list_desc,
            inject_diverse=inject_diverse,
            exp_gen_plan=plan.get("exp_gen") if plan else None,
        )

        # Step 1.5: Sample ideas from idea pool
        if DS_RD_SETTING.enable_knowledge_base:
            all_problems = trace.knowledge_base.sample_ideas(
                problems=all_problems,
                scenario_desc=scenario_desc,
                exp_feedback_list_desc=exp_feedback_list_desc,
                sota_exp_desc=sota_exp_desc,
                competition_desc=self.scen.get_competition_full_desc(),
            )

        # Step 2: Propose hypothesis based on the identified problems (and sampled ideas)
        hypothesis_dict = self.hypothesis_gen(
            component_desc=component_desc,
            scenario_desc=scenario_desc,
            exp_feedback_list_desc=exp_feedback_list_desc,
            sota_exp_desc=sota_exp_desc,
            problems=all_problems,
            pipeline=pipeline,
            enable_idea_pool=DS_RD_SETTING.enable_knowledge_base,
            inject_diverse=inject_diverse,
            exp_gen_plan=plan.get("exp_gen") if plan else None,
        )
        if not pipeline:
            sota_exp_model_file_count = len(
                [
                    k
                    for k in sota_exp.experiment_workspace.file_dict.keys()
                    if k.endswith(".py") and "test" not in k and k.startswith("model")
                ]
            )
            if sota_exp_model_file_count <= 1:
                pop_names = []
                for problem_name in hypothesis_dict:
                    if hypothesis_dict[problem_name].get("component", "") == "Ensemble":
                        pop_names.append(problem_name)
                for name in pop_names:
                    hypothesis_dict.pop(name)

        # Step 2.1 & 2.2: Hypothesis Critique and Rewrite Stage (controlled by enable_hypo_critique_rewrite)
        if DS_RD_SETTING.enable_hypo_critique_rewrite:
            logger.info(f"Hypothesis critique and rewrite enabled - processing {len(hypothesis_dict)} hypotheses")

            # Critic Stage - Evaluate and identify flaws in hypotheses
            logger.info(
                f"Starting critic stage - evaluating {len(hypothesis_dict)} hypotheses for flaws and improvements"
            )
            try:
                critiques_dict = self.hypothesis_critique(
                    hypothesis_dict=hypothesis_dict,
                    problems_dict=all_problems,
                    scenario_desc=scenario_desc,
                    sota_exp_desc=sota_exp_desc,
                    exp_feedback_list_desc=exp_feedback_list_desc,
                )
                logger.info(f"Generated critiques for {len(critiques_dict)} hypotheses")

                # Rewriter Stage - Generate improved hypotheses based on critiques
                logger.info(f"Starting rewriter stage - generating improved hypotheses based on critique feedback")
                improved_hypotheses_dict = self.hypothesis_rewrite(
                    hypothesis_dict=hypothesis_dict,
                    critiques_dict=critiques_dict,
                    scenario_desc=scenario_desc,
                    sota_exp_desc=sota_exp_desc,
                    exp_feedback_list_desc=exp_feedback_list_desc,
                )
                logger.info(f"Successfully completed hypothesis critique and rewrite process")
            except Exception as e:
                logger.warning(f"Hypothesis critique and rewrite failed: {e}")
                logger.info(f"Using original hypotheses as fallback instead of improved versions")
                improved_hypotheses_dict = hypothesis_dict.copy()  # Use original hypotheses as fallback
        else:
            logger.info(f"Hypothesis critique and rewrite disabled - using original {len(hypothesis_dict)} hypotheses")
            improved_hypotheses_dict = hypothesis_dict.copy()  # Use original hypotheses directly

        # Step 3: Select the best hypothesis
<<<<<<< HEAD
        # pickled_problem_name, new_hypothesis = self.hypothesis_rank(
        #     hypothesis_dict=hypothesis_dict,
        #     problem_dict=  all_problems,
        # )

        response_dict = self.hypothesis_select_with_llm(
            scenario_desc=scenario_desc,
            exp_feedback_list_desc=exp_feedback_list_desc,
            sota_exp_desc=sota_exp_desc,
            hypothesis_candidates=hypothesis_dict,
        )
        component_map = {
            "Model": HypothesisComponent.Model,
            "Ensemble": HypothesisComponent.Ensemble,
            "Workflow": HypothesisComponent.Workflow,
            "FeatureEng": HypothesisComponent.FeatureEng,
            "DataLoadSpec": HypothesisComponent.DataLoadSpec,
        }

        comp_str = response_dict.get("component")
        hypo_str = response_dict.get("hypothesis")

        if comp_str in component_map and hypo_str is not None:
            new_hypothesis = DSHypothesis(component=component_map[comp_str], hypothesis=hypo_str)

        pickled_problem_name = None
=======
        pickled_problem_name, new_hypothesis = self.hypothesis_rank(
            hypothesis_dict=improved_hypotheses_dict,
            problem_dict=all_problems,
        )
>>>>>>> c62e5fcc
        # Step 3.5: Update knowledge base with the picked problem
        if DS_RD_SETTING.enable_knowledge_base:
            trace.knowledge_base.update_pickled_problem(all_problems, pickled_problem_name)

        return self.task_gen(
            component_desc=component_desc,
            scenario_desc=scenario_desc,
            sota_exp_desc=sota_exp_desc,
            sota_exp=sota_exp,
            hypotheses=(
                [new_hypothesis]
                if len(trace.hist) > 0
                else self.get_all_hypotheses(all_problems, improved_hypotheses_dict)
            ),
            pipeline=pipeline,
            failed_exp_feedback_list_desc=failed_exp_feedback_list_desc,
            fb_to_sota_exp=fb_to_sota_exp,
        )<|MERGE_RESOLUTION|>--- conflicted
+++ resolved
@@ -1173,7 +1173,6 @@
             improved_hypotheses_dict = hypothesis_dict.copy()  # Use original hypotheses directly
 
         # Step 3: Select the best hypothesis
-<<<<<<< HEAD
         # pickled_problem_name, new_hypothesis = self.hypothesis_rank(
         #     hypothesis_dict=hypothesis_dict,
         #     problem_dict=  all_problems,
@@ -1200,12 +1199,6 @@
             new_hypothesis = DSHypothesis(component=component_map[comp_str], hypothesis=hypo_str)
 
         pickled_problem_name = None
-=======
-        pickled_problem_name, new_hypothesis = self.hypothesis_rank(
-            hypothesis_dict=improved_hypotheses_dict,
-            problem_dict=all_problems,
-        )
->>>>>>> c62e5fcc
         # Step 3.5: Update knowledge base with the picked problem
         if DS_RD_SETTING.enable_knowledge_base:
             trace.knowledge_base.update_pickled_problem(all_problems, pickled_problem_name)
