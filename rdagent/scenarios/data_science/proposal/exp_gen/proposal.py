--- conflicted
+++ resolved
@@ -1,8 +1,5 @@
 import json
-<<<<<<< HEAD
 import math
-=======
->>>>>>> 24b3cbe8
 from datetime import timedelta
 from enum import Enum
 from pathlib import Path
@@ -46,13 +43,8 @@
 from rdagent.utils.agent.tpl import T
 from rdagent.utils.repo.diff import generate_diff_from_dict
 from rdagent.utils.workflow import wait_retry
-<<<<<<< HEAD
 from collections import OrderedDict
 
-=======
-import math
-from rdagent.scenarios.data_science.proposal.exp_gen.select.submit import BestValidSelector
->>>>>>> 24b3cbe8
 _COMPONENT_META: Dict[str, Dict[str, Any]] = {
     "DataLoadSpec": {
         "target_name": "Data loader and specification generation",
@@ -690,11 +682,7 @@
         problems: dict,
         pipeline: bool,
         enable_idea_pool: bool,
-<<<<<<< HEAD
         is_new_tree: bool,
-=======
-        begin_flag: bool,
->>>>>>> 24b3cbe8
         inject_diverse: bool = False,
         exp_gen_plan: Optional[Dict] = None,
         sibling_exp: List[DSExperiment] | None = None,
@@ -720,14 +708,10 @@
             enable_idea_pool=enable_idea_pool,
             inject_diverse=inject_diverse,
             plan=exp_gen_plan,
-<<<<<<< HEAD
             generate_unique_hypothesis=DS_RD_SETTING.enable_generate_unique_hypothesis and is_new_tree,
             enable_simple_hypothesis=DS_RD_SETTING.enable_simple_hypothesis,
             sibling_hypotheses=sibling_hypotheses,
             former_user_instructions_str=str(former_user_instructions) if former_user_instructions else None,
-=======
-            begin_flag = begin_flag
->>>>>>> 24b3cbe8
         )
 
         # knowledge retrieval
@@ -1007,19 +991,14 @@
         )
         return index_to_pick_pool_list[reproducible_int]
 
-<<<<<<< HEAD
     def _cosine_similarity_matrix_torch(self, A, B):
         import torch
 
-=======
-    def cosine_similarity_matrix_torch(self, A, B):
->>>>>>> 24b3cbe8
         dot_products = torch.matmul(A, B.T)
         A_norms = torch.norm(A, dim=1, keepdim=True)
         B_norms = torch.norm(B, dim=1, keepdim=True).T
         return dot_products / (A_norms * B_norms)
 
-<<<<<<< HEAD
     def _prob_dis_torch(
         self,
         current_sota_score_in_current_trace,
@@ -1043,30 +1022,11 @@
         history_embs = torch.tensor(APIBackend().create_embedding(history_hypo_str), dtype=torch.float32)
         sim_matrix = self._cosine_similarity_matrix_torch(target_embs, history_embs)
         candidate_scores = [current_sota_score_in_current_trace for i in range(len(target_texts))]
-=======
-
-    def prob_dis(self, current_sota_score_in_current_trace , history_scores, hypothesis_candidates, hypothesis_history, competition,path_length):
-        target_texts = [v["hypothesis"] for v in hypothesis_candidates.values()]
-        target_embs = torch.tensor(APIBackend().create_embedding(target_texts), dtype=torch.float32)
-
-        #history_list = [line.split(". ", 1)[1] for line in hypothesis_history.split("\n") if ". " in line]
-        history_list = [line.strip() for line in hypothesis_history.split("\n") if line.strip().startswith("Hypothesis:")]
-        
-        if not history_list:
-            return []
-        history_embs = torch.tensor(APIBackend().create_embedding(history_list), dtype=torch.float32)
-        sim_matrix = self.cosine_similarity_matrix_torch(target_embs, history_embs)
-        candidate_scores = [current_sota_score_in_current_trace for i in range(len(target_texts) )]
->>>>>>> 24b3cbe8
         candidate_scores = torch.tensor(candidate_scores, dtype=torch.float32).unsqueeze(1)
         history_scores = torch.tensor(history_scores, dtype=torch.float32).unsqueeze(0)
         bigger_is_better = get_metric_direction(competition)
         if bigger_is_better:
-<<<<<<< HEAD
             score_diff_matrix = history_scores - candidate_scores
-=======
-            score_diff_matrix = history_scores - candidate_scores 
->>>>>>> 24b3cbe8
         else:
             score_diff_matrix = candidate_scores - history_scores
         alpha, beta = 1.0, 1.0
@@ -1074,10 +1034,7 @@
             alpha, beta = 1.0, 0
         gamma = math.log(2) / 30
         logits = alpha * sim_matrix * math.exp(-gamma * path_length) + beta * torch.tanh(score_diff_matrix)
-<<<<<<< HEAD
         logits = torch.clamp(logits, min=-2, max=2)
-=======
->>>>>>> 24b3cbe8
         probs = torch.softmax(logits, dim=1)
 
         num_candidates = probs.size(-1)
@@ -1086,7 +1043,6 @@
         flat_indices = sampled_indices.flatten().unique().tolist()
         if bigger_is_better:
             best_idx = history_scores[0].argmax().item()
-<<<<<<< HEAD
             best_entry = (history_hypo_str[best_idx], history_scores[0, best_idx])
         else:
             best_idx = history_scores[0].argmin().item()
@@ -1107,30 +1063,10 @@
         return path
 
     def _get_current_exp_score_list(self, trace, competition):
-=======
-            best_entry = (history_list[best_idx], history_scores[0, best_idx])
-        else:
-            best_idx = history_scores[0].argmin().item()
-            best_entry = (history_list[best_idx], history_scores[0, best_idx])
-        if len(flat_indices) > 2:
-            flat_indices = flat_indices[:2]
-        sampled_history_list = [best_entry] +[(history_list[i], history_scores[0, i]) for i in flat_indices if i!= best_idx]
-        return sampled_history_list
-    
-    def get_path(self,node, parent_nodes):
-        path = [node]   
-        parent = parent_nodes.get(node)
-        if parent is not None:
-            path.extend(self.get_path(parent, parent_nodes)) 
-        return path
-
-    def get_current_exp_score_list(self,trace,competition):
->>>>>>> 24b3cbe8
         parent_nodes = {}
         for node in range(len(trace.hist)):
             parents = trace.get_parents(node)
             parent_nodes[node] = parents[-2] if len(parents) > 1 else None
-<<<<<<< HEAD
         # FIXME: add the convert logic to method in trace
         if hasattr(trace, "idx2loop_id"):
             parent_nodes = {
@@ -1199,47 +1135,11 @@
 
         total_time = RD_Agent_TIMER_wrapper.timer.all_duration
         # FIXME: total_time could be None
-=======
-        if hasattr(trace, "idx2loop_id"):
-            parent_nodes = {
-                trace.idx2loop_id[n]: trace.idx2loop_id[r] if r is not None else r
-                for n, r in parent_nodes.items()
-            }
-        if trace.current_selection:
-            current_parent_record_id  = trace.current_selection[0] # record id 
-        else:
-            return -1,0
-        #current_parent_loop_id = trace.idx2loop_id[current_parent_record_id]# loop id 
-        loop_id2idx = {v: k for k, v in trace.idx2loop_id.items()}
-        
-        loop_id_list = self.get_path(trace.idx2loop_id[current_parent_record_id], parent_nodes)
-
-        score_list  = [trace.hist[loop_id2idx[loop_id]][0].result.loc["ensemble"].iloc[0].round(3) for loop_id in loop_id_list if trace.hist[loop_id2idx[loop_id]][1].decision == True]
-        if score_list:
-            bigger_is_better = get_metric_direction(competition)
-            if bigger_is_better:
-                return max(score_list),len(loop_id_list)
-            else:
-                return min(score_list),len(loop_id_list)
-        else:
-            return -1,len(loop_id_list)
-
-    def hypothesis_select_with_llm(
-            self, scenario_desc: str, exp_feedback_list_desc: str,extra_exp_feedback_list_desc: str, exp_feedback_scores: list, sota_exp_desc: str, hypothesis_candidates: dict, trace: DSTrace
-        ):
-
-        merge_flag = DS_RD_SETTING.ensemble_with_merge
-        ratio_merge_or_ensemble = DS_RD_SETTING.ratio_merge_or_ensemble
-        res_time = RD_Agent_TIMER_wrapper.timer.remain_time()
-
-        total_time = RD_Agent_TIMER_wrapper.timer.all_duration
->>>>>>> 24b3cbe8
         use_time = round(total_time.total_seconds(), 2) - round(res_time.total_seconds(), 2)
         use_ratio = 100 * use_time / round(total_time.total_seconds(), 2)
         use_ratio = round(use_ratio, 2)
 
         full_time = self.scen.real_full_timeout() / 3600
-<<<<<<< HEAD
         # FIXME: less magic number
         time_list_success = [-3600] + [
             tr[0].running_info.running_time
@@ -1259,32 +1159,16 @@
             current_sota_score = (
                 trace.sota_exp_to_submit.result.loc["ensemble"].iloc[0].round(3)
             )  # ----> V10 CODE VERSION
-=======
-        time_list_success = [-3600] + [tr[0].running_info.running_time for tr in trace.retrieve_search_list(search_type="ancestors") if getattr(tr[1], "decision", False)
-            ]        
-        time_max = max(time_list_success) / 3600
-        #sota_flag = (hasattr(trace, "sota_exp_to_submit") and trace.sota_exp_to_submit is not None)
-        bvs = BestValidSelector()
-        sota_exp = bvs.get_sota_exp_to_submit(trace)
-        sota_flag = (sota_exp is not None and sota_exp.result is not None)
-        if sota_flag:
-            current_sota_score = sota_exp.result.loc["ensemble"].iloc[0].round(3) #trace.sota_exp_to_submit
->>>>>>> 24b3cbe8
         else:
             current_sota_score = -1
 
         competition = trace.scen.competition
         if sota_flag:
-<<<<<<< HEAD
             current_sota_score_in_current_trace, path_length = self._get_current_exp_score_list(trace, competition)
-=======
-            current_sota_score_in_current_trace,path_length = self.get_current_exp_score_list(trace,competition)
->>>>>>> 24b3cbe8
         else:
             current_sota_score_in_current_trace = -1
             path_length = 0
 
-<<<<<<< HEAD
         # extra_exp_feedback_list_desc: str,
         # exp_feedback_scores: list,
         extra_hypo_l = self._llm_select_extra_hypo(trace)
@@ -1299,19 +1183,10 @@
             )
         else:
             selected_extra_hypo_l = None
-=======
-        if extra_exp_feedback_list_desc and len(trace.hist) > 0 and exp_feedback_scores:
-            extra_exp_feedback_list_desc = self.prob_dis(current_sota_score_in_current_trace, exp_feedback_scores, hypothesis_candidates,extra_exp_feedback_list_desc, competition,path_length)
-            extra_exp_feedback_list_str = "\n".join(f"{i+1}. {hypothesis} (score: {score.item():.3f})" 
-                                        for i, (hypothesis, score) in enumerate(extra_exp_feedback_list_desc))
-        else:
-            extra_exp_feedback_list_str = None
->>>>>>> 24b3cbe8
         hypothesis_candidates = str(json.dumps(hypothesis_candidates, indent=2))
 
         sys_prompt = T(".prompts_v2:hypothesis_select.system").r(
             hypothesis_candidates=hypothesis_candidates,
-<<<<<<< HEAD
             res_time=round(res_time.total_seconds() / 3600, 2),
             full_time=full_time,
             use_ratio=use_ratio,
@@ -1329,20 +1204,6 @@
             ratio_merge_or_ensemble=ratio_merge_or_ensemble,
             current_sota_score_in_current_trace=current_sota_score_in_current_trace,
             enable_mcts=DS_RD_SETTING.enable_mcts
-=======
-            res_time=round(res_time.total_seconds()/3600, 2),
-            full_time=full_time,
-            use_ratio=use_ratio,
-            time_max = round(time_max, 2),
-            merge_hours = DS_RD_SETTING.merge_hours,
-            extra_exp_feedback_list_desc =extra_exp_feedback_list_str,
-            hypothesis_output_format=T(".prompts_v2:output_format.hypothesis_select_format").r(),
-            sota_flag =sota_flag,
-            merge_flag = merge_flag,
-            current_sota_score = current_sota_score,
-            ratio_merge_or_ensemble = ratio_merge_or_ensemble,
-            current_sota_score_in_current_trace = current_sota_score_in_current_trace
->>>>>>> 24b3cbe8
         )
 
         user_prompt = T(".prompts_v2:hypothesis_select.user").r(
@@ -1355,7 +1216,6 @@
             user_prompt=user_prompt,
             system_prompt=sys_prompt,
             response_format=HypothesisSimple if self.supports_response_schema else {"type": "json_object"},
-<<<<<<< HEAD
             json_target_type=(Dict[str, str] if not self.supports_response_schema else None),
         )
 
@@ -1365,16 +1225,6 @@
         return response_dict
 
     # END: for support llm-based hypothesis selection  -----
-=======
-            json_target_type=(
-                Dict[str, Dict[str, str | Dict[str, str | int]]] if not self.supports_response_schema else None
-            ),
-        )
-
-        response_dict = json.loads(response)
-        return response_dict
-
->>>>>>> 24b3cbe8
 
     def hypothesis_rank(
         self, hypothesis_dict: dict, problem_dict: dict, selected_idx: Optional[int] = None
@@ -1821,15 +1671,10 @@
                 sota_exp_desc=sota_exp_desc,
                 competition_desc=self.scen.get_competition_full_desc(),
             )
-<<<<<<< HEAD
 
         # sub-trace begin flag
         is_new_tree = trace.is_selection_new_tree()
 
-=======
-        
-        begin_flag = len(trace.hist) == 0
->>>>>>> 24b3cbe8
         # Step 2: Propose hypothesis based on the identified problems (and sampled ideas)
         hypothesis_dict = self.hypothesis_gen(
             component_desc=component_desc,
@@ -1841,13 +1686,9 @@
             enable_idea_pool=DS_RD_SETTING.enable_knowledge_base,
             inject_diverse=inject_diverse,
             exp_gen_plan=plan.get("exp_gen") if plan else None,
-<<<<<<< HEAD
             is_new_tree=is_new_tree,
             sibling_exp=sibling_exp,
             former_user_instructions=former_user_instructions,
-=======
-            begin_flag = begin_flag
->>>>>>> 24b3cbe8
         )
 
         node_type = "none"
@@ -1917,7 +1758,6 @@
         else:
             logger.info(f"Hypothesis critique and rewrite disabled - using original {len(hypothesis_dict)} hypotheses")
 
-<<<<<<< HEAD
         # Step 3: Select the best hypothesis
 
         if DS_RD_SETTING.llm_select_hypothesis and node_type != "restart":
@@ -1942,46 +1782,6 @@
                 selected_idx=0,
             )
             
-=======
-
-        pickled_problem_name, new_hypothesis = self.hypothesis_rank(
-                hypothesis_dict=hypothesis_dict,
-                problem_dict=all_problems,
-            )
-
-        # Step 3: Select the best hypothesis
-        if DS_RD_SETTING.llm_select_hypothesis:
-            # Use LLM to select the best hypothesis
-            if extra_exp_feedback_list is not None:
-                extra_exp_feedback_list_desc = "\n".join(f"{i+1}. {hypothesis}" for i, hypothesis in enumerate(extra_exp_feedback_list))
-
-            else:
-                extra_exp_feedback_list_desc = None
-
-            response_dict = self.hypothesis_select_with_llm(
-            scenario_desc=scenario_desc,
-            exp_feedback_list_desc=exp_feedback_list_desc,
-            extra_exp_feedback_list_desc = extra_exp_feedback_list_desc,
-            exp_feedback_scores = exp_feedback_scores,
-            sota_exp_desc=sota_exp_desc,
-            hypothesis_candidates=hypothesis_dict,
-            trace = trace
-        )
-            component_map = {
-            "Model": HypothesisComponent.Model,
-            "Ensemble": HypothesisComponent.Ensemble,
-            "Workflow": HypothesisComponent.Workflow,
-            "FeatureEng": HypothesisComponent.FeatureEng,
-            "DataLoadSpec": HypothesisComponent.DataLoadSpec,
-        }
-            comp_str = response_dict.get("component")
-            hypo_str = response_dict.get("hypothesis")
-
-            if comp_str in component_map and hypo_str is not None:
-                new_hypothesis = DSHypothesis(component=component_map[comp_str], hypothesis=hypo_str)
-            pickled_problem_name = None
-        
->>>>>>> 24b3cbe8
         # Step 3.5: Update knowledge base with the picked problem
         if DS_RD_SETTING.enable_knowledge_base:
             trace.knowledge_base.update_pickled_problem(all_problems, pickled_problem_name)
@@ -1993,13 +1793,8 @@
             sota_exp=sota_exp,
             hypotheses=(
                 [new_hypothesis]
-<<<<<<< HEAD
                 if not trace.is_selection_new_tree()
                 else self.get_all_hypotheses(all_problems, hypothesis_dict)
-=======
-                if len(trace.hist) > 0
-                    else self.get_all_hypotheses(all_problems, hypothesis_dict)
->>>>>>> 24b3cbe8
             ),
             hypotheses_candidates=self.get_all_hypotheses(all_problems, hypothesis_dict),
             pipeline=pipeline,
