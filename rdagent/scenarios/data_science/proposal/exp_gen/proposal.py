--- conflicted
+++ resolved
@@ -1217,29 +1217,25 @@
             improved_hypotheses_dict = hypothesis_dict.copy()  # Use original hypotheses as fallback
 
         # Step 3: Select the best hypothesis
-<<<<<<< HEAD
-        pickled_problem_name, new_hypothesis = self.hypothesis_rank(
-            hypothesis_dict=improved_hypotheses_dict,
-            problem_dict=all_problems,
-        )
-=======
         if DS_RD_SETTING.llm_select_hypothesis:
             # Use LLM to select the best hypothesis
             try:
                 selected_problem_name = self.llm_select_hypothesis(
-                    hypothesis_dict=hypothesis_dict,
+                    hypothesis_dict=improved_hypotheses_dict,
                     problem_dict=all_problems,
                     scenario_desc=scenario_desc,
                     exp_feedback_list_desc=exp_feedback_list_desc,
                     sota_exp_desc=sota_exp_desc,
                 )
                 # Check if the selected problem name is valid
-                if selected_problem_name and selected_problem_name in hypothesis_dict:
+                if selected_problem_name and selected_problem_name in improved_hypotheses_dict:
                     pickled_problem_name = selected_problem_name
                     new_hypothesis = DSHypothesis(
-                        component=hypothesis_dict[pickled_problem_name].get("component", "Model"),
-                        hypothesis=hypothesis_dict[pickled_problem_name].get("hypothesis", "Hypothesis not provided"),
-                        reason=hypothesis_dict[pickled_problem_name].get("reason", "Reason not provided"),
+                        component=improved_hypotheses_dict[pickled_problem_name].get("component", "Model"),
+                        hypothesis=improved_hypotheses_dict[pickled_problem_name].get(
+                            "hypothesis", "Hypothesis not provided"
+                        ),
+                        reason=improved_hypotheses_dict[pickled_problem_name].get("reason", "Reason not provided"),
                         problem_name=pickled_problem_name,
                         problem_desc=all_problems.get(pickled_problem_name, {}).get(
                             "problem", "Problem description not provided"
@@ -1268,7 +1264,6 @@
             )
             logger.info(f"Random ranking method selected hypothesis: {pickled_problem_name}")
 
->>>>>>> 99f6f520
         # Step 3.5: Update knowledge base with the picked problem
         if DS_RD_SETTING.enable_knowledge_base:
             trace.knowledge_base.update_pickled_problem(all_problems, pickled_problem_name)
