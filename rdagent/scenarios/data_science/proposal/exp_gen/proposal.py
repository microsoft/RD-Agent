import json
from enum import Enum
from typing import Any, Dict, List, Optional, Tuple

import pandas as pd
from pydantic import BaseModel, Field

from rdagent.app.data_science.conf import DS_RD_SETTING
from rdagent.components.coder.data_science.ensemble.exp import EnsembleTask
from rdagent.components.coder.data_science.feature.exp import FeatureTask
from rdagent.components.coder.data_science.model.exp import ModelTask
from rdagent.components.coder.data_science.pipeline.exp import PipelineTask
from rdagent.components.coder.data_science.raw_data_loader.exp import DataLoaderTask
from rdagent.components.coder.data_science.workflow.exp import WorkflowTask
from rdagent.core.proposal import ExpGen
from rdagent.core.scenario import Scenario
from rdagent.log import rdagent_logger as logger
from rdagent.oai.llm_utils import APIBackend, md5_hash
from rdagent.scenarios.data_science.dev.feedback import ExperimentFeedback
from rdagent.scenarios.data_science.experiment.experiment import DSExperiment
from rdagent.scenarios.data_science.proposal.exp_gen.base import DSHypothesis, DSTrace
from rdagent.scenarios.data_science.proposal.exp_gen.draft.draft import (
    DSDraftExpGen,  # TODO: DSDraftExpGen should be moved to router in the further
)
from rdagent.scenarios.data_science.proposal.exp_gen.idea_pool import DSIdea
from rdagent.scenarios.data_science.proposal.exp_gen.package_info import (
    get_persistent_problem_guidelines,
)
from rdagent.scenarios.data_science.proposal.exp_gen.planner import (
    DSExperimentPlan,
    RD_Agent_TIMER_wrapper,
)
from rdagent.scenarios.data_science.proposal.exp_gen.utils import (
    get_available_packages_prompt,
    get_packages,
)
from rdagent.utils.agent.tpl import T
from rdagent.utils.repo.diff import generate_diff_from_dict
from rdagent.utils.workflow import wait_retry

_COMPONENT_META: Dict[str, Dict[str, Any]] = {
    "DataLoadSpec": {
        "target_name": "Data loader and specification generation",
        "spec_file": "spec/data_loader.md",
        "output_format_key": ".prompts:output_format.data_loader",
        "task_class": DataLoaderTask,
    },
    "FeatureEng": {
        "target_name": "Feature engineering",
        "spec_file": "spec/feature.md",
        "output_format_key": ".prompts:output_format.feature",
        "task_class": FeatureTask,
    },
    "Model": {
        "target_name": "Model",
        "spec_file": "spec/model.md",
        "output_format_key": ".prompts:output_format.model",
        "task_class": ModelTask,
    },
    "Ensemble": {
        "target_name": "Ensemble",
        "spec_file": "spec/ensemble.md",
        "output_format_key": ".prompts:output_format.ensemble",
        "task_class": EnsembleTask,
    },
    "Workflow": {
        "target_name": "Workflow",
        "spec_file": "spec/workflow.md",
        "output_format_key": ".prompts:output_format.workflow",
        "task_class": WorkflowTask,
    },
    "Pipeline": {
        "target_name": "Pipeline",
        "spec_file": None,
        "output_format_key": ".prompts:output_format.pipeline",
        "task_class": PipelineTask,
    },
}


def get_component(name: str) -> Dict[str, Any]:
    meta = _COMPONENT_META.get(name)
    if meta is None:
        raise KeyError(f"Unknown component: {name!r}")

    return {
        "target_name": meta["target_name"],
        "spec_file": meta["spec_file"],
        "task_output_format": T(meta["output_format_key"]).r(),
        "task_class": meta["task_class"],
    }


class ScenarioChallengeCategory(str, Enum):
    DATASET_DRIVEN = "dataset-driven"
    DOMAIN_INFORMED = "domain-informed"


class ScenarioChallengeDetail(BaseModel):
    reasoning: str = Field(
        description=(
            "Explanation (max 3 sentences) of how the Core Analysis Dimensions "
            "(SOTA Alignment Analysis, Gap Identification, Domain-Implementation Coherence Check, Scenario-First Focus) "
            "specifically led to identifying THIS challenge."
        )
    )
    category: ScenarioChallengeCategory = Field(description="The category of the improvement challenge.")
    statement: str = Field(
        description="Description of the challenge in no more than three sentences, outlining the specific area for improvement."
    )
    metric_impact: str = Field(
        description="Brief explanation in no more than two sentences of why addressing this challenge is expected to improve the target metric."
    )
    caption: str = Field(description="Summarize the challenge in around 5-15 words.")


class ScenarioAnalysis(BaseModel):
    sota_alignment_analysis: str = Field(description="Comparing SOTA to data/domain insights; 'N/A' if not available.")
    gap_identification: str = Field(
        description="Unaddressed challenges or workarounds in successful solutions; 'N/A' if none."
    )
    domain_implementation_coherence_check: str = Field(
        description="Technical methods conflicting with domain rules or oversimplifying; 'N/A' if none."
    )
    scenario_first_focus: str = Field(
        description="Foundational scenario strategies, key if no SOTA exists; 'N/A' if SOTA already exists."
    )


class ScenarioChallenges(BaseModel):

    analysis: ScenarioAnalysis = Field(
        description="Analysis of provided information following the Core Analysis Dimensions."
    )
    challenges: List[ScenarioChallengeDetail] = Field(
        description='At most five challenges, prioritizing "FEWER BUT BETTER": '
        "select the most valuable and potentially unexplored avenues. Each challenge must be tightly relevant to the improvement of the target metric."
    )


class TraceAnalysisDetail(BaseModel):

    category: str = Field(
        description="Describe the specific area of this analysis in a few words, such as 'Explicit Suggestions', 'Feature Engineering', 'Presistent Issues'"
    )
    statement: str = Field(
        description="Description of the analysis in no more than three sentences, outlining the specific problem."
    )


class TraceAnalysis(BaseModel):

    feedback: List[TraceAnalysisDetail] = Field(
        description="Analysis points derived from feedback on previous experiments."
    )
    implementation_review: List[TraceAnalysisDetail] = Field(
        description="Analysis points from reviewing previous code implementations."
    )
    trace_history: List[TraceAnalysisDetail] = Field(
        description="Analysis points identified from the history of experiment traces."
    )


class TraceChallengeDetail(BaseModel):
    reasoning: str = Field(
        description=(
            "Explanation (max 3 sentences) of how the previous analysis specifically led to identifying THIS challenge."
        )
    )
    category: str = Field(
        description=(
            "The specific category of the challenge, reflecting its origin or nature (e.g., 'Feedback - Explicit Suggestion', "
            "'Implementation - Feature Engineering Flaw', 'Trace - Recurring Error'). This should align with and be more specific than the source analysis group (feedback, implementation_review, trace_history)."
        )
    )
    statement: str = Field(
        description=(
            "Description of the challenge in no more than three sentences, outlining the specific issue, "
            "observation, or area for improvement derived from past experiments or feedback."
        )
    )
    metric_impact: str = Field(
        description=(
            "Brief explanation (max 2 sentences) of why acting on this challenge (e.g., addressing the identified issue "
            "or leveraging the observation) is expected to improve the target metric or future iterations."
        )
    )
    caption: str = Field(description="Summarize the challenge concisely in around 5-15 words.")


class TraceChallenges(BaseModel):
    analysis: TraceAnalysis = Field(
        description=(
            "A structured summary of the analysis performed on feedback, implementation reviews, "
            "and experiment traces, which forms the basis for the challenges."
        )
    )
    challenges: List[TraceChallengeDetail] = Field(
        description=(
            "A list of challenges and learnings (e.g., at most five, prioritizing 'FEWER BUT BETTER') derived from the analysis. "
            "Each challenge should represent a valuable learning point aimed at guiding improvements for the target metric in subsequent experiments."
        )
    )


class HypothesisComponent(str, Enum):
    DataLoadSpec = "DataLoadSpec"
    FeatureEng = "FeatureEng"
    Model = "Model"
    Ensemble = "Ensemble"
    Workflow = "Workflow"


class HypothesisEvaluationReasoningScore(BaseModel):
    reasoning: str = Field(
        description="What is the quality of the hypothesis under this criteria? Answer in 1-2 sentence."
    )
    score: float = Field(description="The score of the hypothesis under this criteria between 1 and 10.")


class HypothesisEvaluation(BaseModel):
    alignment: HypothesisEvaluationReasoningScore = Field(
        description="The alignment of the proposed hypothesis with the identified challenge."
    )
    impact: HypothesisEvaluationReasoningScore = Field(
        description="The expected impact of the proposed hypothesis on the current SOTA implementation."
    )
    novelty: HypothesisEvaluationReasoningScore = Field(
        description="The novelty of the proposed hypothesis compared to existing solutions."
    )
    feasibility: HypothesisEvaluationReasoningScore = Field(
        description="The feasibility of implementing the proposed hypothesis in the current SOTA implementation."
    )
    risk_reward_balance: HypothesisEvaluationReasoningScore = Field(
        description="The risk-reward balance of implementing the proposed hypothesis."
    )


class HypothesisDetail(BaseModel):
    caption: str = Field(description="The caption of the challenge it is based on.")
    challenge: str = Field(
        description="Reaffirm the challenge within the current context (e.g., trace history, domain principles, or competition constraints). It should be no more than 2-3 sentences."
    )
    hypothesis: str = Field(
        description="The statement of the hypothesis. It could be a design of a new component, or a concise, testable statement derived from previous experimental outcomes."
    )
    metric_impact: str = Field(
        description=(
            "Brief explanation (max 2 sentences) of the expected impact of the hypothesis on the target metric."
        )
    )
    component: HypothesisComponent = Field(description="The component tag of the hypothesis.")
    evaluation: HypothesisEvaluation = Field(description="Evaluate the quality of the hypothesis.")


class HypothesisList(BaseModel):
    deduplicated_challenges: List[str] = Field(
        description="A list of deduplicated challenge captions. Each must retain its original wording. If multiple captions are semantically identical, keep the first one."
    )
    hypotheses: List[HypothesisDetail] = Field(
        description="A non-empty list of hypotheses proposed for the next iteration, each corresponding to one challenge. The list length should match the number of challenges."
    )


class CodingSketch(BaseModel):
    current_state: str = Field(
        description="A summary of the current `main.py` script that serves as the baseline for the planned changes. Focusing on parts that are related to the hypothesis. If `main.py` does not yet exist (i.e., it will be created from scratch based on this sketch), use the string 'N/A'."
    )
    modifications: List[str] = Field(
        description="A list of specific, targeted changes to be applied to the existing code identified in `current_state`. Each string in the list should concisely describe (in 3-4 sentences): "
        "(a) the specific part of the code to be altered (e.g., a function name, a class, or a logical block); "
        "(b) the nature of the modification (e.g., bug fix, feature addition, refactoring of a small section, performance optimization, deletion); and "
        "(c) a brief explanation or high-level sketch of the new logic or change. "
        "If no direct modifications to existing code are planned (e.g., if creating an entirely new `main.py` as detailed in `structure`), this list should be empty."
    )
    structure: List[str] = Field(
        description="An outline of the new high-level architectural components (primarily functions and classes) if a new `main.py` script is being created from scratch, or if the existing `main.py` is undergoing a major refactor that fundamentally alters or replaces its core structure. "
        "Each string in the list should define a planned function or class, detailing its name, primary responsibility, key parameters (if applicable), return values (if applicable), and core functionality in 2-3 sentences. "
        "This field is typically used when `current_state` is 'N/A' or when the scope of change requires a new architectural blueprint rather than just targeted `modifications`. "
        "Leave empty if the plan only involves direct `modifications` to the existing structure in `current_state`."
    )
    sketch: str = Field(
        description="A detailed, step-by-step narrative that elaborates on how to implement the planned code. "
        "This section should synthesize the information from `modifications` (if any) and/or `structure` (if any) into a comprehensive and actionable coding plan for `main.py`. "
        "The content **must** be formatted using Markdown, with logical sections, key decision points, or implementation steps clearly organized by level-3 headings (i.e., `###`). "
        "This field should provide sufficient detail for a developer to understand the implementation flow, algorithms, data handling, and key logic points without ambiguity."
    )
    packages: List[str] = Field(
        default=None,
        description="A list of third-party package names (PyPI) that the planned implementation will import. "
        "Used to query the runtime environment dynamically. Leave `null` or omit if not applicable.",
    )


def draft_exp_in_decomposition(scen: Scenario, trace: DSTrace) -> None | DSDraftExpGen:
    next_missing_component = trace.next_incomplete_component()
    if next_missing_component is not None:
        return DSDraftExpGen(scen=scen).gen(
            component=next_missing_component,
            trace=trace,
        )
    else:
        return None


class DSProposalV1ExpGen(ExpGen):
    def gen(
        self,
        trace: DSTrace,
        plan: DSExperimentPlan | None = None,
    ) -> DSExperiment:
        # Drafting Stage
        if draft_exp := draft_exp_in_decomposition(self.scen, trace):
            return draft_exp

        # Guidelines:
        # System prompts: Shared condition you are facing
        # - scenario description: `scenario_desc`
        # - expected output format
        # User prompts: Task Specific information
        # - Previous Feedback
        # - Current sota implementation (encourage change based on it)
        # - Extra RAG
        sota_exp = trace.sota_experiment()
        if not isinstance(sota_exp, DSExperiment):
            eda_output = None
        else:
            eda_output = sota_exp.experiment_workspace.file_dict.get("EDA.md", None)
        scenario_desc = trace.scen.get_scenario_all_desc(eda_output=eda_output)

        assert sota_exp is not None, "SOTA experiment is not provided."
        last_exp = trace.last_exp()
        # exp_and_feedback = trace.hist[-1]
        # last_exp = exp_and_feedback[0]

        # Step 1: Generate component
        # Describe current best solution using shared template
        sota_exp_desc = T("scenarios.data_science.share:describe.exp").r(
            exp=sota_exp, heading="Best of previous exploration of the scenario"
        )
        last_exp_diff = "\n".join(
            generate_diff_from_dict(sota_exp.experiment_workspace.file_dict, last_exp.experiment_workspace.file_dict)
        )  # we use file_dict for hitting the cache when replicate the experiment in another machine.

        all_exp_feedback_list = trace.experiment_and_feedback_list_after_init(return_type="all")

        exp_feedback_list_desc = T("scenarios.data_science.share:describe.trace").r(
            exp_and_feedback_list=all_exp_feedback_list,
            type="all",
        )

        # Generate component using template with proper context
        component_sys_prompt = T(".prompts:component_gen.system").r(
            scenario=scenario_desc,
            sota_exp_desc=sota_exp_desc,
            last_exp_diff=last_exp_diff,
            component_desc="\n".join(
                [
                    f"[{key}] {value}"
                    for key, value in T("scenarios.data_science.share:component_description").template.items()
                ]
            ),
        )

        component_user_prompt = T(".prompts:component_gen.user").r(
            exp_and_feedback_list_desc=exp_feedback_list_desc,
        )

        resp_dict_component: dict = json.loads(
            APIBackend().build_messages_and_create_chat_completion(
                component_user_prompt, component_sys_prompt, json_mode=True, json_target_type=Dict[str, str]
            )
        )

        component = resp_dict_component.get("component", "Component not provided")
        component_reason = resp_dict_component.get("reason", "Reason not provided")
        sota_exp_model_file_count = len(
            [
                k
                for k in sota_exp.experiment_workspace.file_dict.keys()
                if k.endswith(".py") and "test" not in k and k.startswith("model")
            ]
        )
        if sota_exp_model_file_count <= 1 and component == "Ensemble":
            component = "Model"

        # Why we should split component selection and steps after?
        # - after we know the selected component, we can use RAG.

        # Step 2: Generate the rest of the hypothesis & task
        component_info = get_component(component)

        if component_info:
            if DS_RD_SETTING.spec_enabled:
                task_spec = sota_exp.experiment_workspace.file_dict[component_info["spec_file"]]
            else:
                task_spec = T(f"scenarios.data_science.share:component_spec.{component}").r(
                    enable_notebook_conversion=DS_RD_SETTING.enable_notebook_conversion,
                )
            system_prompt = T(".prompts:direct_exp_gen.system").r(
                targets=component_info["target_name"],
                component=component,
                scenario=scenario_desc,
                hypothesis_specification=T(".prompts:hypothesis_specification").r(),
                hypothesis_output_format=T(".prompts:output_format.hypothesis").r(),
                task_specification=task_spec,
                task_output_format=component_info["task_output_format"],
                workflow_check=(not component == "Workflow"),
            )

            user_prompt = T(".prompts:direct_exp_gen.user").r(
                targets=component_info["target_name"],
                sota_exp_desc=sota_exp_desc,
                exp_and_feedback_list_desc=exp_feedback_list_desc,
                last_exp_diff=last_exp_diff,
            )

            def _append_retry(args: tuple, kwargs: dict) -> tuple[tuple, dict]:
                # Only modify the user_prompt on retries (i > 0)
                user_prompt = args[0]
                user_prompt += "\n\nretrying..."
                return (user_prompt,), kwargs

            @wait_retry(retry_n=5, transform_args_fn=_append_retry)
            def _f(user_prompt):
                resp_dict = json.loads(
                    APIBackend().build_messages_and_create_chat_completion(
                        user_prompt=user_prompt,
                        system_prompt=system_prompt,
                        json_mode=True,
                        # NOTE: corner cases.
                        # workflow_update may be a string
                        # model could have 2 level nested dict.
                        json_target_type=dict[str, dict[str, str | dict] | str],
                    )
                )
                assert "hypothesis_proposal" in resp_dict, "Hypothesis proposal not provided."
                assert "task_design" in resp_dict, "Task design not provided."
                task_class = component_info["task_class"]
                hypothesis_proposal = resp_dict.get("hypothesis_proposal", {})
                hypothesis = DSHypothesis(
                    component=component,
                    hypothesis=hypothesis_proposal.get("hypothesis", ""),
                    reason=component_reason + "\n" + hypothesis_proposal.get("reason", ""),
                    concise_reason=hypothesis_proposal.get("concise_reason", ""),
                    concise_observation=hypothesis_proposal.get("concise_observation", ""),
                    concise_justification=hypothesis_proposal.get("concise_justification", ""),
                    concise_knowledge=hypothesis_proposal.get("concise_knowledge", ""),
                )

                task_design = resp_dict.get("task_design", {})
                task_name = task_design["model_name"] if component == "Model" else component
                description = task_design.get(
                    "description", f"{component_info['target_name']} description not provided"
                )
                task = task_class(
                    name=task_name,
                    description=description,
                    **{k: task_design.get(k, v) for k, v in component_info.get("extra_params", {}).items()},
                )
                new_workflow_desc = resp_dict.get("workflow_update", "No update needed")
                return hypothesis, task, new_workflow_desc

            hypothesis, task, new_workflow_desc = _f(user_prompt)

            exp = DSExperiment(pending_tasks_list=[[task]], hypothesis=hypothesis)
            # exp.experiment_workspace.inject_code_from_folder(sota_exp.experiment_workspace.workspace_path)
            exp.experiment_workspace.inject_code_from_file_dict(sota_exp.experiment_workspace)

            if new_workflow_desc != "No update needed":
                workflow_task = WorkflowTask(
                    name="Workflow",
                    description=new_workflow_desc,
                )
                exp.pending_tasks_list.append([workflow_task])
            return exp
        else:
            raise ValueError(f"Unknown component: {component}")


class DSProposalV2ExpGen(ExpGen):
    def __init__(self, *args, **kwargs):
        super().__init__(*args, **kwargs)
        self.supports_response_schema = APIBackend().supports_response_schema()

    def identify_scenario_problem(
        self,
        scenario_desc: str,
        sota_exp_desc: str,
        exp_gen_plan: Dict,
    ) -> Dict:
        sys_prompt = T(".prompts_v2:scenario_problem.system").r(
            problem_output_format=(
                T(".prompts_v2:output_format.problem").r() if not self.supports_response_schema else None
            ),
            plan=exp_gen_plan,
        )
        user_prompt = T(".prompts_v2:scenario_problem.user").r(
            scenario_desc=scenario_desc,
            sota_exp_desc=sota_exp_desc,
        )
        response = APIBackend().build_messages_and_create_chat_completion(
            user_prompt=user_prompt,
            system_prompt=sys_prompt,
            response_format=ScenarioChallenges if self.supports_response_schema else {"type": "json_object"},
            json_target_type=Dict[str, Dict[str, str]] if not self.supports_response_schema else None,
        )
        if self.supports_response_schema:
            challenges = ScenarioChallenges(**json.loads(response))
            # Translate to problems
            problems = {o.caption: {"problem": o.statement, "reason": o.reasoning} for o in challenges.challenges}
            logger.info(f"Identified scenario problems:\n" + json.dumps(problems))
        else:
            problems = json.loads(response)
            logger.info(f"Identified scenario problems:\n" + json.dumps(problems))
        return problems

    def identify_feedback_problem(
        self, scenario_desc: str, exp_feedback_list_desc: str, sota_exp_desc: str, inject_diverse: bool = False
    ) -> Dict:
        sys_prompt = T(".prompts_v2:feedback_problem.system").r(
            problem_output_format=(
                T(".prompts_v2:output_format.problem").r() if not self.supports_response_schema else None
            ),
            inject_diverse=inject_diverse,
        )
        user_prompt = T(".prompts_v2:feedback_problem.user").r(
            scenario_desc=scenario_desc,
            exp_and_feedback_list_desc=exp_feedback_list_desc,
            sota_exp_desc=sota_exp_desc,
        )
        response = APIBackend().build_messages_and_create_chat_completion(
            user_prompt=user_prompt,
            system_prompt=sys_prompt,
            response_format=TraceChallenges if self.supports_response_schema else {"type": "json_object"},
            json_target_type=Dict[str, Dict[str, str]] if not self.supports_response_schema else None,
        )
        if self.supports_response_schema:
            challenges = TraceChallenges(**json.loads(response))
            # Translate to problems
            problems = {o.caption: {"problem": o.statement, "reason": o.reasoning} for o in challenges.challenges}
            logger.info(f"Identified feedback problems:\n" + json.dumps(problems))
        else:
            problems = json.loads(response)
            logger.info(f"Identified feedback problems:\n" + json.dumps(problems))
        return problems

    def identify_problem(
        self,
        current_sub_trace,
        scenario_desc,
        sota_exp_desc,
        exp_feedback_list_desc,
        inject_diverse,
        exp_gen_plan,
    ) -> Dict:
        sota_exp_num = sum(1 for _, fb in current_sub_trace if fb.decision)
        failed_exp_num = len(current_sub_trace) - sota_exp_num
        weighted_exp_num = (sota_exp_num * 3 + failed_exp_num * 2) // 2
        self.scen_prob_multiplier = max(0, 3 - weighted_exp_num // 4)

        all_problems = {}
        if self.scen_prob_multiplier > 0:
            scen_problems = self.identify_scenario_problem(
                scenario_desc=scenario_desc,
                sota_exp_desc=sota_exp_desc,
                exp_gen_plan=exp_gen_plan,
            )
            for problem_name in scen_problems:
                scen_problems[problem_name]["label"] = "SCENARIO_PROBLEM"
                all_problems[problem_name] = scen_problems[problem_name]

        if self.scen_prob_multiplier < 3:
            fb_problems = self.identify_feedback_problem(
                scenario_desc=scenario_desc,
                exp_feedback_list_desc=exp_feedback_list_desc,
                sota_exp_desc=sota_exp_desc,
                inject_diverse=inject_diverse,
            )
            for problem_name in fb_problems:
                fb_problems[problem_name]["label"] = "FEEDBACK_PROBLEM"
                all_problems[problem_name] = fb_problems[problem_name]

        # Add persistent model problem  -- Persistent problem is a problem that is not related to the current scenario or feedback, but is a problem that is likely to be encountered in the future.
        all_problems["Potential Model Architecture Optimization"] = {
            "problem": "Current model architecture may not be optimal for this specific dataset and task characteristics, the chosen model type might not be the best fit for the data structure, size, and problem complexity.",
            "reason": "Model architecture selection is fundamental to performance, as different model types have varying strengths for different data types and problem characteristics, choosing the right architecture is often more impactful than hyperparameter tuning.",
            "label": "PERSISTENT_PROBLEM",
        }

        return all_problems

    @wait_retry(retry_n=5)
    def hypothesis_gen(
        self,
        component_desc: str,
        scenario_desc: str,
        exp_feedback_list_desc: str,
        sota_exp_desc: str,
        problems: dict,
        pipeline: bool,
        enable_idea_pool: bool,
        packages_prompt: str = "",
        inject_diverse: bool = False,
        exp_gen_plan: Optional[Dict] = None,
    ) -> Dict:
        problem_formatted_str = ""
        for i, (problem_name, problem_dict) in enumerate(problems.items()):
            problem_formatted_str += f"## {i+1}. {problem_name}\n"
            problem_formatted_str += f"Statement: {problem_dict['problem']}\n"
            problem_formatted_str += f"Reason: {problem_dict['reason']}\n"

            if "idea" in problem_dict:
                idea_formatted_str = DSIdea(problem_dict["idea"]).to_formatted_str()
                problem_formatted_str += f"Sampled Idea by user: \n{idea_formatted_str}\n"
            problem_formatted_str += "\n\n"

        # add available packages prompt
        if packages_prompt:
            problem_formatted_str += f"\n{packages_prompt}\n"

        sys_prompt = T(".prompts_v2:hypothesis_gen.system").r(
            additional_guidelines=get_persistent_problem_guidelines(),
            hypothesis_output_format=(
                T(".prompts_v2:output_format.hypothesis").r(pipeline=pipeline, enable_idea_pool=enable_idea_pool)
                if not self.supports_response_schema
                else None
            ),
            pipeline=pipeline,
            enable_idea_pool=enable_idea_pool,
            inject_diverse=inject_diverse,
            plan=exp_gen_plan,
        )
        user_prompt = T(".prompts_v2:hypothesis_gen.user").r(
            scenario_desc=scenario_desc,
            exp_and_feedback_list_desc=exp_feedback_list_desc,
            sota_exp_desc=sota_exp_desc,
            problems=problem_formatted_str,
            enable_idea_pool=enable_idea_pool,
        )
        response = APIBackend().build_messages_and_create_chat_completion(
            user_prompt=user_prompt,
            system_prompt=sys_prompt,
            response_format=HypothesisList if self.supports_response_schema else {"type": "json_object"},
            json_target_type=(
                Dict[str, Dict[str, str | Dict[str, str | int]]] if not self.supports_response_schema else None
            ),
        )
        if self.supports_response_schema:
            hypotheses = HypothesisList(**json.loads(response))
            resp_dict = {
                h.caption: {
                    "reason": h.challenge,
                    "component": h.component.value,
                    "hypothesis": h.hypothesis,
                    "evaluation": {
                        "alignment_score": h.evaluation.alignment.score,
                        "impact_score": h.evaluation.impact.score,
                        "novelty_score": h.evaluation.novelty.score,
                        "feasibility_score": h.evaluation.feasibility.score,
                        "risk_reward_balance_score": h.evaluation.risk_reward_balance.score,
                    },
                }
                for h in hypotheses.hypotheses
            }
        else:
            resp_dict = json.loads(response)
        logger.info(f"Generated hypotheses:\n" + json.dumps(resp_dict, indent=2))

        # make sure the problem name is aligned
        problem_keys = set(problems.keys())
        resp_keys = set(resp_dict.keys())
        if not resp_keys.issubset(problem_keys):
            logger.error("Problem names are not fully aligned. Retrying...")
            raise ValueError("Problem names are not fully aligned.")

        return resp_dict

    @wait_retry(retry_n=5)
    def hypothesis_critique(
        self,
        hypothesis_dict: Dict,
        problems_dict: Dict,
        scenario_desc: str,
        sota_exp_desc: str,
        exp_feedback_list_desc: str,
    ) -> Dict:
        """
        Critique the generated hypotheses, identifying flaws and suggesting improvements.
        """
        hypotheses_formatted = ""
        for i, (problem_name, hypothesis_data) in enumerate(hypothesis_dict.items()):

            problem_info = problems_dict.get(problem_name, {})
            hypotheses_formatted += f"## {i+1}. **Problem Name:** {problem_name}\n"
            hypotheses_formatted += f"**Original Problem:** {problem_info.get('problem', 'Not available')}\n"
            hypotheses_formatted += f"**Component:** {hypothesis_data.get('component', 'Unknown')}\n"
            hypotheses_formatted += f"**Hypothesis:** {hypothesis_data.get('hypothesis', 'Not provided')}\n"
            hypotheses_formatted += f"**Reason:** {hypothesis_data.get('reason', 'Not provided')}\n\n"

        sys_prompt = T(".prompts_v2:hypothesis_critique.system").r(
            critique_output_format=T(".prompts_v2:output_format.critique").r(),
        )
        user_prompt = T(".prompts_v2:hypothesis_critique.user").r(
            scenario_desc=scenario_desc,
            exp_and_feedback_list_desc=exp_feedback_list_desc,
            sota_exp_desc=sota_exp_desc,
            hypotheses_formatted=hypotheses_formatted,
        )

        # Use json_object mode since hypothesis names are dynamic
        response = APIBackend().build_messages_and_create_chat_completion(
            user_prompt=user_prompt,
            system_prompt=sys_prompt,
            response_format={"type": "json_object"},
            json_target_type=dict,
        )

        response_dict = json.loads(response)

        # Improved error handling and validation
        if "critiques" in response_dict:
            critiques = response_dict["critiques"]
        else:
            # If format is incorrect, try to extract critiques directly
            # Validate that all expected problem names are present
            expected_problems = set(hypothesis_dict.keys())
            available_problems = set(response_dict.keys())

            if expected_problems.issubset(available_problems):
                critiques = response_dict
            else:
                raise ValueError(
                    f"Critique response missing expected problems. Expected: {expected_problems}, Got: {available_problems}"
                )

        # Validate that we have critiques for all hypotheses
        missing_critiques = set(hypothesis_dict.keys()) - set(critiques.keys())
        if missing_critiques:
            logger.warning(f"Missing critiques for problems: {missing_critiques}")
            # Add default critiques for missing ones
            for problem_name in missing_critiques:
                critiques[problem_name] = {"critique": "No specific critique available for this hypothesis."}

        logger.info(f"Generated critiques for {len(critiques)} hypothesis")
        return critiques

    @wait_retry(retry_n=5)
    def hypothesis_rewrite(
        self,
        hypothesis_dict: Dict,
        critiques_dict: Dict,
        scenario_desc: str,
        sota_exp_desc: str,
        exp_feedback_list_desc: str,
<<<<<<< HEAD
        packages_prompt: str = "",
=======
        trace: DSTrace,
>>>>>>> 3212d2e4
    ) -> Dict:
        """
        Generate improved hypotheses based on critique feedback for each original hypothesis.
        Returns a dict with the same keys as hypothesis_dict, containing improved versions.
        """
        hypothesis_critique_pairs = ""
        for i, problem_name in enumerate(hypothesis_dict.keys()):
            hypothesis_data = hypothesis_dict[problem_name]
            critique_data = critiques_dict.get(problem_name, {})

            hypothesis_critique_pairs += f"## Original Hypothesis {i+1}: {problem_name}\n"
            hypothesis_critique_pairs += f"**Hypothesis:** {hypothesis_data.get('hypothesis', 'Not provided')}\n"
            hypothesis_critique_pairs += f"**Component:** {hypothesis_data.get('component', 'Unknown')}\n"
            hypothesis_critique_pairs += f"**Reasoning:** {hypothesis_data.get('reason', 'Not provided')}\n"
            hypothesis_critique_pairs += f"**Critique:** {critique_data.get('critique', 'No critique available')}\n\n"

        time_status = None
        remain_time = None
        time_list = [-3600] + [tr[0].running_info.running_time for tr in trace.hist[:-1]]
        time_max = max(time_list) / 3600
        full_time = self.scen.real_full_timeout()
        merge_hours = DS_RD_SETTING.merge_hours

        if RD_Agent_TIMER_wrapper.timer.started:
            remain_time = RD_Agent_TIMER_wrapper.timer.remain_time().total_seconds() / 3600
            if DS_RD_SETTING.enable_scale_check:
                all_duration = RD_Agent_TIMER_wrapper.timer.all_duration.total_seconds()
                remain_percent = remain_time / all_duration
                time_status = (
                    f"Remain time: {remain_time / 3600:.2f} hours, "
                    f"{remain_percent:.2%} remaining of total time: {all_duration / 3600:.2f} hours."
                )

        sys_prompt = T(".prompts_v2:hypothesis_rewrite.system").r(
            rewrite_output_format=T(".prompts_v2:output_format.rewrite").r(
                enable_scale_check=DS_RD_SETTING.enable_scale_check
            ),
            enable_scale_check=DS_RD_SETTING.enable_scale_check,
            time_started=RD_Agent_TIMER_wrapper.timer.started,
            time_max=time_max,
            full_time=full_time,
            merge_hours=merge_hours,
            remain_time=remain_time,
        )
        user_prompt = T(".prompts_v2:hypothesis_rewrite.user").r(
            scenario_desc=scenario_desc,
            exp_and_feedback_list_desc=exp_feedback_list_desc,
            sota_exp_desc=sota_exp_desc,
            hypothesis_critique_pairs=hypothesis_critique_pairs,
            time_status=time_status,
            packages_prompt=packages_prompt,
        )

        response = APIBackend().build_messages_and_create_chat_completion(
            user_prompt=user_prompt,
            system_prompt=sys_prompt,
            response_format={"type": "json_object"},
            json_target_type=dict,
        )

        improved_hypotheses_dict = json.loads(response)

        # Validate rewritten hypotheses (now allows deletion of hypotheses)
        expected_problems = set(hypothesis_dict.keys())
        available_problems = set(improved_hypotheses_dict.keys())

        # Check if all available problems are valid (subset of expected)
        if not available_problems.issubset(expected_problems):
            unexpected_problems = available_problems - expected_problems
            # Raise exception to trigger retry mechanism
            raise ValueError(f"Rewrite response contains unexpected problems. Unexpected: {unexpected_problems}")

        # Check if at least one hypothesis remains
        if len(available_problems) == 0:
            # Raise exception to trigger retry mechanism
            raise ValueError("Rewrite response deleted all hypotheses. At least one hypothesis must remain.")

        # Log deleted hypotheses if any
        deleted_problems = expected_problems - available_problems
        if deleted_problems:
            logger.info(f"Deleted {len(deleted_problems)} hypotheses during rewrite: {deleted_problems}")

        # Note: We don't preserve 'inspired' field from original hypotheses
        # because after critique and rewrite, the hypothesis may have changed significantly
        # and the original inspiration may no longer be relevant

        logger.info(
            f"Generated rewritten versions of {len(improved_hypotheses_dict)} hypotheses based on critique feedback"
        )
        return improved_hypotheses_dict

    def compute_top_scores(
        self,
        hypothesis_dict: dict,
    ) -> pd.Series:
        """
        Compute weighted total scores for each hypothesis and return the top five.
        """
        weights = {
            "alignment_score": 0.2,
            "impact_score": 0.4,
            "novelty_score": 0.2,
            "feasibility_score": 0.1,
            "risk_reward_balance_score": 0.1,
        }
        scores_dict = {}
        for problem_name in hypothesis_dict:
            if "hypothesis" not in hypothesis_dict[problem_name]:
                continue
            scores_dict[problem_name] = {}
            for score_key in weights:
                if score_key not in hypothesis_dict[problem_name]["evaluation"]:
                    scores_dict[problem_name][score_key] = 0
                else:
                    try:
                        scores_dict[problem_name][score_key] = (
                            float(hypothesis_dict[problem_name]["evaluation"][score_key]) * weights[score_key]
                        )
                    except (ValueError, TypeError):
                        scores_dict[problem_name][score_key] = 0

        scores = pd.DataFrame(scores_dict)
        scores_sorted = scores.sum().sort_values(ascending=False)
        return scores_sorted[:5]

    def select_hypothesis(
        self,
        scores_sorted: pd.Series,
        hypothesis_dict: dict,
        problem_dict: dict,
    ) -> int:
        """
        From the top five hypotheses (by weighted score), select one based on additional weighting rules
        for 'inspired' flag and 'SCENARIO_PROBLEM' label. Returns the chosen hypothesis name and a
        DSHypothesis instance.
        """
        # Increase the weight of the hypothesis that is inspired by the idea pool to 3x.
        # Linear decay the weight of the scenario problem from 3x to 0x.
        index_to_pick_pool_list = []
        for j, problem_name in enumerate(scores_sorted.index):
            if hypothesis_dict[problem_name].get("inspired", False):
                index_to_pick_pool_list.extend([j] * 2)
            if problem_dict[problem_name]["label"] == "SCENARIO_PROBLEM":
                index_to_pick_pool_list.extend([j] * self.scen_prob_multiplier)
            elif problem_dict[problem_name]["label"] == "FEEDBACK_PROBLEM":
                index_to_pick_pool_list.extend([j] * (3 - self.scen_prob_multiplier))
            elif problem_dict[problem_name]["label"] == "PERSISTENT_PROBLEM":
                index_to_pick_pool_list.extend([j] * 2)  # Persistent problems have moderate stable weight
            else:
                index_to_pick_pool_list.extend([j] * 1)
        logger.info(f"index_to_pick_pool_list: {index_to_pick_pool_list}")

        # Create a random but reproducible integer
        reproducible_int = int.from_bytes(bytes.fromhex(md5_hash(scores_sorted.to_string())), byteorder="big") % len(
            index_to_pick_pool_list
        )
        return index_to_pick_pool_list[reproducible_int]

    def hypothesis_rank(
        self, hypothesis_dict: dict, problem_dict: dict, selected_idx: Optional[int] = None
    ) -> Tuple[str, DSHypothesis]:
        """
        Wrapper method that computes the top five hypotheses by weighted scoring and then selects one
        according to additional weighting rules.
        """
        scores_sorted = self.compute_top_scores(hypothesis_dict)
        if selected_idx is None:
            selected_idx = self.select_hypothesis(
                scores_sorted=scores_sorted, hypothesis_dict=hypothesis_dict, problem_dict=problem_dict
            )

        max_score_problem_name = scores_sorted.index[selected_idx]
        problem_dict = problem_dict.get(max_score_problem_name, {})

        return max_score_problem_name, DSHypothesis(
            component=hypothesis_dict[max_score_problem_name].get("component", "Model"),
            hypothesis=hypothesis_dict[max_score_problem_name].get("hypothesis", "Hypothesis not provided"),
            reason=hypothesis_dict[max_score_problem_name].get("reason", "Reason not provided"),
            problem_name=max_score_problem_name,
            problem_desc=problem_dict.get("problem", "Problem description not provided"),
            problem_label=problem_dict.get("label", "FEEDBACK_PROBLEM"),
            appendix=hypothesis_dict[max_score_problem_name].get("appendix", None),
        )

    def task_gen(
        self,
        component_desc: str,
        scenario_desc: str,
        sota_exp_desc: str,
        sota_exp: DSExperiment,
        hypotheses: list[DSHypothesis],
        pipeline: bool,
        failed_exp_feedback_list_desc: str,
        fb_to_sota_exp: ExperimentFeedback | None = None,
    ) -> DSExperiment:
        if pipeline:
            component_info = get_component("Pipeline")
        else:
            component_info = get_component(hypotheses[0].component)
        data_folder_info = self.scen.processed_data_folder_description
        workflow_check = not pipeline and hypotheses[0].component != "Workflow"
        sys_prompt = T(".prompts_v2:task_gen.system").r(
            task_output_format=component_info["task_output_format"] if not self.supports_response_schema else None,
            component_desc=component_desc,
            workflow_check=workflow_check,
            metric_name=self.scen.metric_name,
        )
        user_prompt = T(".prompts_v2:task_gen.user").r(
            scenario_desc=scenario_desc,
            data_folder_info=data_folder_info,
            sota_exp_desc=sota_exp_desc,
            hypotheses=hypotheses,
            failed_exp_and_feedback_list_desc=failed_exp_feedback_list_desc,
            eda_improvement=fb_to_sota_exp.eda_improvement if fb_to_sota_exp else None,
        )

        response = APIBackend().build_messages_and_create_chat_completion(
            user_prompt=user_prompt,
            system_prompt=sys_prompt,
            response_format=CodingSketch if self.supports_response_schema else {"type": "json_object"},
            json_target_type=Dict[str, str | List[str] | Dict[str, str]] if not self.supports_response_schema else None,
        )

        task_dict = json.loads(response)

        # 1) explain the response and get main task_description
        not_found_str = f"{component_info['target_name']} description not provided"
        if self.supports_response_schema:
            # task_dict: {"sketch": str, ...}
            task_desc = task_dict.get("sketch", not_found_str)
        else:
            if workflow_check:
                # task_dict:  {"task_design": ...., "workflow_update": ....}
                task_desc = task_dict.get("task_design", {}).get("description", not_found_str)
            else:
                # task_dict:  {"description": ....}
                task_desc = task_dict.get("description", not_found_str)
        # task_desc: str, a description of the task

        # 2) create the main task
        logger.info(f"Task design:\n{task_desc}")
        task_name = hypotheses[0].component
        task_class = component_info["task_class"]
        task = task_class(
            name=task_name,
            description=task_desc,
        )

        assert isinstance(task, PipelineTask), f"Task {task_name} is not a PipelineTask, got {type(task)}"
        # only for llm with response schema.(TODO: support for non-schema llm?)
        # If the LLM provides a "packages" field (list[str]), compute runtime environment now and cache it for subsequent prompts in later loops.
        if isinstance(task_dict, dict) and "packages" in task_dict and isinstance(task_dict["packages"], list):
            pkgs: list[str] = [str(p) for p in task_dict["packages"]]
            # Persist for later stages
            task.package_info = get_packages(pkgs)

        exp = DSExperiment(pending_tasks_list=[[task]], hypothesis=hypotheses[0])
        if sota_exp is not None:
            exp.experiment_workspace.inject_code_from_file_dict(sota_exp.experiment_workspace)

        # 3) create the workflow update task
        if workflow_check:
            workflow_task = WorkflowTask(
                name="Workflow",
                description=task_dict.get("workflow_update", "No update needed"),
            )
            exp.pending_tasks_list.append([workflow_task])
        return exp

    def get_all_hypotheses(self, problem_dict: dict, hypothesis_dict: dict) -> list[DSHypothesis]:
        result = []
        for name, data in hypothesis_dict.items():
            problem_data = problem_dict.get(name, {})
            result.append(
                DSHypothesis(
                    component=data.get("component", "Model"),
                    hypothesis=data.get("hypothesis", "Hypothesis not provided"),
                    reason=data.get("reason", "Reason not provided"),
                    problem_name=name,
                    problem_desc=problem_data.get("problem", "Problem description not provided"),
                    problem_label=problem_data.get("label", "FEEDBACK_PROBLEM"),
                    appendix=data.get("appendix", None),
                )
            )
        return result

    def gen(
        self,
        trace: DSTrace,
        plan: DSExperimentPlan | None = None,
    ) -> DSExperiment:
        pipeline = DS_RD_SETTING.coder_on_whole_pipeline
        if not pipeline and (draft_exp := draft_exp_in_decomposition(self.scen, trace)):
            return draft_exp

        if pipeline:
            component_desc = T("scenarios.data_science.share:component_description_in_pipeline").r()
        else:
            component_desc = "\n".join(
                [
                    f"[{key}] {value}"
                    for key, value in T("scenarios.data_science.share:component_description").template.items()
                ]
            )

        if (sota_exp_fb := trace.sota_experiment_fb()) is None:
            sota_exp, fb_to_sota_exp = None, None
        else:
            sota_exp, fb_to_sota_exp = sota_exp_fb

        if not isinstance(sota_exp, DSExperiment):
            eda_output = None
        else:
            eda_output = sota_exp.experiment_workspace.file_dict.get("EDA.md", None)
        scenario_desc = self.scen.get_scenario_all_desc(eda_output=eda_output)

        # the only sota exp
        sota_exp_desc = T("scenarios.data_science.share:describe.exp").r(
            exp=sota_exp, heading="Best of previous exploration of the scenario"
        )

        # all exp and feedbacks
        exp_feedback_list_desc = T("scenarios.data_science.share:describe.trace").r(
            exp_and_feedback_list=trace.experiment_and_feedback_list_after_init(return_type="all"),
            type="all",
            pipeline=pipeline,
        )

        # all failed exp and feedbacks
        failed_exp_feedback_list_desc = T("scenarios.data_science.share:describe.trace").r(
            exp_and_feedback_list=trace.experiment_and_feedback_list_after_init(return_type="failed"),
            type="failed",
            pipeline=pipeline,
        )

        # NOTE: we currently don't support inject diverse problems for the parallel + multi-trace mode,
        if DS_RD_SETTING.enable_inject_diverse and len(trace.hist) > 0:
            if len(trace.current_selection) == 0:
                # start a new sub-trace, and inject diverse problems.
                inject_diverse = True
                logger.info("Start a new sub-trace, and inject diverse problems.")
            else:
                inject_diverse = False
        else:
            inject_diverse = False

        # add available packages prompt
        packages_prompt = get_available_packages_prompt()

        # Step 1: Identify problems
        all_problems = self.identify_problem(
            current_sub_trace=trace.get_parent_exps(),
            scenario_desc=scenario_desc,
            sota_exp_desc=sota_exp_desc,
            exp_feedback_list_desc=exp_feedback_list_desc,
            inject_diverse=inject_diverse,
            exp_gen_plan=plan.get("exp_gen") if plan else None,
        )

        # Step 1.5: Sample ideas from idea pool
        if DS_RD_SETTING.enable_knowledge_base:
            all_problems = trace.knowledge_base.sample_ideas(
                problems=all_problems,
                scenario_desc=scenario_desc,
                exp_feedback_list_desc=exp_feedback_list_desc,
                sota_exp_desc=sota_exp_desc,
                competition_desc=self.scen.get_competition_full_desc(),
            )

        # Step 2: Propose hypothesis based on the identified problems (and sampled ideas)
        hypothesis_dict = self.hypothesis_gen(
            component_desc=component_desc,
            scenario_desc=scenario_desc,
            exp_feedback_list_desc=exp_feedback_list_desc,
            sota_exp_desc=sota_exp_desc,
            problems=all_problems,
            pipeline=pipeline,
            enable_idea_pool=DS_RD_SETTING.enable_knowledge_base,
            inject_diverse=inject_diverse,
            exp_gen_plan=plan.get("exp_gen") if plan else None,
            packages_prompt=packages_prompt,
        )
        if not pipeline:
            sota_exp_model_file_count = len(
                [
                    k
                    for k in sota_exp.experiment_workspace.file_dict.keys()
                    if k.endswith(".py") and "test" not in k and k.startswith("model")
                ]
            )
            if sota_exp_model_file_count <= 1:
                pop_names = []
                for problem_name in hypothesis_dict:
                    if hypothesis_dict[problem_name].get("component", "") == "Ensemble":
                        pop_names.append(problem_name)
                for name in pop_names:
                    hypothesis_dict.pop(name)

        # Step 2.1 & 2.2: Hypothesis Critique and Rewrite Stage (controlled by enable_hypo_critique_rewrite)
        if DS_RD_SETTING.enable_hypo_critique_rewrite:
            logger.info(f"Hypothesis critique and rewrite enabled - processing {len(hypothesis_dict)} hypotheses")

            # Critic Stage - Evaluate and identify flaws in hypotheses
            logger.info(
                f"Starting critic stage - evaluating {len(hypothesis_dict)} hypotheses for flaws and improvements"
            )
            try:
                critiques_dict = self.hypothesis_critique(
                    hypothesis_dict=hypothesis_dict,
                    problems_dict=all_problems,
                    scenario_desc=scenario_desc,
                    sota_exp_desc=sota_exp_desc,
                    exp_feedback_list_desc=exp_feedback_list_desc,
                )
                logger.info(f"Generated critiques for {len(critiques_dict)} hypotheses")

                # Rewriter Stage - Generate improved hypotheses based on critiques
                logger.info(f"Starting rewriter stage - generating improved hypotheses based on critique feedback")
                improved_hypotheses_dict = self.hypothesis_rewrite(
                    hypothesis_dict=hypothesis_dict,
                    critiques_dict=critiques_dict,
                    scenario_desc=scenario_desc,
                    sota_exp_desc=sota_exp_desc,
                    exp_feedback_list_desc=exp_feedback_list_desc,
<<<<<<< HEAD
                    packages_prompt=packages_prompt,
=======
                    trace=trace,
>>>>>>> 3212d2e4
                )
                logger.info(f"Successfully completed hypothesis critique and rewrite process")
            except Exception as e:
                logger.warning(f"Hypothesis critique and rewrite failed: {e}")
                logger.info(f"Using original hypotheses as fallback instead of improved versions")
                improved_hypotheses_dict = hypothesis_dict.copy()  # Use original hypotheses as fallback
        else:
            logger.info(f"Hypothesis critique and rewrite disabled - using original {len(hypothesis_dict)} hypotheses")
            improved_hypotheses_dict = hypothesis_dict.copy()  # Use original hypotheses directly

        # Step 3: Select the best hypothesis
        pickled_problem_name, new_hypothesis = self.hypothesis_rank(
            hypothesis_dict=improved_hypotheses_dict,
            problem_dict=all_problems,
        )
        # Step 3.5: Update knowledge base with the picked problem
        if DS_RD_SETTING.enable_knowledge_base:
            trace.knowledge_base.update_pickled_problem(all_problems, pickled_problem_name)

        return self.task_gen(
            component_desc=component_desc,
            scenario_desc=scenario_desc,
            sota_exp_desc=sota_exp_desc,
            sota_exp=sota_exp,
            hypotheses=(
                [new_hypothesis]
                if len(trace.hist) > 0
                else self.get_all_hypotheses(all_problems, improved_hypotheses_dict)
            ),
            pipeline=pipeline,
            failed_exp_feedback_list_desc=failed_exp_feedback_list_desc,
            fb_to_sota_exp=fb_to_sota_exp,
        )<|MERGE_RESOLUTION|>--- conflicted
+++ resolved
@@ -753,11 +753,8 @@
         scenario_desc: str,
         sota_exp_desc: str,
         exp_feedback_list_desc: str,
-<<<<<<< HEAD
+        trace: DSTrace,
         packages_prompt: str = "",
-=======
-        trace: DSTrace,
->>>>>>> 3212d2e4
     ) -> Dict:
         """
         Generate improved hypotheses based on critique feedback for each original hypothesis.
@@ -1182,11 +1179,8 @@
                     scenario_desc=scenario_desc,
                     sota_exp_desc=sota_exp_desc,
                     exp_feedback_list_desc=exp_feedback_list_desc,
-<<<<<<< HEAD
                     packages_prompt=packages_prompt,
-=======
                     trace=trace,
->>>>>>> 3212d2e4
                 )
                 logger.info(f"Successfully completed hypothesis critique and rewrite process")
             except Exception as e:
