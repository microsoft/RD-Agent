import json
import pprint
from enum import Enum
from typing import Dict, List, Tuple

import pandas as pd
from pydantic import BaseModel, Field

from rdagent.app.data_science.conf import DS_RD_SETTING
from rdagent.components.coder.data_science.ensemble.exp import EnsembleTask
from rdagent.components.coder.data_science.feature.exp import FeatureTask
from rdagent.components.coder.data_science.model.exp import ModelTask
from rdagent.components.coder.data_science.pipeline.exp import PipelineTask
from rdagent.components.coder.data_science.raw_data_loader.exp import DataLoaderTask
from rdagent.components.coder.data_science.workflow.exp import WorkflowTask
from rdagent.core.proposal import ExpGen
from rdagent.core.scenario import Scenario
from rdagent.log import rdagent_logger as logger
from rdagent.oai.llm_utils import APIBackend, md5_hash
from rdagent.scenarios.data_science.experiment.experiment import DSExperiment
from rdagent.scenarios.data_science.proposal.exp_gen.base import DSHypothesis, DSTrace
from rdagent.scenarios.data_science.proposal.exp_gen.draft import DSDraftExpGen
from rdagent.scenarios.data_science.proposal.exp_gen.idea_pool import DSIdea
from rdagent.utils.agent.tpl import T
from rdagent.utils.repo.diff import generate_diff_from_dict
from rdagent.utils.workflow import wait_retry


class ScenarioChallengeCategory(str, Enum):
    DATASET_DRIVEN = "dataset-driven"
    DOMAIN_INFORMED = "domain-informed"


class ScenarioChallengeDetail(BaseModel):
    reasoning: str = Field(
        description=(
            "Explanation (max 3 sentences) of how the Core Analysis Dimensions "
            "(SOTA Alignment Analysis, Gap Identification, Domain-Implementation Coherence Check, Scenario-First Focus) "
            "specifically led to identifying THIS challenge."
        )
    )
    category: ScenarioChallengeCategory = Field(description="The category of the improvement challenge.")
    statement: str = Field(
        description="Description of the challenge in no more than three sentences, outlining the specific area for improvement."
    )
    metric_impact: str = Field(
        description="Brief explanation in no more than two sentences of why addressing this challenge is expected to improve the target metric."
    )
    caption: str = Field(description="Summarize the challenge in around 5-15 words.")


class ScenarioAnalysis(BaseModel):
    sota_alignment_analysis: str = Field(description="Comparing SOTA to data/domain insights; 'N/A' if not available.")
    gap_identification: str = Field(
        description="Unaddressed challenges or workarounds in successful solutions; 'N/A' if none."
    )
    domain_implementation_coherence_check: str = Field(
        description="Technical methods conflicting with domain rules or oversimplifying; 'N/A' if none."
    )
    scenario_first_focus: str = Field(
        description="Foundational scenario strategies, key if no SOTA exists; 'N/A' if SOTA already exists."
    )


class ScenarioChallenges(BaseModel):

    analysis: ScenarioAnalysis = Field(
        description="Analysis of provided information following the Core Analysis Dimensions."
    )
    challenges: List[ScenarioChallengeDetail] = Field(
        description='At most five challenges, prioritizing "FEWER BUT BETTER": '
        "select the most valuable and potentially unexplored avenues. Each challenge must be tightly relevant to the improvement of the target metric."
    )


class TraceAnalysisDetail(BaseModel):

    category: str = Field(
        description="Describe the specific area of this analysis in a few words, such as 'Explicit Suggestions', 'Feature Engineering', 'Presistent Issues'"
    )
    statement: str = Field(
        description="Description of the analysis in no more than three sentences, outlining the specific problem."
    )


class TraceAnalysis(BaseModel):

    feedback: List[TraceAnalysisDetail] = Field(
        description="Analysis points derived from feedback on previous experiments."
    )
    implementation_review: List[TraceAnalysisDetail] = Field(
        description="Analysis points from reviewing previous code implementations."
    )
    trace_history: List[TraceAnalysisDetail] = Field(
        description="Analysis points identified from the history of experiment traces."
    )


class TraceChallengeDetail(BaseModel):
    reasoning: str = Field(
        description=(
            "Explanation (max 3 sentences) of how the previous analysis specifically led to identifying THIS challenge."
        )
    )
    category: str = Field(
        description=(
            "The specific category of the challenge, reflecting its origin or nature (e.g., 'Feedback - Explicit Suggestion', "
            "'Implementation - Feature Engineering Flaw', 'Trace - Recurring Error'). This should align with and be more specific than the source analysis group (feedback, implementation_review, trace_history)."
        )
    )
    statement: str = Field(
        description=(
            "Description of the challenge in no more than three sentences, outlining the specific issue, "
            "observation, or area for improvement derived from past experiments or feedback."
        )
    )
    metric_impact: str = Field(
        description=(
            "Brief explanation (max 2 sentences) of why acting on this challenge (e.g., addressing the identified issue "
            "or leveraging the observation) is expected to improve the target metric or future iterations."
        )
    )
    caption: str = Field(description="Summarize the challenge concisely in around 5-15 words.")


class TraceChallenges(BaseModel):
    analysis: TraceAnalysis = Field(
        description=(
            "A structured summary of the analysis performed on feedback, implementation reviews, "
            "and experiment traces, which forms the basis for the challenges."
        )
    )
    challenges: List[TraceChallengeDetail] = Field(
        description=(
            "A list of challenges and learnings (e.g., at most five, prioritizing 'FEWER BUT BETTER') derived from the analysis. "
            "Each challenge should represent a valuable learning point aimed at guiding improvements for the target metric in subsequent experiments."
        )
    )


class HypothesisComponent(str, Enum):
    DataLoadSpec = "DataLoadSpec"
    FeatureEng = "FeatureEng"
    Model = "Model"
    Ensemble = "Ensemble"
    Workflow = "Workflow"


class HypothesisEvaluationReasoningScore(BaseModel):
    reasoning: str = Field(
        description="What is the quality of the hypothesis under this criteria? Answer in 1-2 sentence."
    )
    score: float = Field(description="The score of the hypothesis under this criteria between 1 and 10.")


class HypothesisEvaluation(BaseModel):
    alignment: HypothesisEvaluationReasoningScore = Field(
        description="The alignment of the proposed hypothesis with the identified challenge."
    )
    impact: HypothesisEvaluationReasoningScore = Field(
        description="The expected impact of the proposed hypothesis on the current SOTA implementation."
    )
    novelty: HypothesisEvaluationReasoningScore = Field(
        description="The novelty of the proposed hypothesis compared to existing solutions."
    )
    feasibility: HypothesisEvaluationReasoningScore = Field(
        description="The feasibility of implementing the proposed hypothesis in the current SOTA implementation."
    )
    risk_reward_balance: HypothesisEvaluationReasoningScore = Field(
        description="The risk-reward balance of implementing the proposed hypothesis."
    )


class HypothesisDetail(BaseModel):
    caption: str = Field(description="The caption of the challenge it is based on.")
    challenge: str = Field(
        description="Reaffirm the challenge within the current context (e.g., trace history, domain principles, or competition constraints). It should be no more than 2-3 sentences."
    )
    hypothesis: str = Field(
        description="The statement of the hypothesis. It could be a design of a new component, or a concise, testable statement derived from previous experimental outcomes."
    )
    metric_impact: str = Field(
        description=(
            "Brief explanation (max 2 sentences) of the expected impact of the hypothesis on the target metric."
        )
    )
    component: HypothesisComponent = Field(description="The component tag of the hypothesis.")
    evaluation: HypothesisEvaluation = Field(description="Evaluate the quality of the hypothesis.")


class HypothesisList(BaseModel):
    deduplicated_challenges: List[str] = Field(
        description="A list of deduplicated challenge captions. Each must retain its original wording. If multiple captions are semantically identical, keep the first one."
    )
    hypotheses: List[HypothesisDetail] = Field(
        description="A non-empty list of hypotheses proposed for the next iteration, each corresponding to one challenge. The list length should match the number of challenges."
    )


class CodingSketch(BaseModel):
    current_state: str = Field(
        description="A summary of the current `main.py` script that serves as the baseline for the planned changes. Focusing on parts that are related to the hypothesis. If `main.py` does not yet exist (i.e., it will be created from scratch based on this sketch), use the string 'N/A'."
    )
    modifications: List[str] = Field(
        description="A list of specific, targeted changes to be applied to the existing code identified in `current_state`. Each string in the list should concisely describe (in 3-4 sentences): "
        "(a) the specific part of the code to be altered (e.g., a function name, a class, or a logical block); "
        "(b) the nature of the modification (e.g., bug fix, feature addition, refactoring of a small section, performance optimization, deletion); and "
        "(c) a brief explanation or high-level sketch of the new logic or change. "
        "If no direct modifications to existing code are planned (e.g., if creating an entirely new `main.py` as detailed in `structure`), this list should be empty."
    )
    structure: List[str] = Field(
        description="An outline of the new high-level architectural components (primarily functions and classes) if a new `main.py` script is being created from scratch, or if the existing `main.py` is undergoing a major refactor that fundamentally alters or replaces its core structure. "
        "Each string in the list should define a planned function or class, detailing its name, primary responsibility, key parameters (if applicable), return values (if applicable), and core functionality in 2-3 sentences. "
        "This field is typically used when `current_state` is 'N/A' or when the scope of change requires a new architectural blueprint rather than just targeted `modifications`. "
        "Leave empty if the plan only involves direct `modifications` to the existing structure in `current_state`."
    )
    sketch: str = Field(
        description="A detailed, step-by-step narrative that elaborates on how to implement the planned code. "
        "This section should synthesize the information from `modifications` (if any) and/or `structure` (if any) into a comprehensive and actionable coding plan for `main.py`. "
        "The content **must** be formatted using Markdown, with logical sections, key decision points, or implementation steps clearly organized by level-3 headings (i.e., `###`). "
        "This field should provide sufficient detail for a developer to understand the implementation flow, algorithms, data handling, and key logic points without ambiguity."
    )


COMPONENT_TASK_MAPPING = {
    "DataLoadSpec": {
        "target_name": "Data loader and specification generation",
        "spec_file": "spec/data_loader.md",
        "task_output_format": T(".prompts:output_format.data_loader").r(),
        "task_class": DataLoaderTask,
    },
    "FeatureEng": {
        "target_name": "Feature engineering",
        "spec_file": "spec/feature.md",
        "task_output_format": T(".prompts:output_format.feature").r(),
        "task_class": FeatureTask,
    },
    "Model": {
        "target_name": "Model",
        "spec_file": "spec/model.md",
        "task_output_format": T(".prompts:output_format.model").r(),
        "task_class": ModelTask,
    },
    "Ensemble": {
        "target_name": "Ensemble",
        "spec_file": "spec/ensemble.md",
        "task_output_format": T(".prompts:output_format.ensemble").r(),
        "task_class": EnsembleTask,
    },
    "Workflow": {
        "target_name": "Workflow",
        "spec_file": "spec/workflow.md",
        "task_output_format": T(".prompts:output_format.workflow").r(),
        "task_class": WorkflowTask,
    },
    "Pipeline": {
        "target_name": "Pipeline",
        "task_output_format": T(".prompts:output_format.pipeline").r(),
        "task_class": PipelineTask,
    },
}


def draft_exp_in_decomposition(scen: Scenario, trace: DSTrace) -> None | DSDraftExpGen:
    next_missing_component = trace.next_incomplete_component()
    if next_missing_component is not None:
        return DSDraftExpGen(scen=scen).gen(
            component=next_missing_component,
            trace=trace,
        )
    else:
        return None


class DSProposalV1ExpGen(ExpGen):
    def gen(self, trace: DSTrace) -> DSExperiment:
        # Drafting Stage
        if draft_exp := draft_exp_in_decomposition(self.scen, trace):
            return draft_exp

        # Guidelines:
        # System prompts: Shared condition you are facing
        # - scenario description: `scenario_desc`
        # - expected output format
        # User prompts: Task Specific information
        # - Previous Feedback
        # - Current sota implementation (encourage change based on it)
        # - Extra RAG
        sota_exp = trace.sota_experiment()
        if not isinstance(sota_exp, DSExperiment):
            eda_output = None
        else:
            eda_output = sota_exp.experiment_workspace.file_dict.get("EDA.md", None)
        scenario_desc = trace.scen.get_scenario_all_desc(eda_output=eda_output)

        assert sota_exp is not None, "SOTA experiment is not provided."
        last_exp = trace.last_exp()
        # exp_and_feedback = trace.hist[-1]
        # last_exp = exp_and_feedback[0]

        # Step 1: Generate component
        # Describe current best solution using shared template
        sota_exp_desc = T("scenarios.data_science.share:describe.exp").r(
            exp=sota_exp, heading="Best of previous exploration of the scenario"
        )
        last_exp_diff = "\n".join(
            generate_diff_from_dict(sota_exp.experiment_workspace.file_dict, last_exp.experiment_workspace.file_dict)
        )  # we use file_dict for hitting the cache when replicate the experiment in another machine.

        all_exp_feedback_list = trace.experiment_and_feedback_list_after_init(return_type="all")

        exp_feedback_list_desc = T("scenarios.data_science.share:describe.trace").r(
            exp_and_feedback_list=all_exp_feedback_list,
            type="all",
        )

        # Generate component using template with proper context
        component_sys_prompt = T(".prompts:component_gen.system").r(
            scenario=scenario_desc,
            sota_exp_desc=sota_exp_desc,
            last_exp_diff=last_exp_diff,
            component_desc="\n".join(
                [
                    f"[{key}] {value}"
                    for key, value in T("scenarios.data_science.share:component_description").template.items()
                ]
            ),
        )

        component_user_prompt = T(".prompts:component_gen.user").r(
            exp_and_feedback_list_desc=exp_feedback_list_desc,
        )

        resp_dict_component: dict = json.loads(
            APIBackend().build_messages_and_create_chat_completion(
                component_user_prompt, component_sys_prompt, json_mode=True, json_target_type=Dict[str, str]
            )
        )

        component = resp_dict_component.get("component", "Component not provided")
        component_reason = resp_dict_component.get("reason", "Reason not provided")
        sota_exp_model_file_count = len(
            [
                k
                for k in sota_exp.experiment_workspace.file_dict.keys()
                if k.endswith(".py") and "test" not in k and k.startswith("model")
            ]
        )
        if sota_exp_model_file_count <= 1 and component == "Ensemble":
            component = "Model"

        # Why we should split component selection and steps after?
        # - after we know the selected component, we can use RAG.

        # Step 2: Generate the rest of the hypothesis & task
        component_info = COMPONENT_TASK_MAPPING.get(component)

        if component_info:
            if DS_RD_SETTING.spec_enabled:
                task_spec = sota_exp.experiment_workspace.file_dict[component_info["spec_file"]]
            else:
                task_spec = T(f"scenarios.data_science.share:component_spec.{component}").r()
            system_prompt = T(".prompts:direct_exp_gen.system").r(
                targets=component_info["target_name"],
                component=component,
                scenario=scenario_desc,
                hypothesis_specification=T(".prompts:hypothesis_specification").r(),
                hypothesis_output_format=T(".prompts:output_format.hypothesis").r(),
                task_specification=task_spec,
                task_output_format=component_info["task_output_format"],
                workflow_check=(not component == "Workflow"),
            )

            user_prompt = T(".prompts:direct_exp_gen.user").r(
                targets=component_info["target_name"],
                sota_exp_desc=sota_exp_desc,
                exp_and_feedback_list_desc=exp_feedback_list_desc,
                last_exp_diff=last_exp_diff,
            )

            def _append_retry(args: tuple, kwargs: dict) -> tuple[tuple, dict]:
                # Only modify the user_prompt on retries (i > 0)
                user_prompt = args[0]
                user_prompt += "\n\nretrying..."
                return (user_prompt,), kwargs

            @wait_retry(retry_n=5, transform_args_fn=_append_retry)
            def _f(user_prompt):
                resp_dict = json.loads(
                    APIBackend().build_messages_and_create_chat_completion(
                        user_prompt=user_prompt,
                        system_prompt=system_prompt,
                        json_mode=True,
                        # NOTE: corner cases.
                        # workflow_update may be a string
                        # model could have 2 level nested dict.
                        json_target_type=dict[str, dict[str, str | dict] | str],
                    )
                )
                assert "hypothesis_proposal" in resp_dict, "Hypothesis proposal not provided."
                assert "task_design" in resp_dict, "Task design not provided."
                task_class = component_info["task_class"]
                hypothesis_proposal = resp_dict.get("hypothesis_proposal", {})
                hypothesis = DSHypothesis(
                    component=component,
                    hypothesis=hypothesis_proposal.get("hypothesis", ""),
                    reason=component_reason + "\n" + hypothesis_proposal.get("reason", ""),
                    concise_reason=hypothesis_proposal.get("concise_reason", ""),
                    concise_observation=hypothesis_proposal.get("concise_observation", ""),
                    concise_justification=hypothesis_proposal.get("concise_justification", ""),
                    concise_knowledge=hypothesis_proposal.get("concise_knowledge", ""),
                )

                task_design = resp_dict.get("task_design", {})
                task_name = task_design["model_name"] if component == "Model" else component
                description = task_design.get(
                    "description", f"{component_info['target_name']} description not provided"
                )
                task = task_class(
                    name=task_name,
                    description=description,
                    **{k: task_design.get(k, v) for k, v in component_info.get("extra_params", {}).items()},
                )
                new_workflow_desc = resp_dict.get("workflow_update", "No update needed")
                return hypothesis, task, new_workflow_desc

            hypothesis, task, new_workflow_desc = _f(user_prompt)

            exp = DSExperiment(pending_tasks_list=[[task]], hypothesis=hypothesis)
            # exp.experiment_workspace.inject_code_from_folder(sota_exp.experiment_workspace.workspace_path)
            exp.experiment_workspace.inject_code_from_file_dict(sota_exp.experiment_workspace)

            if new_workflow_desc != "No update needed":
                workflow_task = WorkflowTask(
                    name="Workflow",
                    description=new_workflow_desc,
                )
                exp.pending_tasks_list.append([workflow_task])
            return exp
        else:
            raise ValueError(f"Unknown component: {component}")


class DSProposalV2ExpGen(ExpGen):
    def identify_scenario_problem(self, scenario_desc: str, sota_exp_desc: str) -> Dict:
        sys_prompt = T(".prompts_v2:scenario_problem.system").r(
            problem_spec=T(".prompts_v2:specification.problem").r(),
            problem_output_format=T(".prompts_v2:output_format.problem").r(),
        )
        user_prompt = T(".prompts_v2:scenario_problem.user").r(
            scenario_desc=scenario_desc,
            sota_exp_desc=sota_exp_desc,
        )
        response = APIBackend().build_messages_and_create_chat_completion(
            user_prompt=user_prompt,
            system_prompt=sys_prompt,
            json_mode=True,
            json_target_type=Dict[str, Dict[str, str]],
        )
        return json.loads(response)

    def identify_feedback_problem(
        self, scenario_desc: str, exp_feedback_list_desc: str, sota_exp_desc: str, inject_diverse: bool = False
    ) -> Dict:
        sys_prompt = T(".prompts_v2:feedback_problem.system").r(
            problem_spec=T(".prompts_v2:specification.problem").r(),
            problem_output_format=T(".prompts_v2:output_format.problem").r(),
            inject_diverse=inject_diverse,
        )
        user_prompt = T(".prompts_v2:feedback_problem.user").r(
            scenario_desc=scenario_desc,
            exp_and_feedback_list_desc=exp_feedback_list_desc,
            sota_exp_desc=sota_exp_desc,
        )
        response = APIBackend().build_messages_and_create_chat_completion(
            user_prompt=user_prompt,
            system_prompt=sys_prompt,
            json_mode=True,
            json_target_type=Dict[str, Dict[str, str]],
        )
        return json.loads(response)

    def identify_problem(
        self, current_sub_trace, scenario_desc, sota_exp_desc, exp_feedback_list_desc, inject_diverse
    ) -> Dict:
        sota_exp_num = sum(1 for _, fb in current_sub_trace if fb.decision)
        failed_exp_num = len(current_sub_trace) - sota_exp_num
        weighted_exp_num = (sota_exp_num * 3 + failed_exp_num * 2) // 2
        self.scen_prob_multiplier = max(0, 3 - weighted_exp_num // 4)

        all_problems = {}
        if self.scen_prob_multiplier > 0:
            scen_problems = self.identify_scenario_problem(
                scenario_desc=scenario_desc,
                sota_exp_desc=sota_exp_desc,
            )
            for problem_name in scen_problems:
                scen_problems[problem_name]["label"] = "SCENARIO_PROBLEM"
                all_problems[problem_name] = scen_problems[problem_name]

        if self.scen_prob_multiplier < 3:
            fb_problems = self.identify_feedback_problem(
                scenario_desc=scenario_desc,
                exp_feedback_list_desc=exp_feedback_list_desc,
                sota_exp_desc=sota_exp_desc,
                inject_diverse=inject_diverse,
            )
            for problem_name in fb_problems:
                fb_problems[problem_name]["label"] = "FEEDBACK_PROBLEM"
                all_problems[problem_name] = fb_problems[problem_name]
        return all_problems

    @wait_retry(retry_n=5)
    def hypothesis_gen(
        self,
        component_desc: str,
        scenario_desc: str,
        exp_feedback_list_desc: str,
        sota_exp_desc: str,
        problems: dict,
        pipeline: bool,
        enable_idea_pool: bool,
        inject_diverse: bool = False,
    ) -> Dict:
        problem_formatted_str = ""
        for problem_name, problem_dict in problems.items():
            problem_formatted_str += f"Problem Name: {problem_name}\n"
            problem_formatted_str += f"- Problem Description: {problem_dict['problem']}\n"
            if "idea" in problem_dict:
                idea_formatted_str = DSIdea(problem_dict["idea"]).to_formatted_str()
                problem_formatted_str += f"- Sampled Idea by user: \n{idea_formatted_str}\n"
            problem_formatted_str += "\n\n"

        sys_prompt = T(".prompts_v2:hypothesis_gen.system").r(
            component_desc=component_desc,
            hypothesis_spec=T(".prompts_v2:specification.hypothesis").r(pipeline=pipeline),
            hypothesis_output_format=T(".prompts_v2:output_format.hypothesis").r(
                pipeline=pipeline, enable_idea_pool=enable_idea_pool
            ),
            pipeline=pipeline,
            enable_idea_pool=enable_idea_pool,
            inject_diverse=inject_diverse,
        )
        user_prompt = T(".prompts_v2:hypothesis_gen.user").r(
            scenario_desc=scenario_desc,
            exp_and_feedback_list_desc=exp_feedback_list_desc,
            sota_exp_desc=sota_exp_desc,
            problems=problem_formatted_str,
            enable_idea_pool=enable_idea_pool,
        )
        response = APIBackend().build_messages_and_create_chat_completion(
            user_prompt=user_prompt,
            system_prompt=sys_prompt,
            json_mode=True,
            json_target_type=Dict[str, Dict[str, str | Dict[str, str | int]]],
        )
        resp_dict = json.loads(response)
        return resp_dict

    def hypothesis_rank(
        self,
        hypothesis_dict: dict,
        problem_dict: dict,
    ) -> Tuple[str, DSHypothesis]:
        """
        This function depends on the `identify_problem` function.
        """
        weights = {
            "alignment_score": 0.2,
            "impact_score": 0.4,
            "novelty_score": 0.2,
            "feasibility_score": 0.1,
            "risk_reward_balance_score": 0.1,
        }
        scores_dict = {}
        for problem_name in hypothesis_dict:
            if "hypothesis" not in hypothesis_dict[problem_name]:
                continue
            scores_dict[problem_name] = {}
            for score_key in weights:
                if score_key not in hypothesis_dict[problem_name]["evaluation"]:
                    scores_dict[problem_name][score_key] = 0
                else:
                    try:
                        scores_dict[problem_name][score_key] = (
                            float(hypothesis_dict[problem_name]["evaluation"][score_key]) * weights[score_key]
                        )
                    except (ValueError, TypeError):
                        scores_dict[problem_name][score_key] = 0

        scores = pd.DataFrame(scores_dict)
        scores_sorted = scores.sum().sort_values(ascending=False)
        scores_sorted = scores_sorted[:5]  # Select top 5 hypotheses

        # Increase the weight of the hypothesis that is inspired by the idea pool to 3x.
<<<<<<< HEAD
        # Linear decay the weight of the scenario problem from 3x to 1x.

        current_sub_trace = trace.get_current_sub_trace()
        index_to_pick_pool_list = []
        for j, problem_name in enumerate(scores_sorted.index):
            if hypothesis_dict[problem_name].get("inspired", False):
                index_to_pick_pool_list.extend([j] * 4)
            elif problem_dict.get(problem_name, {}).get("label", "") == "SCENARIO_PROBLEM":
                scenario_problem_weight = 3 - len(current_sub_trace) // 3
                scenario_problem_weight = max(scenario_problem_weight, 1)
                index_to_pick_pool_list.extend([j] * scenario_problem_weight)
            else:
=======
        # Linear decay the weight of the scenario problem from 3x to 0x.
        index_to_pick_pool_list = []
        for j, problem_name in enumerate(scores_sorted.index):
            if hypothesis_dict[problem_name].get("inspired", False):
>>>>>>> 837fff29
                index_to_pick_pool_list.extend([j] * 2)
            if problem_dict.get(problem_name, {}).get("label", "") == "SCENARIO_PROBLEM":
                index_to_pick_pool_list.extend([j] * self.scen_prob_multiplier)
            else:
                index_to_pick_pool_list.extend([j] * (3 - self.scen_prob_multiplier))
        logger.info(f"index_to_pick_pool_list: {index_to_pick_pool_list}")

        # Create a random but reproducible integer
        reproducible_int = int.from_bytes(bytes.fromhex(md5_hash(scores_sorted.to_string())), byteorder="big") % len(
            index_to_pick_pool_list
        )
        selected_idx = index_to_pick_pool_list[reproducible_int]
        max_score_problem_name = scores_sorted.index[selected_idx]
        problem_dict = problem_dict.get(max_score_problem_name, {})

        return max_score_problem_name, DSHypothesis(
            component=hypothesis_dict[max_score_problem_name].get("component", "Model"),
            hypothesis=hypothesis_dict[max_score_problem_name].get("hypothesis", "Hypothesis not provided"),
            reason=hypothesis_dict[max_score_problem_name].get("reason", "Reason not provided"),
            problem_name=max_score_problem_name,
            problem_desc=problem_dict.get("problem", "Problem description not provided"),
            problem_label=problem_dict.get("label", "FEEDBACK_PROBLEM"),
        )

    def task_gen(
        self,
        component_desc: str,
        scenario_desc: str,
        sota_exp_desc: str,
        sota_exp: DSExperiment,
        hypothesis: DSHypothesis,
        pipeline: bool,
        failed_exp_feedback_list_desc: str,
    ) -> DSExperiment:
        if pipeline:
            component_info = COMPONENT_TASK_MAPPING["Pipeline"]
        else:
            component_info = COMPONENT_TASK_MAPPING.get(hypothesis.component)
        if pipeline:
            task_spec = T(f"scenarios.data_science.share:component_spec.Pipeline").r()
        elif DS_RD_SETTING.spec_enabled and sota_exp is not None:
            task_spec = sota_exp.experiment_workspace.file_dict[component_info["spec_file"]]
        else:
            task_spec = T(f"scenarios.data_science.share:component_spec.{hypothesis.component}").r()
        sys_prompt = T(".prompts_v2:task_gen.system").r(
            targets=component_info["target_name"],
            task_specification=task_spec,
            task_output_format=component_info["task_output_format"],
            component_desc=component_desc,
            workflow_check=not pipeline and hypothesis.component != "Workflow",
        )
        user_prompt = T(".prompts_v2:task_gen.user").r(
            scenario_desc=scenario_desc,
            sota_exp_desc=sota_exp_desc,
            hypothesis=str(hypothesis),
            failed_exp_and_feedback_list_desc=failed_exp_feedback_list_desc,
        )
        response = APIBackend().build_messages_and_create_chat_completion(
            user_prompt=user_prompt,
            system_prompt=sys_prompt,
            json_mode=True,
            json_target_type=Dict[str, str | Dict[str, str]],
        )
        task_dict = json.loads(response)
        task_design = task_dict.get("task_design", {})
        task_name = (
            task_design["model_name"] if (hypothesis.component == "Model" and not pipeline) else hypothesis.component
        )
        description = (
            task_design
            if isinstance(task_design, str)
            else task_design.get("description", f"{component_info['target_name']} description not provided")
        )
        task_class = component_info["task_class"]
        task = task_class(
            name=task_name,
            description=description,
        )
        new_workflow_desc = task_dict.get("workflow_update", "No update needed")
        exp = DSExperiment(pending_tasks_list=[[task]], hypothesis=hypothesis)
        # exp.experiment_workspace.inject_code_from_folder(sota_exp.experiment_workspace.workspace_path)
        if sota_exp is not None:
            exp.experiment_workspace.inject_code_from_file_dict(sota_exp.experiment_workspace)
        if not pipeline and new_workflow_desc != "No update needed":
            workflow_task = WorkflowTask(
                name="Workflow",
                description=new_workflow_desc,
            )
            exp.pending_tasks_list.append([workflow_task])
        return exp

    def gen(self, trace: DSTrace) -> DSExperiment:
        pipeline = DS_RD_SETTING.coder_on_whole_pipeline
        if not pipeline and (draft_exp := draft_exp_in_decomposition(self.scen, trace)):
            return draft_exp

        if pipeline:
            component_desc = T("scenarios.data_science.share:component_description_in_pipeline").r()
        else:
            component_desc = "\n".join(
                [
                    f"[{key}] {value}"
                    for key, value in T("scenarios.data_science.share:component_description").template.items()
                ]
            )

        sota_exp = trace.sota_experiment()
        if not isinstance(sota_exp, DSExperiment):
            eda_output = None
        else:
            eda_output = sota_exp.experiment_workspace.file_dict.get("EDA.md", None)
        scenario_desc = trace.scen.get_scenario_all_desc(eda_output=eda_output)

        sota_exp_desc = T("scenarios.data_science.share:describe.exp").r(
            exp=sota_exp, heading="Best of previous exploration of the scenario"
        )

        exp_feedback_list_desc = T("scenarios.data_science.share:describe.trace").r(
            exp_and_feedback_list=trace.experiment_and_feedback_list_after_init(return_type="all"),
            type="all",
            pipeline=pipeline,
        )
        failed_exp_feedback_list_desc = T("scenarios.data_science.share:describe.trace").r(
            exp_and_feedback_list=trace.experiment_and_feedback_list_after_init(return_type="failed"),
            type="failed",
            pipeline=pipeline,
        )

        if DS_RD_SETTING.enable_inject_diverse and len(trace.hist) > 0:
            if len(trace.current_selection) == 0:
                # start a new sub-trace, and inject diverse problems.
                inject_diverse = True
                logger.info("Start a new sub-trace, and inject diverse problems.")
            else:
                inject_diverse = False
        else:
            inject_diverse = False

        # Step 1: Identify problems
<<<<<<< HEAD

        current_sub_trace = trace.get_current_sub_trace()
        all_problems = {}
        if len(current_sub_trace) >= 3:
            fb_problems = self.identify_feedback_problem(
                scenario_desc=scenario_desc,
                exp_feedback_list_desc=exp_feedback_list_desc,
                sota_exp_desc=sota_exp_desc,
                inject_diverse=inject_diverse,
            )
            for problem_name in fb_problems:
                fb_problems[problem_name]["label"] = "FEEDBACK_PROBLEM"
                all_problems[problem_name] = fb_problems[problem_name]

        if len(current_sub_trace) < 9:
            scen_problems = self.identify_scenario_problem(
                scenario_desc=scenario_desc,
                sota_exp_desc=sota_exp_desc,
            )
            for problem_name in scen_problems:
                scen_problems[problem_name]["label"] = "SCENARIO_PROBLEM"
                all_problems[problem_name] = scen_problems[problem_name]
=======
        all_problems = self.identify_problem(
            current_sub_trace=trace.collect_all_ancestors(),
            scenario_desc=scenario_desc,
            sota_exp_desc=sota_exp_desc,
            exp_feedback_list_desc=exp_feedback_list_desc,
            inject_diverse=inject_diverse,
        )
>>>>>>> 837fff29

        # Step 1.5: Sample ideas from idea pool
        if DS_RD_SETTING.enable_knowledge_base:
            all_problems = trace.knowledge_base.sample_ideas(
                problems=all_problems,
                scenario_desc=scenario_desc,
                exp_feedback_list_desc=exp_feedback_list_desc,
                sota_exp_desc=sota_exp_desc,
                competition_desc=self.scen.get_competition_full_desc(),
            )

        # Step 2: Propose hypothesis based on the identified problems (and sampled ideas)
        hypothesis_dict = self.hypothesis_gen(
            component_desc=component_desc,
            scenario_desc=scenario_desc,
            exp_feedback_list_desc=exp_feedback_list_desc,
            sota_exp_desc=sota_exp_desc,
            problems=all_problems,
            pipeline=pipeline,
            enable_idea_pool=DS_RD_SETTING.enable_knowledge_base,
            inject_diverse=inject_diverse,
        )
        if not pipeline:
            sota_exp_model_file_count = len(
                [
                    k
                    for k in sota_exp.experiment_workspace.file_dict.keys()
                    if k.endswith(".py") and "test" not in k and k.startswith("model")
                ]
            )
            if sota_exp_model_file_count <= 1:
                pop_names = []
                for problem_name in hypothesis_dict:
                    if hypothesis_dict[problem_name].get("component", "") == "Ensemble":
                        pop_names.append(problem_name)
                for name in pop_names:
                    hypothesis_dict.pop(name)

        # Step 3: Select the best hypothesis
        pickled_problem_name, new_hypothesis = self.hypothesis_rank(
            hypothesis_dict=hypothesis_dict,
            problem_dict=all_problems,
        )
        # Step 3.5: Update knowledge base with the picked problem
        if DS_RD_SETTING.enable_knowledge_base:
            trace.knowledge_base.update_pickled_problem(all_problems, pickled_problem_name)

        return self.task_gen(
            component_desc=component_desc,
            scenario_desc=scenario_desc,
            sota_exp_desc=sota_exp_desc,
            sota_exp=sota_exp,
            hypothesis=new_hypothesis,
            pipeline=pipeline,
            failed_exp_feedback_list_desc=failed_exp_feedback_list_desc,
        )


class DSProposalV3ExpGen(DSProposalV2ExpGen):
    def identify_scenario_problem(self, scenario_desc: str, sota_exp_desc: str) -> Dict:
        sys_prompt = T(".prompts_v3:scenario_problem.system").r()
        user_prompt = T(".prompts_v3:scenario_problem.user").r(
            scenario_desc=scenario_desc,
            sota_exp_desc=sota_exp_desc,
        )
        response = APIBackend().build_messages_and_create_chat_completion(
            user_prompt=user_prompt,
            system_prompt=sys_prompt,
            response_format=ScenarioChallenges,
            # json_mode=True,
            # json_target_type=Dict[str, Dict[str, str]],
        )
        challenges = ScenarioChallenges(**json.loads(response))
        # Translate to problems
        problems = {o.caption: {"problem": o.statement, "reason": o.reasoning} for o in challenges.challenges}
        logger.info(f"Identified scenario problems:\n" + json.dumps(problems))
        return problems

    def identify_feedback_problem(self, scenario_desc: str, exp_feedback_list_desc: str, sota_exp_desc: str) -> Dict:
        sys_prompt = T(".prompts_v3:feedback_problem.system").r()
        user_prompt = T(".prompts_v3:feedback_problem.user").r(
            scenario_desc=scenario_desc,
            exp_and_feedback_list_desc=exp_feedback_list_desc,
            sota_exp_desc=sota_exp_desc,
        )
        response = APIBackend().build_messages_and_create_chat_completion(
            user_prompt=user_prompt,
            system_prompt=sys_prompt,
            response_format=TraceChallenges,
            # json_mode=True,
            # json_target_type=Dict[str, Dict[str, str]],
        )
        challenges = TraceChallenges(**json.loads(response))
        # Translate to problems
        problems = {o.caption: {"problem": o.statement, "reason": o.reasoning} for o in challenges.challenges}
        logger.info(f"Identified feedback problems:\n" + json.dumps(problems))
        return problems

    def get_scenario_all_desc_v3(self, trace: DSTrace, eda_output=None) -> str:
        return T(".prompts_v3:scenario_description").r(
            background=trace.scen.background,
            submission_specifications=trace.scen.submission_specifications,
            evaluation=trace.scen.metric_description,
            metric_name=trace.scen.metric_name,
            metric_direction=trace.scen.metric_direction,
            raw_description=trace.scen.raw_description,
            use_raw_description=DS_RD_SETTING.use_raw_description,
            time_limit=f"{DS_RD_SETTING.full_timeout / 60 / 60 : .2f} hours",
            eda_output=eda_output,
        )

    @wait_retry(retry_n=5)
    def hypothesis_gen(
        self,
        component_desc: str,
        scenario_desc: str,
        exp_feedback_list_desc: str,
        sota_exp_desc: str,
        problems: dict,
        pipeline: bool,
        enable_idea_pool: bool,
    ) -> Dict:
        problem_formatted_str = ""
        for i, (problem_name, problem_dict) in enumerate(problems.items()):
            problem_formatted_str += f"## {i+1}. {problem_name}\n"
            problem_formatted_str += f"{problem_dict['problem']}\n"
            if "idea" in problem_dict:
                idea_formatted_str = DSIdea(problem_dict["idea"]).to_formatted_str()
                problem_formatted_str += f"Sampled Idea by user: \n{idea_formatted_str}\n"
            problem_formatted_str += "\n\n"

        sys_prompt = T(".prompts_v3:hypothesis_gen.system").r(
            pipeline=pipeline,
            enable_idea_pool=enable_idea_pool,
        )
        user_prompt = T(".prompts_v3:hypothesis_gen.user").r(
            scenario_desc=scenario_desc,
            exp_and_feedback_list_desc=exp_feedback_list_desc,
            sota_exp_desc=sota_exp_desc,
            problems=problem_formatted_str,
            enable_idea_pool=enable_idea_pool,
        )
        response = APIBackend().build_messages_and_create_chat_completion(
            user_prompt=user_prompt, system_prompt=sys_prompt, response_format=HypothesisList
        )
        hypotheses = HypothesisList(**json.loads(response))
        resp_dict = {
            h.caption: {
                "reason": h.challenge,
                "component": h.component,
                "hypothesis": h.hypothesis,
                "evaluation": {
                    "alignment_score": h.evaluation.alignment.score,
                    "impact_score": h.evaluation.impact.score,
                    "novelty_score": h.evaluation.novelty.score,
                    "feasibility_score": h.evaluation.feasibility.score,
                    "risk_reward_balance_score": h.evaluation.risk_reward_balance.score,
                },
            }
            for h in hypotheses.hypotheses
        }

        logger.info(f"Generated hypotheses:\n" + json.dumps(resp_dict, indent=2))

        if len(resp_dict) == 0:
            logger.error("No hypothesis generated. Retrying...")
            raise ValueError("No hypothesis generated.")

        return resp_dict

    def task_gen(
        self,
        component_desc: str,
        scenario_desc: str,
        sota_exp_desc: str,
        sota_exp: DSExperiment,
        hypotheses: list[DSHypothesis],
        pipeline: bool,
        failed_exp_feedback_list_desc: str,
    ) -> DSExperiment:
        if pipeline:
            component_info = COMPONENT_TASK_MAPPING["Pipeline"]
        else:
            component_info = COMPONENT_TASK_MAPPING.get(hypotheses[0].component)
        data_folder_info = self.scen.processed_data_folder_description
        sys_prompt = T(".prompts_v3:task_gen.system").r(
            # targets=component_info["target_name"],
            # task_output_format=component_info["task_output_format"],
            # component_desc=component_desc,
            # workflow_check=not pipeline and hypothesis.component != "Workflow",
        )
        user_prompt = T(".prompts_v3:task_gen.user").r(
            scenario_desc=scenario_desc,
            data_folder_info=data_folder_info,
            sota_exp_desc=sota_exp_desc,
            hypotheses=hypotheses,
            failed_exp_and_feedback_list_desc=failed_exp_feedback_list_desc,
        )
        response = APIBackend().build_messages_and_create_chat_completion(
            user_prompt=user_prompt,
            system_prompt=sys_prompt,
            response_format=CodingSketch,
            # json_mode=True,
            # json_target_type=Dict[str, str | Dict[str, str]],
        )
        task_dict = json.loads(response)
        task_design = task_dict.get("sketch", {})
        logger.info("Task design:\n" + task_design)
        task_name = hypotheses[0].component
        description = (
            task_design
            if isinstance(task_design, str)
            else task_design.get("description", f"{component_info['target_name']} description not provided")
        )
        task_class = component_info["task_class"]
        task = task_class(
            name=task_name,
            description=description,
        )
        new_workflow_desc = task_dict.get("workflow_update", "No update needed")
        exp = DSExperiment(pending_tasks_list=[[task]], hypothesis=hypotheses[0])
        # exp.experiment_workspace.inject_code_from_folder(sota_exp.experiment_workspace.workspace_path)
        if sota_exp is not None:
            exp.experiment_workspace.inject_code_from_file_dict(sota_exp.experiment_workspace)
        if not pipeline and new_workflow_desc != "No update needed":
            workflow_task = WorkflowTask(
                name="Workflow",
                description=new_workflow_desc,
            )
            exp.pending_tasks_list.append([workflow_task])
        return exp

    def get_all_hypotheses(self, problem_dict: dict, hypothesis_dict: dict) -> list[DSHypothesis]:
        result = []
        for name, data in hypothesis_dict.items():
            problem_data = problem_dict.get(name, {})
            result.append(
                DSHypothesis(
                    component=data.get("component", "Model"),
                    hypothesis=data.get("hypothesis", "Hypothesis not provided"),
                    reason=data.get("reason", "Reason not provided"),
                    problem_name=name,
                    problem_desc=problem_data.get("problem", "Problem description not provided"),
                    problem_label=problem_data.get("label", "FEEDBACK_PROBLEM"),
                )
            )
        return result

    def gen(self, trace: DSTrace) -> DSExperiment:
        pipeline = DS_RD_SETTING.coder_on_whole_pipeline
        if not pipeline and (draft_exp := draft_exp_in_decomposition(self.scen, trace)):
            return draft_exp

        if pipeline:
            component_desc = T("scenarios.data_science.share:component_description_in_pipeline").r()
        else:
            component_desc = "\n".join(
                [
                    f"[{key}] {value}"
                    for key, value in T("scenarios.data_science.share:component_description").template.items()
                ]
            )

        sota_exp = trace.sota_experiment()
        if not isinstance(sota_exp, DSExperiment):
            eda_output = None
        else:
            eda_output = sota_exp.experiment_workspace.file_dict.get("EDA.md", None)
        scenario_desc = self.get_scenario_all_desc_v3(trace, eda_output=eda_output)

        sota_exp_desc = T("scenarios.data_science.share:describe.exp").r(
            exp=sota_exp, heading="Best of previous exploration of the scenario"
        )

        exp_feedback_list_desc = T("scenarios.data_science.share:describe.trace").r(
            exp_and_feedback_list=trace.experiment_and_feedback_list_after_init(return_type="all"),
            type="all",
            pipeline=pipeline,
        )
        failed_exp_feedback_list_desc = T("scenarios.data_science.share:describe.trace").r(
            exp_and_feedback_list=trace.experiment_and_feedback_list_after_init(return_type="failed"),
            type="failed",
            pipeline=pipeline,
        )

        # Step 1: Identify problems
        all_problems = {}
        if len(trace.hist) > 3:
            fb_problems = self.identify_feedback_problem(
                scenario_desc=scenario_desc,
                exp_feedback_list_desc=exp_feedback_list_desc,
                sota_exp_desc=sota_exp_desc,
            )
            for problem_name in fb_problems:
                fb_problems[problem_name]["label"] = "FEEDBACK_PROBLEM"
                all_problems[problem_name] = fb_problems[problem_name]

        if len(trace.hist) < 9:
            scen_problems = self.identify_scenario_problem(
                scenario_desc=scenario_desc,
                sota_exp_desc=sota_exp_desc,
            )
            for problem_name in scen_problems:
                scen_problems[problem_name]["label"] = "SCENARIO_PROBLEM"
                all_problems[problem_name] = scen_problems[problem_name]

        # Step 1.5: Sample ideas from idea pool
        if DS_RD_SETTING.enable_knowledge_base:
            all_problems = trace.knowledge_base.sample_ideas(
                problems=all_problems,
                scenario_desc=scenario_desc,
                exp_feedback_list_desc=exp_feedback_list_desc,
                sota_exp_desc=sota_exp_desc,
                competition_desc=self.scen.get_competition_full_desc(),
            )

        # Step 2: Propose hypothesis based on the identified problems (and sampled ideas)
        hypothesis_dict = self.hypothesis_gen(
            component_desc=component_desc,
            scenario_desc=scenario_desc,
            exp_feedback_list_desc=exp_feedback_list_desc,
            sota_exp_desc=sota_exp_desc,
            problems=all_problems,
            pipeline=pipeline,
            enable_idea_pool=DS_RD_SETTING.enable_knowledge_base,
        )
        if not pipeline:
            sota_exp_model_file_count = len(
                [
                    k
                    for k in sota_exp.experiment_workspace.file_dict.keys()
                    if k.endswith(".py") and "test" not in k and k.startswith("model")
                ]
            )
            if sota_exp_model_file_count <= 1:
                pop_names = []
                for problem_name in hypothesis_dict:
                    if hypothesis_dict[problem_name].get("component", "") == "Ensemble":
                        pop_names.append(problem_name)
                for name in pop_names:
                    hypothesis_dict.pop(name)

        # Step 3: Select the best hypothesis
        pickled_problem_name, new_hypothesis = self.hypothesis_rank(
            hypothesis_dict=hypothesis_dict,
            problem_dict=all_problems,
            trace=trace,
        )
        # Step 3.5: Update knowledge base with the picked problem
        if DS_RD_SETTING.enable_knowledge_base:
            trace.knowledge_base.update_pickled_problem(all_problems, pickled_problem_name)

        return self.task_gen(
            component_desc=component_desc,
            scenario_desc=scenario_desc,
            sota_exp_desc=sota_exp_desc,
            sota_exp=sota_exp,
            hypotheses=(
                [new_hypothesis] if len(trace.hist) > 0 else self.get_all_hypotheses(all_problems, hypothesis_dict)
            ),
            pipeline=pipeline,
            failed_exp_feedback_list_desc=failed_exp_feedback_list_desc,
        )<|MERGE_RESOLUTION|>--- conflicted
+++ resolved
@@ -593,25 +593,10 @@
         scores_sorted = scores_sorted[:5]  # Select top 5 hypotheses
 
         # Increase the weight of the hypothesis that is inspired by the idea pool to 3x.
-<<<<<<< HEAD
-        # Linear decay the weight of the scenario problem from 3x to 1x.
-
-        current_sub_trace = trace.get_current_sub_trace()
-        index_to_pick_pool_list = []
-        for j, problem_name in enumerate(scores_sorted.index):
-            if hypothesis_dict[problem_name].get("inspired", False):
-                index_to_pick_pool_list.extend([j] * 4)
-            elif problem_dict.get(problem_name, {}).get("label", "") == "SCENARIO_PROBLEM":
-                scenario_problem_weight = 3 - len(current_sub_trace) // 3
-                scenario_problem_weight = max(scenario_problem_weight, 1)
-                index_to_pick_pool_list.extend([j] * scenario_problem_weight)
-            else:
-=======
         # Linear decay the weight of the scenario problem from 3x to 0x.
         index_to_pick_pool_list = []
         for j, problem_name in enumerate(scores_sorted.index):
             if hypothesis_dict[problem_name].get("inspired", False):
->>>>>>> 837fff29
                 index_to_pick_pool_list.extend([j] * 2)
             if problem_dict.get(problem_name, {}).get("label", "") == "SCENARIO_PROBLEM":
                 index_to_pick_pool_list.extend([j] * self.scen_prob_multiplier)
@@ -751,30 +736,6 @@
             inject_diverse = False
 
         # Step 1: Identify problems
-<<<<<<< HEAD
-
-        current_sub_trace = trace.get_current_sub_trace()
-        all_problems = {}
-        if len(current_sub_trace) >= 3:
-            fb_problems = self.identify_feedback_problem(
-                scenario_desc=scenario_desc,
-                exp_feedback_list_desc=exp_feedback_list_desc,
-                sota_exp_desc=sota_exp_desc,
-                inject_diverse=inject_diverse,
-            )
-            for problem_name in fb_problems:
-                fb_problems[problem_name]["label"] = "FEEDBACK_PROBLEM"
-                all_problems[problem_name] = fb_problems[problem_name]
-
-        if len(current_sub_trace) < 9:
-            scen_problems = self.identify_scenario_problem(
-                scenario_desc=scenario_desc,
-                sota_exp_desc=sota_exp_desc,
-            )
-            for problem_name in scen_problems:
-                scen_problems[problem_name]["label"] = "SCENARIO_PROBLEM"
-                all_problems[problem_name] = scen_problems[problem_name]
-=======
         all_problems = self.identify_problem(
             current_sub_trace=trace.collect_all_ancestors(),
             scenario_desc=scenario_desc,
@@ -782,7 +743,6 @@
             exp_feedback_list_desc=exp_feedback_list_desc,
             inject_diverse=inject_diverse,
         )
->>>>>>> 837fff29
 
         # Step 1.5: Sample ideas from idea pool
         if DS_RD_SETTING.enable_knowledge_base:
