--- conflicted
+++ resolved
@@ -861,23 +861,6 @@
             exp.pending_tasks_list.append([workflow_task])
         return exp
 
-<<<<<<< HEAD
-    def get_scenario_all_desc(self, trace: DSTrace, eda_output=None) -> str:
-        return T(".prompts_v2:scenario_description").r(
-            background=trace.scen.background,
-            submission_specifications=trace.scen.submission_specifications,
-            evaluation=trace.scen.metric_description,
-            metric_name=trace.scen.metric_name,
-            metric_direction=trace.scen.metric_direction,
-            raw_description=trace.scen.raw_description,
-            use_raw_description=DS_RD_SETTING.use_raw_description,
-            time_limit=f"{DS_RD_SETTING.full_timeout / 60 / 60 : .2f} hours",
-            ensemble_limit=f"{DS_RD_SETTING.ensemble_timeout / 60 / 60 : .2f} hours",
-            eda_output=eda_output,
-        )
-
-=======
->>>>>>> b5470a3c
     def get_all_hypotheses(self, problem_dict: dict, hypothesis_dict: dict) -> list[DSHypothesis]:
         result = []
         for name, data in hypothesis_dict.items():
