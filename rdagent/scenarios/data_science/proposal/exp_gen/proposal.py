--- conflicted
+++ resolved
@@ -225,33 +225,29 @@
 
 
 class DSProposalV2ExpGen(ExpGen):
-<<<<<<< HEAD
+    def identify_scenario_problem(self, scenario_desc: str, sota_exp_desc: str) -> Dict:
+        sys_prompt = T(".prompts_v2:scenario_problem.system").r(
+            problem_spec=T(".prompts_v2:specification.problem").r(),
+            problem_output_format=T(".prompts_v2:output_format.problem").r(),
+        )
+        user_prompt = T(".prompts_v2:scenario_problem.user").r(
+            scenario_desc=scenario_desc,
+            sota_exp_desc=sota_exp_desc,
+        )
+        response = APIBackend().build_messages_and_create_chat_completion(
+            user_prompt=user_prompt,
+            system_prompt=sys_prompt,
+            json_mode=True,
+            json_target_type=Dict[str, Dict[str, str]],
+        )
+        return json.loads(response)
+
 
     def identify_feedback_problem(self,
                                   scenario_desc: str,
                                   exp_feedback_list_desc: str,
                                   sota_exp_desc: str,
                                   inject_diverse: bool = False) -> Dict:
-=======
-    def identify_scenario_problem(self, scenario_desc: str, sota_exp_desc: str) -> Dict:
-        sys_prompt = T(".prompts_v2:scenario_problem.system").r(
-            problem_spec=T(".prompts_v2:specification.problem").r(),
-            problem_output_format=T(".prompts_v2:output_format.problem").r(),
-        )
-        user_prompt = T(".prompts_v2:scenario_problem.user").r(
-            scenario_desc=scenario_desc,
-            sota_exp_desc=sota_exp_desc,
-        )
-        response = APIBackend().build_messages_and_create_chat_completion(
-            user_prompt=user_prompt,
-            system_prompt=sys_prompt,
-            json_mode=True,
-            json_target_type=Dict[str, Dict[str, str]],
-        )
-        return json.loads(response)
-
-    def identify_feedback_problem(self, scenario_desc: str, exp_feedback_list_desc: str, sota_exp_desc: str) -> Dict:
->>>>>>> 4e53108e
         sys_prompt = T(".prompts_v2:feedback_problem.system").r(
             problem_spec=T(".prompts_v2:specification.problem").r(),
             problem_output_format=T(".prompts_v2:output_format.problem").r(),
@@ -490,25 +486,25 @@
         else:
             inject_diverse = False
 
+        if DS_RD_SETTING.enable_inject_diverse and len(trace.hist) > 0:
+            if len(trace.current_selection) == 0:
+                # start a new sub-trace, and inject diverse problems.
+                inject_diverse = True
+                logger.info("Start a new sub-trace, and inject diverse problems.")
+            else:
+                inject_diverse = False
+        else:
+            inject_diverse = False
+
         # Step 1: Identify problems
-<<<<<<< HEAD
-        fb_problems = self.identify_feedback_problem(
-            scenario_desc=scenario_desc,
-            exp_feedback_list_desc=exp_feedback_list_desc,
-            sota_exp_desc=sota_exp_desc,
-            inject_diverse=inject_diverse,
-        )
-        for problem_name in fb_problems:
-            fb_problems[problem_name]["label"] = "FEEDBACK_PROBLEM"
-        all_problems = fb_problems
-=======
         all_problems = {}
         if len(trace.hist) >= 3:
             fb_problems = self.identify_feedback_problem(
                 scenario_desc=scenario_desc,
                 exp_feedback_list_desc=exp_feedback_list_desc,
                 sota_exp_desc=sota_exp_desc,
-            )
+                inject_diverse=inject_diverse,
+        )
             for problem_name in fb_problems:
                 fb_problems[problem_name]["label"] = "FEEDBACK_PROBLEM"
                 all_problems[problem_name] = fb_problems[problem_name]
@@ -521,7 +517,6 @@
             for problem_name in scen_problems:
                 scen_problems[problem_name]["label"] = "SCENARIO_PROBLEM"
                 all_problems[problem_name] = scen_problems[problem_name]
->>>>>>> 4e53108e
 
         # Step 1.5: Sample ideas from idea pool
         if DS_RD_SETTING.enable_knowledge_base:
