--- conflicted
+++ resolved
@@ -1,6 +1,4 @@
-import asyncio
 import json
-import re
 from enum import Enum
 from typing import Any, Dict, List, Optional, Tuple
 
@@ -14,11 +12,9 @@
 from rdagent.components.coder.data_science.pipeline.exp import PipelineTask
 from rdagent.components.coder.data_science.raw_data_loader.exp import DataLoaderTask
 from rdagent.components.coder.data_science.workflow.exp import WorkflowTask
-from rdagent.core.conf import RD_AGENT_SETTINGS
 from rdagent.core.proposal import ExpGen
 from rdagent.core.scenario import Scenario
 from rdagent.log import rdagent_logger as logger
-from rdagent.log.timer import RDAgentTimer
 from rdagent.oai.backend.base import RD_Agent_TIMER_wrapper
 from rdagent.oai.llm_utils import APIBackend, md5_hash
 from rdagent.scenarios.data_science.dev.feedback import ExperimentFeedback
@@ -627,29 +623,7 @@
             response_format={"type": "json_object"},
             json_target_type=Dict[str, Dict[str, str | Dict[str, str | int]]],
         )
-<<<<<<< HEAD
         resp_dict = json.loads(response)
-=======
-        if self.supports_response_schema:
-            hypotheses = HypothesisList(**json.loads(response))
-            resp_dict = {
-                h.caption: {
-                    "reason": h.challenge,
-                    "component": h.component.value,
-                    "hypothesis": h.hypothesis,
-                    "evaluation": {
-                        "alignment_score": h.evaluation.alignment.score,
-                        "impact_score": h.evaluation.impact.score,
-                        "novelty_score": h.evaluation.novelty.score,
-                        "feasibility_score": h.evaluation.feasibility.score,
-                        "risk_reward_balance_score": h.evaluation.risk_reward_balance.score,
-                    },
-                }
-                for h in hypotheses.hypotheses
-            }
-        else:
-            resp_dict = json.loads(response)
->>>>>>> 1503dd60
         logger.info(f"Generated hypotheses:\n" + json.dumps(resp_dict, indent=2))
 
         # make sure the problem name is aligned
@@ -881,23 +855,6 @@
             exp.pending_tasks_list.append([workflow_task])
         return exp
 
-<<<<<<< HEAD
-    def get_scenario_all_desc(self, trace: DSTrace, eda_output=None) -> str:
-        return T(".prompts_v2:scenario_description").r(
-            background=trace.scen.background,
-            submission_specifications=trace.scen.submission_specifications,
-            evaluation=trace.scen.metric_description,
-            metric_name=trace.scen.metric_name,
-            metric_direction=trace.scen.metric_direction,
-            raw_description=trace.scen.raw_description,
-            use_raw_description=DS_RD_SETTING.use_raw_description,
-            time_limit=f"{DS_RD_SETTING.full_timeout / 60 / 60 : .2f} hours",
-            ensemble_limit=f"{DS_RD_SETTING.ensemble_timeout / 60 / 60 : .2f} hours",
-            eda_output=eda_output,
-        )
-
-=======
->>>>>>> 1503dd60
     def get_all_hypotheses(self, problem_dict: dict, hypothesis_dict: dict) -> list[DSHypothesis]:
         result = []
         for name, data in hypothesis_dict.items():
