--- conflicted
+++ resolved
@@ -815,17 +815,12 @@
 
         pipeline = DS_RD_SETTING.coder_on_whole_pipeline
         # Drafting
-<<<<<<< HEAD
         # if not pipeline and (draft_exp := draft_exp_in_decomposition(self.scen, trace)):
         #     return draft_exp
         
         sota_exp = trace.sota_experiment()
         # if sota_exp is None and pipeline:
         #     return draft_exp_in_pipeline(self.scen, trace)
-=======
-        if not pipeline and (draft_exp := draft_exp_in_decomposition(self.scen, trace)):
-            return draft_exp
->>>>>>> 1456e0fa
 
         if pipeline:
             component_desc = T("scenarios.data_science.share:component_description_in_pipeline").r()
