--- conflicted
+++ resolved
@@ -131,26 +131,8 @@
 
         # 2) if mle-bench, then the submission format checking will be used.
         # DockerEnv for MLEBench submission validation
-<<<<<<< HEAD
-        mde = get_ds_env(
-            conf_type="mlebench", extra_volumes={f"{DS_RD_SETTING.local_data_path}/zip_files": "/mle/data"}
-        )
-        mde.prepare()
-        # MLEBench Check
-        mle_check_code = (
-            (Path(__file__).absolute().resolve().parent / "eval_tests" / "mle_submission_format_test.txt")
-            .read_text()
-            .replace("<competition_id>", self.scen.competition)
-        )
-        exp.experiment_workspace.inject_files(**{"test/mle_submission_format_test.py": mle_check_code})
-        exp.format_check_result = exp.experiment_workspace.execute(
-            env=mde, entry=f"python test/mle_submission_format_test.py"
-        )
-
-=======
         if DS_RD_SETTING.if_using_mle_data:
             score_fp = exp.experiment_workspace.workspace_path / "test" / "mle_submission_format_test.output"
             with score_fp.open() as f:
                 exp.format_check_result = f.read()
->>>>>>> 5cad0860
         return exp