import pandas as pd

from rdagent.app.data_science.conf import DS_RD_SETTING
from rdagent.components.coder import CoSTEER
from rdagent.components.coder.CoSTEER import CoSTEER
from rdagent.components.coder.CoSTEER.config import CoSTEERSettings
from rdagent.components.coder.CoSTEER.evaluators import (
    CoSTEERMultiEvaluator,
    CoSTEERSingleFeedback,
)
from rdagent.components.coder.CoSTEER.evolvable_subjects import FBWorkspace
from rdagent.components.coder.CoSTEER.evolving_strategy import (
    CoSTEERQueriedKnowledge,
    MultiProcessEvolvingStrategy,
)
from rdagent.components.coder.CoSTEER.task import CoSTEERTask
from rdagent.components.coder.data_science.share.eval import ModelDumpEvaluator
from rdagent.core.exception import RunnerError
from rdagent.core.scenario import Scenario
from rdagent.log import rdagent_logger as logger
from rdagent.oai.llm_utils import APIBackend, md5_hash
from rdagent.scenarios.data_science.dev.runner.eval import DSRunnerEvaluator
from rdagent.utils.agent.ret import PythonBatchEditOut, PythonBatchPatchOut
from rdagent.utils.agent.tpl import T
from rdagent.utils.workflow import wait_retry


class DSRunnerCoSTEERSettings(CoSTEERSettings):
    """Data Science CoSTEER settings"""

    class Config:
        env_prefix = "DS_Runner_CoSTEER_"

    max_seconds_multiplier: int = 1
    env_type: str = "docker"
    diff_mode: bool = False
    # TODO: extract a function for env and conf.


class DSRunnerMultiProcessEvolvingStrategy(MultiProcessEvolvingStrategy):
    @wait_retry(retry_n=5)
    def implement_one_task(
        self,
        target_task: CoSTEERTask,
        queried_knowledge: CoSTEERQueriedKnowledge | None = None,
        workspace: FBWorkspace | None = None,
        prev_task_feedback: CoSTEERSingleFeedback | None = None,
    ) -> dict[str, str]:

        if prev_task_feedback is None:
            # if no prev_task_feedback, it is the first loop; we do not make any changes and goto evaluators directly.
            return {}

        # Get evolving history
        task_info = target_task.get_task_information()
        queried_former_failed_knowledge = (
            queried_knowledge.task_to_former_failed_traces[task_info] if queried_knowledge is not None else []
        )[0]

        # Set output agent
        if self.settings.diff_mode:
            output_spec = PythonBatchPatchOut.get_spec()
            extract_output_fn = PythonBatchPatchOut.extract_output
        else:
            output_spec = PythonBatchEditOut.get_spec(with_del=False)
            extract_output_fn = PythonBatchEditOut.extract_output

        if prev_task_feedback.acceptable is False:
            task_information_str = target_task.get_task_information()
            # Use system_debugger for error fixing and debugging
            system_prompt = T(".prompts:DSCoSTEER.system_debugger").r(
                task_desc=task_information_str,
                out_spec=output_spec,
                diff_mode=self.settings.diff_mode,
            )
        else:
            # Use system_refine for hyperparameter tuning
            system_prompt = T(".prompts:DSCoSTEER.system_refine").r(
                out_spec=output_spec,
                diff_mode=self.settings.diff_mode,
            )

        # Start multi-turn chat session
        session = APIBackend().build_chat_session(
            session_system_prompt=system_prompt,
        )

        # Code
        user_prompt = T(".prompts:DSCoSTEER.user").r(
            code=workspace.all_codes,
            change_summary=workspace.change_summary,
            feedback=prev_task_feedback,
            hyperparameter_tuning_suggestion=(
                prev_task_feedback.hyperparameter_tuning_suggestion if prev_task_feedback.acceptable else None
            ),
            queried_former_failed_knowledge=queried_former_failed_knowledge,
        )

        code = session.build_chat_completion(user_prompt=user_prompt)
        if self.settings.diff_mode:
            code_batch_edit = extract_output_fn(code, prefix=workspace.workspace_path)
        else:
            code_batch_edit = extract_output_fn(code)
        code_batch_edit = {k: v for k, v in code_batch_edit.items() if k in workspace.file_dict.keys()}

<<<<<<< HEAD
        # Change Summary
        user_prompt = (
            "Based on the previous conversation and your latest code modifications, "
            "please provide a concise and structured summary of the changes you made to the original code. "
            "Clearly specify what was changed and how, focusing on key modifications. "
            "Limit your summary to plain text, no more than three sentences."
        )
        change_summary = session.build_chat_completion(user_prompt=user_prompt)
        code_batch_edit.update({"__change_summary__": change_summary})
=======
        if DS_RD_SETTING.runner_enable_code_change_summary:
            # Change Summary
            user_prompt = (
                "Based on the previous conversation and your latest code modifications, "
                "please provide a concise and structured summary of the changes you made to the original code. "
                "Clearly specify what was changed and how, focusing on key modifications. "
                "Limit your summary to plain text, no more than three sentences."
            )
            change_summary = session.build_chat_completion(user_prompt=user_prompt)
            code_batch_edit.update({"__change_summary__": change_summary})
>>>>>>> 8de9f757

        return code_batch_edit

    def assign_code_list_to_evo(self, code_list: list[dict[str, str]], evo):
        """
        Assign the code list to the evolving item.

        The code list is aligned with the evolving item's sub-tasks.
        If a task is not implemented, put a None in the list.
        """
        for index in range(len(evo.sub_tasks)):
            if code_list[index] is None:
                continue
            if evo.sub_workspace_list[index] is None:
                # evo.sub_workspace_list[index] = FBWorkspace(target_task=evo.sub_tasks[index])
                evo.sub_workspace_list[index] = evo.experiment_workspace
            if self.KEY_CHANGE_SUMMARY in code_list[index]:
                evo.sub_workspace_list[index].change_summary = code_list[index].pop(self.KEY_CHANGE_SUMMARY)
            evo.sub_workspace_list[index].inject_files(**code_list[index])
        return evo


class DSCoSTEERRunner(CoSTEER):
    def __init__(
        self,
        scen: Scenario,
        *args,
        **kwargs,
    ) -> None:

        eval_l = [DSRunnerEvaluator(scen=scen)]
        if DS_RD_SETTING.enable_model_dump:
            eval_l.append(ModelDumpEvaluator(scen=scen, data_type="full"))

        eva = CoSTEERMultiEvaluator(
            single_evaluator=eval_l, scen=scen
        )  # Please specify whether you agree running your eva in parallel or not
        settings = DSRunnerCoSTEERSettings()
        es = DSRunnerMultiProcessEvolvingStrategy(scen=scen, settings=settings)

        # In runner, we don't need very big loops, so we set max_loop to runner_max_loop
        super().__init__(
            *args,
            settings=settings,
            eva=eva,
            es=es,
            evolving_version=2,
            scen=scen,
            max_loop=DS_RD_SETTING.runner_max_loop,
            max_seconds=scen.real_full_timeout() * settings.max_seconds_multiplier,
            **kwargs,
        )

    def develop(self, exp):
        bak_sub_tasks = exp.pending_tasks_list
        exp.sub_tasks = [
            CoSTEERTask(
                name="Debug running solution",
                description=f"You'll be provided with the source code and the running and testing stdout. "
                "Please check the error messages and debug the source code if any errors occur.\n"
                f"Original task: {bak_sub_tasks[0][0].get_task_information()}\n"
                f"Current code repo md5: {md5_hash(exp.experiment_workspace.all_codes)}",
            ),
        ]
        exp = super().develop(exp)  # run strategy(code implementation & evaluation loops)
        exp.sub_tasks = bak_sub_tasks

        # NOTE: after running the loops, we expect some results are generated
        #
        # 1) scores of the models and ensemble
        score_fp = exp.experiment_workspace.workspace_path / "scores.csv"
        if not score_fp.exists():
            logger.error("Metrics file (scores.csv) is not generated.")
            raise RunnerError(f"Metrics file (scores.csv) is not generated")
        exp.result = pd.read_csv(score_fp, index_col=0)
        exp.running_info.running_time = exp.experiment_workspace.running_info.running_time

        # 2) if mle-bench, then the submission format checking will be used.
        # DockerEnv for MLEBench submission validation
        if DS_RD_SETTING.if_using_mle_data:
            score_fp = exp.experiment_workspace.workspace_path / "test" / "mle_submission_format_test.output"
            with score_fp.open() as f:
                exp.format_check_result = f.read()
        return exp<|MERGE_RESOLUTION|>--- conflicted
+++ resolved
@@ -103,17 +103,6 @@
             code_batch_edit = extract_output_fn(code)
         code_batch_edit = {k: v for k, v in code_batch_edit.items() if k in workspace.file_dict.keys()}
 
-<<<<<<< HEAD
-        # Change Summary
-        user_prompt = (
-            "Based on the previous conversation and your latest code modifications, "
-            "please provide a concise and structured summary of the changes you made to the original code. "
-            "Clearly specify what was changed and how, focusing on key modifications. "
-            "Limit your summary to plain text, no more than three sentences."
-        )
-        change_summary = session.build_chat_completion(user_prompt=user_prompt)
-        code_batch_edit.update({"__change_summary__": change_summary})
-=======
         if DS_RD_SETTING.runner_enable_code_change_summary:
             # Change Summary
             user_prompt = (
@@ -124,7 +113,6 @@
             )
             change_summary = session.build_chat_completion(user_prompt=user_prompt)
             code_batch_edit.update({"__change_summary__": change_summary})
->>>>>>> 8de9f757
 
         return code_batch_edit
 
