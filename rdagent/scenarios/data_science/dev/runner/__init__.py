--- conflicted
+++ resolved
@@ -112,9 +112,11 @@
             hyperparameter_tuning_suggestion=prev_task_feedback.hyperparameter_tuning_suggestion,
             queried_former_failed_knowledge=queried_former_failed_knowledge[0],
         )
-<<<<<<< HEAD
         code = session.build_chat_completion(user_prompt=user_prompt)
-        code_batch_edit = extract_output_fn(code)
+        if self.settings.diff_mode:
+            code_batch_edit = extract_output_fn(code, prefix=workspace.workspace_path)
+        else:
+            code_batch_edit = extract_output_fn(code)
         code_batch_edit = {k: v for k, v in code_batch_edit.items() if k in workspace.file_dict.keys()}
 
         # Change Summary
@@ -127,28 +129,6 @@
         change_summary = session.build_chat_completion(user_prompt=user_prompt)
         code_batch_edit.update({"__change_summary__": change_summary})
         return code_batch_edit
-=======
-
-        if self.settings.diff_mode:
-            batch_edit = extract_output_fn(
-                APIBackend().build_messages_and_create_chat_completion(
-                    user_prompt=user_prompt,
-                    system_prompt=system_prompt,
-                ),
-                prefix=workspace.workspace_path,
-            )
-        else:
-            batch_edit = extract_output_fn(
-                APIBackend().build_messages_and_create_chat_completion(
-                    user_prompt=user_prompt,
-                    system_prompt=system_prompt,
-                )
-            )
-
-        batch_edit = {k: v for k, v in batch_edit.items() if k in workspace.file_dict.keys()}
-
-        return batch_edit
->>>>>>> 4603e88d
 
     def assign_code_list_to_evo(self, code_list: list[dict[str, str]], evo):
         """
