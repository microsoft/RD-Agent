import pandas as pd

from rdagent.app.data_science.conf import DS_RD_SETTING
from rdagent.components.coder import CoSTEER
from rdagent.components.coder.CoSTEER import CoSTEER
from rdagent.components.coder.CoSTEER.config import CoSTEER_SETTINGS
from rdagent.components.coder.CoSTEER.evaluators import (
    CoSTEERMultiEvaluator,
    CoSTEERSingleFeedback,
)
from rdagent.components.coder.CoSTEER.evolvable_subjects import FBWorkspace
from rdagent.components.coder.CoSTEER.evolving_strategy import (
    CoSTEERQueriedKnowledge,
    MultiProcessEvolvingStrategy,
)
from rdagent.components.coder.CoSTEER.task import CoSTEERTask
from rdagent.components.coder.data_science.conf import DSCoderCoSTEERSettings
from rdagent.components.coder.data_science.share.eval import ModelDumpEvaluator
from rdagent.core.exception import RunnerError
from rdagent.core.scenario import Scenario
from rdagent.log import rdagent_logger as logger
from rdagent.oai.llm_utils import APIBackend, md5_hash
from rdagent.scenarios.data_science.dev.runner.eval import DSCoSTEERCoSTEEREvaluator
from rdagent.utils.agent.ret import PythonBatchEditOut, PythonBatchPatchOut
from rdagent.utils.agent.tpl import T


class DSRunnerCoSTEERSettings(DSCoderCoSTEERSettings):
    """Data Science CoSTEER settings"""

    class Config:
        env_prefix = "DS_Runner_CoSTEER_"

    max_seconds: int = DS_RD_SETTING.full_timeout
    env_type: str = "docker"
    # TODO: extract a function for env and conf.


class DSRunnerMultiProcessEvolvingStrategy(MultiProcessEvolvingStrategy):
    def implement_one_task(
        self,
        target_task: CoSTEERTask,
        queried_knowledge: CoSTEERQueriedKnowledge | None = None,
        workspace: FBWorkspace | None = None,
        prev_task_feedback: CoSTEERSingleFeedback | None = None,
    ) -> dict[str, str]:

        if prev_task_feedback is None:
            # if no prev_task_feedback, it is the first loop; we do not make any changes and goto evaluators directly.
            return {}

        # Choose appropriate system prompt based on hyperparameter tuning decision
        task_information_str = target_task.get_task_information()

        # Output Agent Map
        output_map = {
            True: (PythonBatchPatchOut.get_spec(), PythonBatchPatchOut.extract_output),
            False: (PythonBatchEditOut.get_spec(with_del=False), PythonBatchEditOut.extract_output),
        }
        output_spec, extract_output_fn = output_map[DS_RD_SETTING.enable_runner_code_diff]

        if prev_task_feedback.hyperparameter_tuning_decision:
            # Use system_refine for hyperparameter tuning
            system_prompt = T(".prompts:DSCoSTEER.system_refine").r(
                out_spec=output_spec,
                enable_runner_code_diff=DS_RD_SETTING.enable_runner_code_diff,
            )
        else:
<<<<<<< HEAD
            # Use system_debugger for error fixing and debugging
=======
            task_information_str = target_task.get_task_information()
            # 1. code
>>>>>>> 1778b8c9
            system_prompt = T(".prompts:DSCoSTEER.system_debugger").r(
                task_desc=task_information_str,
                out_spec=output_spec,
                enable_runner_code_diff=DS_RD_SETTING.enable_runner_code_diff,
            )

        # Generate user prompt for both cases
        user_prompt = T(".prompts:DSCoSTEER.user").r(
            code=workspace.all_codes,
            feedback=prev_task_feedback,
            hyperparameter_tuning_suggestion=prev_task_feedback.hyperparameter_tuning_suggestion,
        )

        batch_edit = extract_output_fn(
            APIBackend().build_messages_and_create_chat_completion(
                user_prompt=user_prompt,
                system_prompt=system_prompt,
            )
        )

        batch_edit = {k: v for k, v in batch_edit.items() if k in workspace.file_dict.keys()}

        return batch_edit

    def assign_code_list_to_evo(self, code_list: list[dict[str, str]], evo):
        """
        Assign the code list to the evolving item.

        The code list is aligned with the evolving item's sub-tasks.
        If a task is not implemented, put a None in the list.
        """
        for index in range(len(evo.sub_tasks)):
            if code_list[index] is None:
                continue
            if evo.sub_workspace_list[index] is None:
                # evo.sub_workspace_list[index] = FBWorkspace(target_task=evo.sub_tasks[index])
                evo.sub_workspace_list[index] = evo.experiment_workspace
            evo.sub_workspace_list[index].inject_files(**code_list[index])
        return evo


class DSCoSTEERRunner(CoSTEER):
    def __init__(
        self,
        scen: Scenario,
        *args,
        **kwargs,
    ) -> None:

        eval_l = [DSCoSTEERCoSTEEREvaluator(scen=scen)]
        if DS_RD_SETTING.enable_model_dump:
            eval_l.append(ModelDumpEvaluator(scen=scen, data_type="full"))

        eva = CoSTEERMultiEvaluator(
            single_evaluator=eval_l, scen=scen
        )  # Please specify whether you agree running your eva in parallel or not
        settings = DSRunnerCoSTEERSettings()
        es = DSRunnerMultiProcessEvolvingStrategy(scen=scen, settings=settings)

        # In runner, we don't need very big loops, so we set max_loop to runner_max_loop
        super().__init__(
            *args,
            settings=settings,
            eva=eva,
            es=es,
            evolving_version=2,
            scen=scen,
            max_loop=DS_RD_SETTING.runner_max_loop,
            **kwargs,
        )

    def develop(self, exp):
        bak_sub_tasks = exp.sub_tasks
        exp.sub_tasks = [
            CoSTEERTask(
                name="Debug running solution",
                description=f"You'll be provided with the source code and the running and testing stdout. "
                "Please check the error messages and debug the source code if any errors occur.\n"
                f"Current code repo md5: {md5_hash(exp.experiment_workspace.all_codes)}",
            ),
        ]
        exp = super().develop(exp)  # run strategy(code implementation & evaluation loops)
        exp.sub_tasks = bak_sub_tasks

        # NOTE: after running the loops, we expect some results are generated
        #
        # 1) scores of the models and ensemble
        score_fp = exp.experiment_workspace.workspace_path / "scores.csv"
        if not score_fp.exists():
            logger.error("Metrics file (scores.csv) is not generated.")
            raise RunnerError(f"Metrics file (scores.csv) is not generated")
        exp.result = pd.read_csv(score_fp, index_col=0)
        exp.running_info.running_time = exp.experiment_workspace.running_info.running_time

        # 2) if mle-bench, then the submission format checking will be used.
        # DockerEnv for MLEBench submission validation
        if DS_RD_SETTING.if_using_mle_data:
            score_fp = exp.experiment_workspace.workspace_path / "test" / "mle_submission_format_test.output"
            with score_fp.open() as f:
                exp.format_check_result = f.read()
        return exp<|MERGE_RESOLUTION|>--- conflicted
+++ resolved
@@ -49,9 +49,6 @@
             # if no prev_task_feedback, it is the first loop; we do not make any changes and goto evaluators directly.
             return {}
 
-        # Choose appropriate system prompt based on hyperparameter tuning decision
-        task_information_str = target_task.get_task_information()
-
         # Output Agent Map
         output_map = {
             True: (PythonBatchPatchOut.get_spec(), PythonBatchPatchOut.extract_output),
@@ -66,13 +63,9 @@
                 enable_runner_code_diff=DS_RD_SETTING.enable_runner_code_diff,
             )
         else:
-<<<<<<< HEAD
+            task_information_str = target_task.get_task_information()
             # Use system_debugger for error fixing and debugging
-=======
-            task_information_str = target_task.get_task_information()
-            # 1. code
->>>>>>> 1778b8c9
-            system_prompt = T(".prompts:DSCoSTEER.system_debugger").r(
+            system_prompt = T(".prompts:DSCoSTEER.system_refine").r(
                 task_desc=task_information_str,
                 out_spec=output_spec,
                 enable_runner_code_diff=DS_RD_SETTING.enable_runner_code_diff,
