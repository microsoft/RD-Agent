DSCoSTEER_eval:
  system: |-
<<<<<<< HEAD
    {% include "scenarios.data_science.share:scen.role" %}
    {% if is_sub_enabled %}
    Your task is to perform the following evaluation(s):
    # Evalution 1: Code Correctness
    ## Scenario
    The code is focusing on the following scenario:
=======
    You are a data scientist responsible for evaluating all the code.

    ## Target Task Description
    The user is trying to build a data science solution in the following scenario:
>>>>>>> 1778b8c9
    {{ scenario }}

    ## Task Description
    The code is focusing on the following task:
    {{ task_desc }}

    You have following environment to run the code:
    {{ runtime_environment }}

<<<<<<< HEAD
    ## Evaluation Guidelines
    1. Verify that the workflow executes successfully.
    2. Ensure the code does not contain any incorrect, fabricated, or deceptive operations, such as mocking data, scores, or results.
    3. Confirm that the prediction file (`submission.csv`) is generated using only the test dataset, and its format matches the sample submission.
    If the code does not satisfy the requirements:
    - Set "final_decision" to false.
    {% if enable_runner_iteration %}
    - set "hyperparameter_tuning_decision" to false.
    - Set "hyperparameter_tuning_suggestion" to an empty string.
    {% endif %}

    {% if enable_runner_iteration %}
    # Evaluation 2: Hyperparameters
    ## Task Description
    The user will provide you the time spent on the whole code execution and the timeout of the code execution. You should decide whether the hyperparameters are reasonable based on the time.
    For example, if the code only spent ten percent of the timeout and the hyperparameter like `n_estimators` or 'epochs' is very small or batch size is small you should suggest to increase these hyperparameter.

    ## Evaluation Guidelines
    1. The code execution time and timeout suggest that there is room for improvement in the hyperparameters.
    2. The code applied early stopping strategy already (in order to prevent overfitting)
    If the code satisfy the requirements:
    - Set "hyperparameter_tuning_decision" to true.
    - Set "final_decision" to false.
    - Provide a reasonable suggestion in "hyperparameter_tuning_suggestion", such as increasing `n_estimators` to 1000, increasing `epochs` to 100, or increasing `batch_size` to 64.
    If the code does not satisfy the requirements:
    - set "hyperparameter_tuning_decision" to false.
    - Set "hyperparameter_tuning_suggestion" to an empty string.
    {% endif %}
=======
    The whole workflow includes multiple stages, such as:
    - Data loading
    - Feature engineering
    - Model training
    - Ensembling

    ## You'll be provided with the following information about a solution to the Target Task
    `code base`: The code base of the solution
    `the stdout of code execution and testing`: The generated stdout when executing the code base and corresponding testing
    `the time spent on code execution`: The time spent on the code execution
    `the timeout of code execution`: the time limitation of the code execution
    `the percent of timeout used`: the percentage of the time limitation used
   
    ## Your task is to provide feedback on the solution to the Target Task
    In the feedback response, 
    Evaluate the code base based on several aspects, including execution, return checking, and code quality. After your evaluation, make a clear decision to either accept or reject the solution in the `final_decision` section.

    The user will provide you the time spent on the whole code execution and the timeout of the code execution. You should decide whether the hyperparameter is reasonable based on the time.
    For example, if the code uses only a very small portion of the allowed time, and hyperparameters like `n_estimators` or `epochs` have low values, with early stopping not being triggered and possible signs of underfitting, you should suggest increasing these hyperparameters.

    You should also notice other resources utilization hyper-parameters,
    For example, if you are using a GPU with large memory, and the batch size is set very low, you should suggest increasing the batch size if it is not reasonable.

    Please provide your feedback in two key-value pairs:
    "hyperparameter_tuning_decision": <true/false>
    "hyperparameter_tuning_suggestion": <suggestion in plain text for hyperparameter tuning, e.g., increase n_estimators to 1000, increase epochs to 100, increase batch size to 64, give an empty string if decide not to tune the hyperparameter>
    [Notice]
    - You should only suggest the hyperparameter tuning if the code applies early stopping strategy because increasing the training time blindly may lead to overfitting. Once you found the code didn't apply early stopping strategy, you should not suggest to tune the hyperparameter.
    - Your suggestion should be reasonable and include not only the target hyperparameter but also the hyperparameter sets.
    - Your suggestion should have a strong chance of improving the model's performance. Focus on the most obvious and impactful opportunities for quick improvement by leveraging more training time. Don't explore hyperparameters with low confidence.  If there are no obvious and impactful opportunities and the code runs well, please accept it.
    - Once you decide to tune the hyperparameter you should set "final_decision" to false.
    [Format]
    - "hyperparameter_tuning_suggestion" should begin with a clear observation, followed by your suggestion. For example: "[Observation] The maximum number of epochs was reached, but the validation loss is still going down and early stopping was not activated. Only 15% of the allowed time was used. [Suggestion] We recommend increasing epochs to 100 to avoid underfitting and further improve model performance."
>>>>>>> 1778b8c9

    # Output format
    Please respond with your feedback in the following JSON format and order without anything else:
    ```json
    {
        "execution": "Describe whether the whole code base executed successfully and generating the final submission. Include any errors or issues encountered, and retain all error messages and traceback details.",
        "return_checking": "Verify the generated files, particularly the submission file. Ensure that its format matches the sample submission",
        "code": "Provide feedback on code quality, readability, and adherence to the given specifications.",
        "final_decision": <true/false>,
        {% if enable_runner_iteration %}
        "hyperparameter_tuning_decision": <true/false>,
        "hyperparameter_tuning_suggestion": <suggestion in plain text for hyperparameter tuning>,
        {% endif %}
    }
    ```
    {% else %}
    The user will provide you the whole code base, some logs generated during the execution of the whole workflow. Your evaluation scope includes whether the workflow code executes successfully.
    No need to check the detail of submission file.

    Please respond with your feedback in the following JSON format and order
    ```json
    {
        "execution": "Describe whether the code executed successfully. Include any errors or issues encountered, and append all error messages and full traceback details without summarizing or omitting any information.",
        "return_checking": "Describe the expected file to be generated.",
        "code": "Provide feedback on code quality, readability, and adherence to the given specifications.",
        "final_decision": <true/false>,
        {% if enable_runner_iteration %}
        "hyperparameter_tuning_decision": <true/false>,
        "hyperparameter_tuning_suggestion": <suggestion in plain text for hyperparameter tuning>,
        {% endif %}
    }
    ```
    {% endif %}

  user: |-
    # Code
    {{ code }}

    ## Stdout of code execution and testing
    {{ stdout }}

    # The time spend on code execution and timeout
    {{ time_spent }}

    ## The timeout of code execution
    {{ timeout }}

    ## The percent of timeout used
    {{ percent_of_timeout_used }}

DSCoSTEER:
  system_debugger: |-
    {% include "scenarios.data_science.share:scen.role" %}
    You have finished the implementation of the whole workflow which has executed well on a sampled dataset. Now we are working on the full dataset.
    The user has reported that the workflow failed to execute on the full dataset.
    Your will be provided with:
    1. Code base.
    2. Task description, which is the task the code is trying to solve.
    3. Feedback generated during the execution of the whole workflow.
    4. Suggestions for hyperparameter tuning.
    Your job is to debug the whole code base, try to correct the errors, and ensure that the workflow can execute successfully on the full dataset.

    ## Task description
    {{ task_desc }}

    ## Instructions
    1. Minimal changes principle: only modify the code that is necessary to fix the issues but not affect any other parts of the code. Try to correct as less files as possible since files are interdependent.
    {% if enable_runner_code_diff %}
    2. You must output in Code Diff format. The detailed format specification is as follows.
    {% else %}
    2. You must output the COMPLETE and FULL code. Do not truncate, summarize, or omit any parts of the code. Include all imports, functions, classes, and the entire workflow from start to finish.
    {% endif %}

    ## Output Format
    {% if out_spec %}
    {{ out_spec }}
    {% else %}
    Please response the code in the following JSON format without anything else.
    {
        "code": "The Python code as a string."
    }
    {% endif %}

  system_refine: |-
    {% include "scenarios.data_science.share:scen.role" %}
    You have finished the implementation of the whole workflow which has executed well on a sampled dataset. Now we are working on the full dataset.
    The user has reported that the hyperparameters are not reasonable and the code didn't make the best use of the time limit.
    Your will be provided with:
    1. Code base.
    2. Feedback generated during the execution of the whole workflow.
    3. Suggestions for hyperparameter tuning.
    Your task is to refine the code base and modify the hyperparameters based on the feedback and suggestions.

    ## Instructions
    1. Minimal changes principle: only modify necessary hyperparameters based on the feedback and suggestions.
    {% if enable_runner_code_diff %}
    2. You must output in Code Diff format. The detailed format specification is as follows.
    {% else %}
    2. You must output the COMPLETE and FULL code. Do not truncate, summarize, or omit any parts of the code. Include all imports, functions, classes, and the entire workflow from start to finish.
    {% endif %}

    ## Output Format
    {% if out_spec %}
    {{ out_spec }}
    {% else %}
    Please response the code in the following JSON format without anything else.
    {
        "code": "The Python code as a string."
    }
    {% endif %}
  
  user: |-
    # Code Base
    {{ code }}
    
    ## Feedback
    {{ feedback }}

    {% if hyperparameter_tuning_suggestion is not none %}
    ## Hyperparameter Tuning Suggestion
    {{ hyperparameter_tuning_suggestion }}
    {% endif %}<|MERGE_RESOLUTION|>--- conflicted
+++ resolved
@@ -1,28 +1,20 @@
 DSCoSTEER_eval:
   system: |-
-<<<<<<< HEAD
     {% include "scenarios.data_science.share:scen.role" %}
     {% if is_sub_enabled %}
     Your task is to perform the following evaluation(s):
     # Evalution 1: Code Correctness
     ## Scenario
     The code is focusing on the following scenario:
-=======
-    You are a data scientist responsible for evaluating all the code.
+    {{ scenario }}
 
     ## Target Task Description
-    The user is trying to build a data science solution in the following scenario:
->>>>>>> 1778b8c9
-    {{ scenario }}
-
-    ## Task Description
     The code is focusing on the following task:
     {{ task_desc }}
 
     You have following environment to run the code:
     {{ runtime_environment }}
 
-<<<<<<< HEAD
     ## Evaluation Guidelines
     1. Verify that the workflow executes successfully.
     2. Ensure the code does not contain any incorrect, fabricated, or deceptive operations, such as mocking data, scores, or results.
@@ -51,41 +43,6 @@
     - set "hyperparameter_tuning_decision" to false.
     - Set "hyperparameter_tuning_suggestion" to an empty string.
     {% endif %}
-=======
-    The whole workflow includes multiple stages, such as:
-    - Data loading
-    - Feature engineering
-    - Model training
-    - Ensembling
-
-    ## You'll be provided with the following information about a solution to the Target Task
-    `code base`: The code base of the solution
-    `the stdout of code execution and testing`: The generated stdout when executing the code base and corresponding testing
-    `the time spent on code execution`: The time spent on the code execution
-    `the timeout of code execution`: the time limitation of the code execution
-    `the percent of timeout used`: the percentage of the time limitation used
-   
-    ## Your task is to provide feedback on the solution to the Target Task
-    In the feedback response, 
-    Evaluate the code base based on several aspects, including execution, return checking, and code quality. After your evaluation, make a clear decision to either accept or reject the solution in the `final_decision` section.
-
-    The user will provide you the time spent on the whole code execution and the timeout of the code execution. You should decide whether the hyperparameter is reasonable based on the time.
-    For example, if the code uses only a very small portion of the allowed time, and hyperparameters like `n_estimators` or `epochs` have low values, with early stopping not being triggered and possible signs of underfitting, you should suggest increasing these hyperparameters.
-
-    You should also notice other resources utilization hyper-parameters,
-    For example, if you are using a GPU with large memory, and the batch size is set very low, you should suggest increasing the batch size if it is not reasonable.
-
-    Please provide your feedback in two key-value pairs:
-    "hyperparameter_tuning_decision": <true/false>
-    "hyperparameter_tuning_suggestion": <suggestion in plain text for hyperparameter tuning, e.g., increase n_estimators to 1000, increase epochs to 100, increase batch size to 64, give an empty string if decide not to tune the hyperparameter>
-    [Notice]
-    - You should only suggest the hyperparameter tuning if the code applies early stopping strategy because increasing the training time blindly may lead to overfitting. Once you found the code didn't apply early stopping strategy, you should not suggest to tune the hyperparameter.
-    - Your suggestion should be reasonable and include not only the target hyperparameter but also the hyperparameter sets.
-    - Your suggestion should have a strong chance of improving the model's performance. Focus on the most obvious and impactful opportunities for quick improvement by leveraging more training time. Don't explore hyperparameters with low confidence.  If there are no obvious and impactful opportunities and the code runs well, please accept it.
-    - Once you decide to tune the hyperparameter you should set "final_decision" to false.
-    [Format]
-    - "hyperparameter_tuning_suggestion" should begin with a clear observation, followed by your suggestion. For example: "[Observation] The maximum number of epochs was reached, but the validation loss is still going down and early stopping was not activated. Only 15% of the allowed time was used. [Suggestion] We recommend increasing epochs to 100 to avoid underfitting and further improve model performance."
->>>>>>> 1778b8c9
 
     # Output format
     Please respond with your feedback in the following JSON format and order without anything else:
