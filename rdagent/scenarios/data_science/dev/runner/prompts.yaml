--- conflicted
+++ resolved
@@ -12,7 +12,9 @@
     The code is focusing on the following task:
     {{ task_desc }}
 
-<<<<<<< HEAD
+    You have following environment to run the code:
+    {{ runtime_environment }}
+
     ## Evaluation Guidelines
     1. Verify that the workflow executes successfully.
     2. Ensure the code does not contain any incorrect, fabricated, or deceptive operations, such as mocking data, scores, or results.
@@ -29,29 +31,6 @@
     ## Task Description
     The user will provide you the time spent on the whole code execution and the timeout of the code execution. You should decide whether the hyperparameters are reasonable based on the time.
     For example, if the code only spent ten percent of the timeout and the hyperparameter like `n_estimators` or 'epochs' is very small or batch size is small you should suggest to increase these hyperparameter.
-=======
-    You have following environment to run the code:
-    {{ runtime_environment }}
-
-    The whole workflow includes multiple stages, such as:
-    - Data loading
-    - Feature engineering
-    - Model training
-    - Ensembling
-
-    The user will provide you the time spent on the whole code execution and the timeout of the code execution. You should decide whether the hyperparameter is reasonable based on the time.
-    For example, if the code uses only a small portion of the allowed time, and hyperparameters like `n_estimators` or `epochs` have low values, with early stopping not being triggered and possible signs of underfitting, you should suggest increasing these hyperparameters.
-
-    You should also notice other resources utilization hyper-parameters,
-    For example, if you are using a GPU with large memory, and the batch size is set very low, you should suggest increasing the batch size if it is not reasonable.
-
-    Please provide your feedback in two key-value pairs:
-    "hyperparameter_tuning_decision": <true/false>
-    "hyperparameter_tuning_suggestion": <suggestion in plain text for hyperparameter tuning, e.g., increase n_estimators to 1000, increase epochs to 100, increase batch size to 64, give an empty string if decide not to tune the hyperparameter>
-    Notice: You should only suggest the hyperparameter tuning if the code applies early stopping strategy because increasing the training time blindly may lead to overfitting. Once you found the code didn't apply early stopping strategy, you should not suggest to tune the hyperparameter.
-    Your suggestion should be reasonable and include not only the target hyperparameter but also the hyperparameter sets.
-    Once you decide to tune the hyperparameter you should set "final_decision" to false.
->>>>>>> 0c9f1930
 
     ## Evaluation Guidelines
     1. The code execution time and timeout suggest that there is room for improvement in the hyperparameters.
