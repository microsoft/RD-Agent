--- conflicted
+++ resolved
@@ -90,13 +90,7 @@
             variables = response_dict[model_name]["variables"]
             hyperparameters = response_dict[model_name]["hyperparameters"]
             model_type = response_dict[model_name]["model_type"]
-<<<<<<< HEAD
-            tasks.append(
-                ModelTask(model_name, description, formulation, architecture, variables, hyperparameters, model_type)
-            )
-=======
             tasks.append(ModelTask(model_name, description, formulation, architecture, variables, hyperparameters, model_type))
->>>>>>> 30885254
         exp = DMModelExperiment(tasks)
         exp.based_experiments = [t[1] for t in trace.hist if t[2]]
         return exp