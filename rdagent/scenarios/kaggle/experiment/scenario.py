import io
import json
import pickle
from pathlib import Path

import pandas as pd
from jinja2 import Environment, StrictUndefined

from rdagent.app.kaggle.conf import KAGGLE_IMPLEMENT_SETTING
from rdagent.components.coder.factor_coder.config import FACTOR_IMPLEMENT_SETTINGS
from rdagent.core.prompts import Prompts
from rdagent.core.scenario import Scenario
from rdagent.oai.llm_utils import APIBackend
from rdagent.scenarios.kaggle.experiment.kaggle_experiment import KGFactorExperiment
from rdagent.scenarios.kaggle.kaggle_crawler import crawl_descriptions
from rdagent.scenarios.kaggle.knowledge_management.vector_base import (
    KaggleExperienceBase,
)

prompt_dict = Prompts(file_path=Path(__file__).parent / "prompts.yaml")


class KGScenario(Scenario):
    def __init__(self, competition: str) -> None:
        super().__init__()
        self.competition = competition
        self.competition_descriptions = crawl_descriptions(competition)
        self._source_data = self.source_data

        self.competition_type = None
        self.competition_description = None
        self.target_description = None
        self.competition_features = None
        self.submission_specifications = None
        self._analysis_competition_description()

        # Move these assignments after _analysis_competition_description
        self._output_format = self.output_format
        self._interface = self.interface
        self._simulator = self.simulator
        self._background = self.background

        self.if_action_choosing_based_on_UCB = KAGGLE_IMPLEMENT_SETTING.if_action_choosing_based_on_UCB

    def _analysis_competition_description(self):
        sys_prompt = (
            Environment(undefined=StrictUndefined)
            .from_string(prompt_dict["kg_description_template"]["system"])
            .render()
        )

        user_prompt = (
            Environment(undefined=StrictUndefined)
            .from_string(prompt_dict["kg_description_template"]["user"])
            .render(
                competition_descriptions=self.competition_descriptions,
                raw_data_information=self._source_data,
            )
        )

        response_analysis = APIBackend().build_messages_and_create_chat_completion(
            user_prompt=user_prompt,
            system_prompt=sys_prompt,
            json_mode=True,
        )

        try:
            response_json_analysis = json.loads(response_analysis)
            self.competition_type = response_json_analysis.get("Competition Type", "No type provided")
            self.competition_description = response_json_analysis.get("Competition Description", "No description provided")
            self.target_description = response_json_analysis.get("Target Description", "No target provided")
            self.competition_features = response_json_analysis.get("Competition Features", "No features provided")
            self.submission_specifications = response_json_analysis.get(
                "Submission Specifications", "No submission requirements provided"
            )
        except json.JSONDecodeError:
            print(f"Failed to parse JSON response: {response_analysis}")
            # Set default values if JSON parsing fails
            self.competition_type = "Unknown"
            self.competition_description = "No description available"
            self.target_description = "No target available"
            self.competition_features = "No features available"
            self.submission_specifications = "No submission requirements available"

    def get_competition_full_desc(self) -> str:
        return f"""Competition Type: {self.competition_type}
    Competition Description: {self.competition_description}
    Target Description: {self.target_description}
    Competition Features: {self.competition_features}
    """

    @property
    def background(self) -> str:
        background_template = prompt_dict["kg_background"]

        train_script = (
            Path(__file__).parent / f"{KAGGLE_IMPLEMENT_SETTING.competition}_template" / "train.py"
        ).read_text()

        background_prompt = (
            Environment(undefined=StrictUndefined)
            .from_string(background_template)
            .render(
                train_script=train_script,
                competition_type=self.competition_type,
                competition_description=self.competition_description,
                target_description=self.target_description,
                competition_features=self.competition_features,
                submission_specifications=self.submission_specifications,
            )
        )
        return background_prompt

    @property
    def source_data(self) -> str:
        data_folder = Path(KAGGLE_IMPLEMENT_SETTING.local_data_path) / self.competition

        if (data_folder / "X_valid.pkl").exists():
            X_valid = pd.read_pickle(data_folder / "X_valid.pkl")
            buffer = io.StringIO()
            X_valid.info(verbose=True, buf=buffer, show_counts=True)
            data_info = buffer.getvalue()
            return data_info

        preprocess_experiment = KGFactorExperiment([])
        (
            X_train,
            X_valid,
            y_train,
            y_valid,
            X_test,
            *others,
        ) = preprocess_experiment.experiment_workspace.generate_preprocess_data()

        data_folder.mkdir(exist_ok=True, parents=True)
        pickle.dump(X_train, open(data_folder / "X_train.pkl", "wb"))
        pickle.dump(X_valid, open(data_folder / "X_valid.pkl", "wb"))
        pickle.dump(y_train, open(data_folder / "y_train.pkl", "wb"))
        pickle.dump(y_valid, open(data_folder / "y_valid.pkl", "wb"))
        pickle.dump(X_test, open(data_folder / "X_test.pkl", "wb"))
        pickle.dump(others, open(data_folder / "others.pkl", "wb"))

        buffer = io.StringIO()
        X_valid.info(verbose=True, buf=buffer, show_counts=True)
        data_info = buffer.getvalue()
        return data_info

    @property
    def output_format(self) -> str:
        return Environment(undefined=StrictUndefined).from_string(prompt_dict["kg_model_output_format"]).render(
            submission_specifications=self.submission_specifications
        )

    @property
    def interface(self) -> str:
        return f"""The feature code should follow the interface:
{prompt_dict['kg_feature_interface']}
The model code should follow the interface:
{prompt_dict['kg_model_interface']}
"""

    @property
    def simulator(self) -> str:
        return f"""The feature code should follow the simulator:
{prompt_dict['kg_feature_simulator']}
The model code should follow the simulator:
{prompt_dict['kg_model_simulator']}
"""

    @property
    def rich_style_description(self) -> str:
        return """
kaggle scen """

    def get_scenario_all_desc(self) -> str:
        return f"""Background of the scenario:
{self._background}
The source dataset you can use to generate the features:
{self._source_data}
The interface you should follow to write the runnable code:
{self._interface}
The output of your code should be in the format:
{self._output_format}
The simulator user can use to test your model:
{self._simulator}
The expected output & submission format specifications:
{self.submission_specifications} # Added again to emphasize the importance
<<<<<<< HEAD
The expected output & submission format specifications:
{self.submission_specifications} # Added again to emphasize the importance
=======
>>>>>>> 7a6072fd
"""<|MERGE_RESOLUTION|>--- conflicted
+++ resolved
@@ -185,9 +185,4 @@
 {self._simulator}
 The expected output & submission format specifications:
 {self.submission_specifications} # Added again to emphasize the importance
-<<<<<<< HEAD
-The expected output & submission format specifications:
-{self.submission_specifications} # Added again to emphasize the importance
-=======
->>>>>>> 7a6072fd
 """