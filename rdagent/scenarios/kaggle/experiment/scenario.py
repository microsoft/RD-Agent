import io
import json
import pickle
from pathlib import Path

import pandas as pd
from jinja2 import Environment, StrictUndefined

from rdagent.app.kaggle.conf import KAGGLE_IMPLEMENT_SETTING
from rdagent.core.prompts import Prompts
from rdagent.core.scenario import Scenario
from rdagent.oai.llm_utils import APIBackend
from rdagent.scenarios.kaggle.experiment.kaggle_experiment import KGFactorExperiment
from rdagent.scenarios.kaggle.kaggle_crawler import crawl_descriptions
from rdagent.scenarios.kaggle.knowledge_management.vector_base import (
    KaggleExperienceBase,
)

prompt_dict = Prompts(file_path=Path(__file__).parent / "prompts.yaml")


class KGScenario(Scenario):
    def __init__(self, competition: str) -> None:
        super().__init__()
        self.competition = competition
        self.competition_descriptions = crawl_descriptions(competition)
        self.input_shape = None
        self._source_data = self.source_data

        self.competition_type = None
        self.competition_description = None
        self.target_description = None
        self.competition_features = None
        self.submission_specifications = None
        self.model_output_channel = None
        self._analysis_competition_description()
<<<<<<< HEAD

        # Move these assignments after _analysis_competition_description
=======
        self.if_action_choosing_based_on_UCB = KAGGLE_IMPLEMENT_SETTING.if_action_choosing_based_on_UCB
        self.if_using_feature_selection = KAGGLE_IMPLEMENT_SETTING.if_using_feature_selection

>>>>>>> b57846d2
        self._output_format = self.output_format
        self._interface = self.interface
        self._simulator = self.simulator
        self._background = self.background

        self.if_action_choosing_based_on_UCB = KAGGLE_IMPLEMENT_SETTING.if_action_choosing_based_on_UCB

    def _analysis_competition_description(self):
        sys_prompt = (
            Environment(undefined=StrictUndefined)
            .from_string(prompt_dict["kg_description_template"]["system"])
            .render()
        )

        user_prompt = (
            Environment(undefined=StrictUndefined)
            .from_string(prompt_dict["kg_description_template"]["user"])
            .render(
                competition_descriptions=self.competition_descriptions,
                raw_data_information=self._source_data,
            )
        )

        response_analysis = APIBackend().build_messages_and_create_chat_completion(
            user_prompt=user_prompt,
            system_prompt=sys_prompt,
            json_mode=True,
        )

<<<<<<< HEAD
        try:
            response_json_analysis = json.loads(response_analysis)
            self.competition_type = response_json_analysis.get("Competition Type", "No type provided")
            self.competition_description = response_json_analysis.get(
                "Competition Description", "No description provided"
            )
            self.target_description = response_json_analysis.get("Target Description", "No target provided")
            self.competition_features = response_json_analysis.get("Competition Features", "No features provided")
            self.submission_specifications = response_json_analysis.get(
                "Submission Specifications", "No submission requirements provided"
            )
        except json.JSONDecodeError:
            print(f"Failed to parse JSON response: {response_analysis}")
            # Set default values if JSON parsing fails
            self.competition_type = "Unknown"
            self.competition_description = "No description available"
            self.target_description = "No target available"
            self.competition_features = "No features available"
            self.submission_specifications = "No submission requirements available"
=======
        response_json_analysis = json.loads(response_analysis)
        self.competition_type = response_json_analysis.get("Competition Type", "No type provided")
        self.competition_description = response_json_analysis.get("Competition Description", "No description provided")
        self.target_description = response_json_analysis.get("Target Description", "No target provided")
        self.competition_features = response_json_analysis.get("Competition Features", "No features provided")
        self.submission_specifications = response_json_analysis.get(
            "Submission Specifications", "No submission requirements provided"
        )
        self.model_output_channel = response_json_analysis.get("Submission channel number to each sample", 1)
>>>>>>> b57846d2

    def get_competition_full_desc(self) -> str:
        return f"""Competition Type: {self.competition_type}
    Competition Description: {self.competition_description}
    Target Description: {self.target_description}
    Competition Features: {self.competition_features}
    """

    @property
    def background(self) -> str:
        background_template = prompt_dict["kg_background"]

        train_script = (
            Path(__file__).parent / f"{KAGGLE_IMPLEMENT_SETTING.competition}_template" / "train.py"
        ).read_text()

        background_prompt = (
            Environment(undefined=StrictUndefined)
            .from_string(background_template)
            .render(
                train_script=train_script,
                competition_type=self.competition_type,
                competition_description=self.competition_description,
                target_description=self.target_description,
                competition_features=self.competition_features,
                submission_specifications=self.submission_specifications,
            )
        )
        return background_prompt

    @property
    def source_data(self) -> str:
        data_folder = Path(KAGGLE_IMPLEMENT_SETTING.local_data_path) / self.competition

        if (data_folder / "X_valid.pkl").exists():
            X_valid = pd.read_pickle(data_folder / "X_valid.pkl")
            buffer = io.StringIO()
            X_valid.info(verbose=True, buf=buffer, show_counts=True)
            data_info = buffer.getvalue()
            self.input_shape = X_valid.shape
            return data_info

        preprocess_experiment = KGFactorExperiment([])
        (
            X_train,
            X_valid,
            y_train,
            y_valid,
            X_test,
            *others,
        ) = preprocess_experiment.experiment_workspace.generate_preprocess_data()

        data_folder.mkdir(exist_ok=True, parents=True)
        pickle.dump(X_train, open(data_folder / "X_train.pkl", "wb"))
        pickle.dump(X_valid, open(data_folder / "X_valid.pkl", "wb"))
        pickle.dump(y_train, open(data_folder / "y_train.pkl", "wb"))
        pickle.dump(y_valid, open(data_folder / "y_valid.pkl", "wb"))
        pickle.dump(X_test, open(data_folder / "X_test.pkl", "wb"))
        pickle.dump(others, open(data_folder / "others.pkl", "wb"))

        self.input_shape = X_valid.shape

        buffer = io.StringIO()
        X_valid.info(verbose=True, buf=buffer, show_counts=True)
        data_info = buffer.getvalue()
        return data_info

    @property
    def output_format(self) -> str:
        return (
            Environment(undefined=StrictUndefined)
            .from_string(prompt_dict["kg_model_output_format"])
<<<<<<< HEAD
            .render(submission_specifications=self.submission_specifications)
=======
            .render(channel=self.model_output_channel)
>>>>>>> b57846d2
        )

    @property
    def interface(self) -> str:
        return f"""The feature code should follow the interface:
{prompt_dict['kg_feature_interface']}
The model code should follow the interface:
{prompt_dict['kg_model_interface']}
"""

    @property
    def simulator(self) -> str:
        kg_model_simulator = (
            Environment(undefined=StrictUndefined)
            .from_string(prompt_dict["kg_model_simulator"])
            .render(submission_specifications=self.submission_specifications)
        )
        return f"""The feature code should follow the simulator:
{prompt_dict['kg_feature_simulator']}
The model code should follow the simulator:
{kg_model_simulator}
"""

    @property
    def rich_style_description(self) -> str:
        return """
kaggle scen """

    def get_scenario_all_desc(self) -> str:
        return f"""Background of the scenario:
{self._background}
The source dataset you can use to generate the features:
{self._source_data}
The interface you should follow to write the runnable code:
{self._interface}
The output of your code should be in the format:
{self._output_format}
The simulator user can use to test your model:
{self._simulator}
The expected output & submission format specifications:
{self.submission_specifications} # Added again to emphasize the importance
"""<|MERGE_RESOLUTION|>--- conflicted
+++ resolved
@@ -34,20 +34,20 @@
         self.submission_specifications = None
         self.model_output_channel = None
         self._analysis_competition_description()
-<<<<<<< HEAD
 
         # Move these assignments after _analysis_competition_description
-=======
-        self.if_action_choosing_based_on_UCB = KAGGLE_IMPLEMENT_SETTING.if_action_choosing_based_on_UCB
-        self.if_using_feature_selection = KAGGLE_IMPLEMENT_SETTING.if_using_feature_selection
-
->>>>>>> b57846d2
         self._output_format = self.output_format
         self._interface = self.interface
         self._simulator = self.simulator
         self._background = self.background
 
         self.if_action_choosing_based_on_UCB = KAGGLE_IMPLEMENT_SETTING.if_action_choosing_based_on_UCB
+        self.if_using_feature_selection = KAGGLE_IMPLEMENT_SETTING.if_using_feature_selection
+
+        self._output_format = self.output_format
+        self._interface = self.interface
+        self._simulator = self.simulator
+        self._background = self.background
 
     def _analysis_competition_description(self):
         sys_prompt = (
@@ -71,27 +71,6 @@
             json_mode=True,
         )
 
-<<<<<<< HEAD
-        try:
-            response_json_analysis = json.loads(response_analysis)
-            self.competition_type = response_json_analysis.get("Competition Type", "No type provided")
-            self.competition_description = response_json_analysis.get(
-                "Competition Description", "No description provided"
-            )
-            self.target_description = response_json_analysis.get("Target Description", "No target provided")
-            self.competition_features = response_json_analysis.get("Competition Features", "No features provided")
-            self.submission_specifications = response_json_analysis.get(
-                "Submission Specifications", "No submission requirements provided"
-            )
-        except json.JSONDecodeError:
-            print(f"Failed to parse JSON response: {response_analysis}")
-            # Set default values if JSON parsing fails
-            self.competition_type = "Unknown"
-            self.competition_description = "No description available"
-            self.target_description = "No target available"
-            self.competition_features = "No features available"
-            self.submission_specifications = "No submission requirements available"
-=======
         response_json_analysis = json.loads(response_analysis)
         self.competition_type = response_json_analysis.get("Competition Type", "No type provided")
         self.competition_description = response_json_analysis.get("Competition Description", "No description provided")
@@ -101,7 +80,6 @@
             "Submission Specifications", "No submission requirements provided"
         )
         self.model_output_channel = response_json_analysis.get("Submission channel number to each sample", 1)
->>>>>>> b57846d2
 
     def get_competition_full_desc(self) -> str:
         return f"""Competition Type: {self.competition_type}
@@ -174,11 +152,7 @@
         return (
             Environment(undefined=StrictUndefined)
             .from_string(prompt_dict["kg_model_output_format"])
-<<<<<<< HEAD
-            .render(submission_specifications=self.submission_specifications)
-=======
             .render(channel=self.model_output_channel)
->>>>>>> b57846d2
         )
 
     @property
