--- conflicted
+++ resolved
@@ -22,34 +22,6 @@
     np.ndarray
         Binary predictions on the test data.
     """
-    # Check if there is only one model's predictions
-    if len(test_pred.shape) == 1:
-        test_pred = test_pred.reshape(-1, 1)
-        val_pred = val_pred.reshape(-1, 1)
 
-<<<<<<< HEAD
-    # Calculate AUROC scores for each model
-    auroc_scores = [roc_auc_score(val_label, val_pred[:, i]) for i in range(val_pred.shape[1])]
-    
-    # Normalize AUROC scores to sum to 1
-    auroc_scores = np.array(auroc_scores)
-    weights = auroc_scores / np.sum(auroc_scores)
-    
-    weighted_val_pred = np.dot(val_pred, weights)
-    weighted_auroc = roc_auc_score(val_label, weighted_val_pred)
-    auroc_scores = np.append(auroc_scores, weighted_auroc)
-    
-    # Save auroc_scores andto a CSV file
-    pd.Series(auroc_scores, name='auroc').to_csv('scores.csv', index=False)
-    
-    # Weighted average of predictions
-    weighted_test_pred = np.dot(test_pred, weights)
-    
-    
-    pred_binary = [0 if value<0.50 else 1 for value in weighted_test_pred]
-    return pred_binary
-    # return (test_pred + val_pred) / 2
-=======
     pred_binary_l = [0 if value < 0.50 else 1 for value in test_pred_l[0]]
-    return np.array(pred_binary_l)
->>>>>>> 7d463830
+    return np.array(pred_binary_l)