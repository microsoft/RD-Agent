--- conflicted
+++ resolved
@@ -25,16 +25,8 @@
         for f in sorted((exp.experiment_workspace.workspace_path / "model").glob("*.py"), key=lambda x: x.name):
             codes.append(f.read_text())
         codes = "\n".join(codes)
-<<<<<<< HEAD
         cached_key_from_exp = CachedRunner.get_cache_key(self, exp)
         return md5_hash(codes + cached_key_from_exp)
-=======
-        if exp.sub_workspace_list is not None:
-            for i in range(len(exp.sub_workspace_list)):
-                if exp.sub_workspace_list[i] is not None:
-                    codes += str(exp.sub_workspace_list[i].code_dict.values())
-        return md5_hash(codes)
->>>>>>> d41343a6
 
     @cache_with_pickle(get_cache_key, CachedRunner.assign_cached_result)
     def init_develop(self, exp: KGFactorExperiment | KGModelExperiment) -> KGFactorExperiment | KGModelExperiment:
