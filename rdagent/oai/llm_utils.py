from __future__ import annotations

import hashlib
import inspect
import json
import os
import random
import re
import sqlite3
import ssl
import time
import urllib.request
import uuid
from copy import deepcopy
from pathlib import Path
from typing import Any, Optional

import numpy as np
import tiktoken

from rdagent.core.utils import LLM_CACHE_SEED_GEN, SingletonBaseClass
from rdagent.log import LogColors
from rdagent.log import rdagent_logger as logger
from rdagent.oai.llm_conf import LLM_SETTINGS

DEFAULT_QLIB_DOT_PATH = Path("./")


def md5_hash(input_string: str) -> str:
    hash_md5 = hashlib.md5(usedforsecurity=False)
    input_bytes = input_string.encode("utf-8")
    hash_md5.update(input_bytes)
    return hash_md5.hexdigest()


try:
    from azure.identity import DefaultAzureCredential, get_bearer_token_provider
except ImportError:
    logger.warning("azure.identity is not installed.")

try:
    import openai
except ImportError:
    logger.warning("openai is not installed.")

try:
    from llama import Llama
except ImportError:
    logger.warning("llama is not installed.")


class ConvManager:
    """
    This is a conversation manager of LLM
    It is for convenience of exporting conversation for debugging.
    """

    def __init__(
        self,
        path: Path | str = DEFAULT_QLIB_DOT_PATH / "llm_conv",
        recent_n: int = 10,
    ) -> None:
        self.path = Path(path)
        self.path.mkdir(parents=True, exist_ok=True)
        self.recent_n = recent_n

    def _rotate_files(self) -> None:
        pairs = []
        for f in self.path.glob("*.json"):
            m = re.match(r"(\d+).json", f.name)
            if m is not None:
                n = int(m.group(1))
                pairs.append((n, f))
        pairs.sort(key=lambda x: x[0])
        for n, f in pairs[: self.recent_n][::-1]:
            if (self.path / f"{n+1}.json").exists():
                (self.path / f"{n+1}.json").unlink()
            f.rename(self.path / f"{n+1}.json")

    def append(self, conv: tuple[list, str]) -> None:
        self._rotate_files()
        with (self.path / "0.json").open("w") as file:
            json.dump(conv, file)
        # TODO: reseve line breaks to make it more convient to edit file directly.


class SQliteLazyCache(SingletonBaseClass):
    def __init__(self, cache_location: str) -> None:
        super().__init__()
        self.cache_location = cache_location
        db_file_exist = Path(cache_location).exists()
        # TODO: sqlite3 does not support multiprocessing.
        self.conn = sqlite3.connect(cache_location, timeout=20)
        self.c = self.conn.cursor()
        if not db_file_exist:
            self.c.execute(
                """
                CREATE TABLE chat_cache (
                    md5_key TEXT PRIMARY KEY,
                    chat TEXT
                )
                """,
            )
            self.c.execute(
                """
                CREATE TABLE embedding_cache (
                    md5_key TEXT PRIMARY KEY,
                    embedding TEXT
                )
                """,
            )
            self.c.execute(
                """
                CREATE TABLE message_cache (
                    conversation_id TEXT PRIMARY KEY,
                    message TEXT
                )
                """,
            )
            self.conn.commit()

    def chat_get(self, key: str) -> str | None:
        md5_key = md5_hash(key)
        self.c.execute("SELECT chat FROM chat_cache WHERE md5_key=?", (md5_key,))
        result = self.c.fetchone()
        if result is None:
            return None
        return result[0]

    def embedding_get(self, key: str) -> list | dict | str | None:
        md5_key = md5_hash(key)
        self.c.execute("SELECT embedding FROM embedding_cache WHERE md5_key=?", (md5_key,))
        result = self.c.fetchone()
        if result is None:
            return None
        return json.loads(result[0])

    def chat_set(self, key: str, value: str) -> None:
        md5_key = md5_hash(key)
        self.c.execute(
            "INSERT OR REPLACE INTO chat_cache (md5_key, chat) VALUES (?, ?)",
            (md5_key, value),
        )
        self.conn.commit()

    def embedding_set(self, content_to_embedding_dict: dict) -> None:
        for key, value in content_to_embedding_dict.items():
            md5_key = md5_hash(key)
            self.c.execute(
                "INSERT OR REPLACE INTO embedding_cache (md5_key, embedding) VALUES (?, ?)",
                (md5_key, json.dumps(value)),
            )
        self.conn.commit()

    def message_get(self, conversation_id: str) -> list[str]:
        self.c.execute("SELECT message FROM message_cache WHERE conversation_id=?", (conversation_id,))
        result = self.c.fetchone()
        if result is None:
            return []
        return json.loads(result[0])

    def message_set(self, conversation_id: str, message_value: list[str]) -> None:
        self.c.execute(
            "INSERT OR REPLACE INTO message_cache (conversation_id, message) VALUES (?, ?)",
            (conversation_id, json.dumps(message_value)),
        )
        self.conn.commit()


class SessionChatHistoryCache(SingletonBaseClass):
    def __init__(self) -> None:
        """load all history conversation json file from self.session_cache_location"""
        self.cache = SQliteLazyCache(cache_location=LLM_SETTINGS.prompt_cache_path)

    def message_get(self, conversation_id: str) -> list[str]:
        return self.cache.message_get(conversation_id)

    def message_set(self, conversation_id: str, message_value: list[str]) -> None:
        self.cache.message_set(conversation_id, message_value)


class ChatSession:
    def __init__(self, api_backend: Any, conversation_id: str | None = None, system_prompt: str | None = None) -> None:
        self.conversation_id = str(uuid.uuid4()) if conversation_id is None else conversation_id
        self.system_prompt = system_prompt if system_prompt is not None else LLM_SETTINGS.default_system_prompt
        self.api_backend = api_backend

    def build_chat_completion_message(self, user_prompt: str) -> list[dict[str, Any]]:
        history_message = SessionChatHistoryCache().message_get(self.conversation_id)
        messages = history_message
        if not messages:
            messages.append({"role": "system", "content": self.system_prompt})
        messages.append(
            {
                "role": "user",
                "content": user_prompt,
            },
        )
        return messages

    def build_chat_completion_message_and_calculate_token(self, user_prompt: str) -> Any:
        messages = self.build_chat_completion_message(user_prompt)
        return self.api_backend.calculate_token_from_messages(messages)

    def build_chat_completion(self, user_prompt: str, **kwargs: Any) -> str:
        """
        this function is to build the session messages
        user prompt should always be provided
        """
        messages = self.build_chat_completion_message(user_prompt)

        with logger.tag(f"session_{self.conversation_id}"):
            response = self.api_backend._try_create_chat_completion_or_embedding(  # noqa: SLF001
                messages=messages,
                chat_completion=True,
                **kwargs,
            )

        messages.append(
            {
                "role": "assistant",
                "content": response,
            },
        )
        SessionChatHistoryCache().message_set(self.conversation_id, messages)
        return response

    def get_conversation_id(self) -> str:
        return self.conversation_id

    def display_history(self) -> None:
        # TODO: Realize a beautiful presentation format for history messages
        pass


class APIBackend:
    """
    This is a unified interface for different backends.

    (xiao) thinks integrate all kinds of API in a single class is not a good design.
    So we should split them into different classes in `oai/backends/` in the future.
    """

    # FIXME: (xiao) We should avoid using self.xxxx.
    # Instead, we can use LLM_SETTINGS directly. If it's difficult to support different backend settings, we can split them into multiple BaseSettings.
    def __init__(  # noqa: C901, PLR0912, PLR0915
        self,
        *,
        chat_api_key: str | None = None,
        chat_model: str | None = None,
        chat_api_base: str | None = None,
        chat_api_version: str | None = None,
        embedding_api_key: str | None = None,
        embedding_model: str | None = None,
        embedding_api_base: str | None = None,
        embedding_api_version: str | None = None,
        use_chat_cache: bool | None = None,
        dump_chat_cache: bool | None = None,
        use_embedding_cache: bool | None = None,
        dump_embedding_cache: bool | None = None,
    ) -> None:
        if LLM_SETTINGS.use_llama2:
            self.generator = Llama.build(
                ckpt_dir=LLM_SETTINGS.llama2_ckpt_dir,
                tokenizer_path=LLM_SETTINGS.llama2_tokenizer_path,
                max_seq_len=LLM_SETTINGS.max_tokens,
                max_batch_size=LLM_SETTINGS.llams2_max_batch_size,
            )
            self.encoder = None
        elif LLM_SETTINGS.use_gcr_endpoint:
            gcr_endpoint_type = LLM_SETTINGS.gcr_endpoint_type
            if gcr_endpoint_type == "llama2_70b":
                self.gcr_endpoint_key = LLM_SETTINGS.llama2_70b_endpoint_key
                self.gcr_endpoint_deployment = LLM_SETTINGS.llama2_70b_endpoint_deployment
                self.gcr_endpoint = LLM_SETTINGS.llama2_70b_endpoint
            elif gcr_endpoint_type == "llama3_70b":
                self.gcr_endpoint_key = LLM_SETTINGS.llama3_70b_endpoint_key
                self.gcr_endpoint_deployment = LLM_SETTINGS.llama3_70b_endpoint_deployment
                self.gcr_endpoint = LLM_SETTINGS.llama3_70b_endpoint
            elif gcr_endpoint_type == "phi2":
                self.gcr_endpoint_key = LLM_SETTINGS.phi2_endpoint_key
                self.gcr_endpoint_deployment = LLM_SETTINGS.phi2_endpoint_deployment
                self.gcr_endpoint = LLM_SETTINGS.phi2_endpoint
            elif gcr_endpoint_type == "phi3_4k":
                self.gcr_endpoint_key = LLM_SETTINGS.phi3_4k_endpoint_key
                self.gcr_endpoint_deployment = LLM_SETTINGS.phi3_4k_endpoint_deployment
                self.gcr_endpoint = LLM_SETTINGS.phi3_4k_endpoint
            elif gcr_endpoint_type == "phi3_128k":
                self.gcr_endpoint_key = LLM_SETTINGS.phi3_128k_endpoint_key
                self.gcr_endpoint_deployment = LLM_SETTINGS.phi3_128k_endpoint_deployment
                self.gcr_endpoint = LLM_SETTINGS.phi3_128k_endpoint
            else:
                error_message = f"Invalid gcr_endpoint_type: {gcr_endpoint_type}"
                raise ValueError(error_message)
            self.headers = {
                "Content-Type": "application/json",
                "Authorization": ("Bearer " + self.gcr_endpoint_key),
                "azureml-model-deployment": self.gcr_endpoint_deployment,
            }
            self.gcr_endpoint_temperature = LLM_SETTINGS.gcr_endpoint_temperature
            self.gcr_endpoint_top_p = LLM_SETTINGS.gcr_endpoint_top_p
            self.gcr_endpoint_do_sample = LLM_SETTINGS.gcr_endpoint_do_sample
            self.gcr_endpoint_max_token = LLM_SETTINGS.gcr_endpoint_max_token
            if not os.environ.get("PYTHONHTTPSVERIFY", "") and hasattr(ssl, "_create_unverified_context"):
                ssl._create_default_https_context = ssl._create_unverified_context  # noqa: SLF001
            self.encoder = None
        else:
            self.use_azure = LLM_SETTINGS.use_azure
            self.chat_use_azure_token_provider = LLM_SETTINGS.chat_use_azure_token_provider
            self.embedding_use_azure_token_provider = LLM_SETTINGS.embedding_use_azure_token_provider
            self.managed_identity_client_id = LLM_SETTINGS.managed_identity_client_id

            # Priority: chat_api_key/embedding_api_key > openai_api_key > os.environ.get("OPENAI_API_KEY")
            # TODO: Simplify the key design. Consider Pandatic's field alias & priority.
            self.chat_api_key = (
                chat_api_key
                or LLM_SETTINGS.chat_openai_api_key
                or LLM_SETTINGS.openai_api_key
                or os.environ.get("OPENAI_API_KEY")
            )
            self.embedding_api_key = (
                embedding_api_key
                or LLM_SETTINGS.embedding_openai_api_key
                or LLM_SETTINGS.openai_api_key
                or os.environ.get("OPENAI_API_KEY")
            )

            self.chat_model = LLM_SETTINGS.chat_model if chat_model is None else chat_model
            self.chat_model_map = json.loads(LLM_SETTINGS.chat_model_map)
<<<<<<< HEAD
            self.encoder = tiktoken.encoding_for_model(self.chat_model.split("_")[0])
=======
            self.encoder = self._get_encoder()
>>>>>>> 89c50aee
            self.chat_api_base = LLM_SETTINGS.chat_azure_api_base if chat_api_base is None else chat_api_base
            self.chat_api_version = (
                LLM_SETTINGS.chat_azure_api_version if chat_api_version is None else chat_api_version
            )
            self.chat_stream = LLM_SETTINGS.chat_stream
            self.chat_seed = LLM_SETTINGS.chat_seed

            self.embedding_model = LLM_SETTINGS.embedding_model if embedding_model is None else embedding_model
            self.embedding_api_base = (
                LLM_SETTINGS.embedding_azure_api_base if embedding_api_base is None else embedding_api_base
            )
            self.embedding_api_version = (
                LLM_SETTINGS.embedding_azure_api_version if embedding_api_version is None else embedding_api_version
            )

            if self.use_azure:
                if self.chat_use_azure_token_provider or self.embedding_use_azure_token_provider:
                    dac_kwargs = {}
                    if self.managed_identity_client_id is not None:
                        dac_kwargs["managed_identity_client_id"] = self.managed_identity_client_id
                    credential = DefaultAzureCredential(**dac_kwargs)
                    token_provider = get_bearer_token_provider(
                        credential,
                        "https://cognitiveservices.azure.com/.default",
                    )
                if self.chat_use_azure_token_provider:
                    self.chat_client = openai.AzureOpenAI(
                        azure_ad_token_provider=token_provider,
                        api_version=self.chat_api_version,
                        azure_endpoint=self.chat_api_base,
                    )
                else:
                    self.chat_client = openai.AzureOpenAI(
                        api_key=self.chat_api_key,
                        api_version=self.chat_api_version,
                        azure_endpoint=self.chat_api_base,
                    )

                if self.embedding_use_azure_token_provider:
                    self.embedding_client = openai.AzureOpenAI(
                        azure_ad_token_provider=token_provider,
                        api_version=self.embedding_api_version,
                        azure_endpoint=self.embedding_api_base,
                    )
                else:
                    self.embedding_client = openai.AzureOpenAI(
                        api_key=self.embedding_api_key,
                        api_version=self.embedding_api_version,
                        azure_endpoint=self.embedding_api_base,
                    )
            else:
                self.chat_client = openai.OpenAI(api_key=self.chat_api_key)
                self.embedding_client = openai.OpenAI(api_key=self.embedding_api_key)

        self.dump_chat_cache = LLM_SETTINGS.dump_chat_cache if dump_chat_cache is None else dump_chat_cache
        self.use_chat_cache = LLM_SETTINGS.use_chat_cache if use_chat_cache is None else use_chat_cache
        self.dump_embedding_cache = (
            LLM_SETTINGS.dump_embedding_cache if dump_embedding_cache is None else dump_embedding_cache
        )
        self.use_embedding_cache = (
            LLM_SETTINGS.use_embedding_cache if use_embedding_cache is None else use_embedding_cache
        )
        if self.dump_chat_cache or self.use_chat_cache or self.dump_embedding_cache or self.use_embedding_cache:
            self.cache_file_location = LLM_SETTINGS.prompt_cache_path
            self.cache = SQliteLazyCache(cache_location=self.cache_file_location)

        # transfer the config to the class if the config is not supposed to change during the runtime
        self.use_llama2 = LLM_SETTINGS.use_llama2
        self.use_gcr_endpoint = LLM_SETTINGS.use_gcr_endpoint
        self.retry_wait_seconds = LLM_SETTINGS.retry_wait_seconds

    def _get_encoder(self):
        """
        tiktoken.encoding_for_model(self.chat_model) does not cover all cases it should consider.

        This function attempts to handle several edge cases.
        """

        # 1) cases
        def _azure_patch(model: str) -> str:
            """
            When using Azure API, self.chat_model is the deployment name that can be any string.
            For example, it may be `gpt-4o_2024-08-06`. But tiktoken.encoding_for_model can't handle this.
            """
            return model.replace("_", "-")

        model = self.chat_model
        try:
            return tiktoken.encoding_for_model(model)
        except KeyError:
            logger.warning(f"Failed to get encoder. Trying to patch the model name")
            for patch_func in [_azure_patch]:
                try:
                    return tiktoken.encoding_for_model(patch_func(model))
                except KeyError:
                    logger.error(f"Failed to get encoder even after patching with {patch_func.__name__}")
                    raise

    def build_chat_session(
        self,
        conversation_id: str | None = None,
        session_system_prompt: str | None = None,
    ) -> ChatSession:
        """
        conversation_id is a 256-bit string created by uuid.uuid4() and is also
        the file name under session_cache_folder/ for each conversation
        """
        return ChatSession(self, conversation_id, session_system_prompt)

    def build_messages(
        self,
        user_prompt: str,
        system_prompt: str | None = None,
        former_messages: list[dict] | None = None,
        *,
        shrink_multiple_break: bool = False,
    ) -> list[dict]:
        """
        build the messages to avoid implementing several redundant lines of code

        """
        if former_messages is None:
            former_messages = []
        # shrink multiple break will recursively remove multiple breaks(more than 2)
        if shrink_multiple_break:
            while "\n\n\n" in user_prompt:
                user_prompt = user_prompt.replace("\n\n\n", "\n\n")
            if system_prompt is not None:
                while "\n\n\n" in system_prompt:
                    system_prompt = system_prompt.replace("\n\n\n", "\n\n")
        system_prompt = LLM_SETTINGS.default_system_prompt if system_prompt is None else system_prompt
        messages = [
            {
                "role": "system",
                "content": system_prompt,
            },
        ]
        messages.extend(former_messages[-1 * LLM_SETTINGS.max_past_message_include :])
        messages.append(
            {
                "role": "user",
                "content": user_prompt,
            },
        )
        return messages

    def build_messages_and_create_chat_completion(
        self,
        user_prompt: str,
        system_prompt: str | None = None,
        former_messages: list | None = None,
        chat_cache_prefix: str = "",
        *,
        shrink_multiple_break: bool = False,
        **kwargs: Any,
    ) -> str:
        if former_messages is None:
            former_messages = []
        messages = self.build_messages(
            user_prompt,
            system_prompt,
            former_messages,
            shrink_multiple_break=shrink_multiple_break,
        )
        return self._try_create_chat_completion_or_embedding(
            messages=messages,
            chat_completion=True,
            chat_cache_prefix=chat_cache_prefix,
            **kwargs,
        )

    def create_embedding(self, input_content: str | list[str], **kwargs: Any) -> list[Any] | Any:
        input_content_list = [input_content] if isinstance(input_content, str) else input_content
        resp = self._try_create_chat_completion_or_embedding(
            input_content_list=input_content_list,
            embedding=True,
            **kwargs,
        )
        if isinstance(input_content, str):
            return resp[0]
        return resp

    def _create_chat_completion_auto_continue(self, messages: list, **kwargs: dict) -> str:
        """
        Call the chat completion function and automatically continue the conversation if the finish_reason is length.
        TODO: This function only continues once, maybe need to continue more than once in the future.
        """
        response, finish_reason = self._create_chat_completion_inner_function(messages=messages, **kwargs)

        if finish_reason == "length":
            new_message = deepcopy(messages)
            new_message.append({"role": "assistant", "content": response})
            new_message.append(
                {
                    "role": "user",
                    "content": "continue the former output with no overlap",
                },
            )
            new_response, finish_reason = self._create_chat_completion_inner_function(messages=new_message, **kwargs)
            return response + new_response
        return response

    def _try_create_chat_completion_or_embedding(
        self,
        max_retry: int = 10,
        *,
        chat_completion: bool = False,
        embedding: bool = False,
        **kwargs: Any,
    ) -> Any:
        assert not (chat_completion and embedding), "chat_completion and embedding cannot be True at the same time"
        max_retry = LLM_SETTINGS.max_retry if LLM_SETTINGS.max_retry is not None else max_retry
        for i in range(max_retry):
            try:
                if embedding:
                    return self._create_embedding_inner_function(**kwargs)
                if chat_completion:
                    return self._create_chat_completion_auto_continue(**kwargs)
            except openai.BadRequestError as e:  # noqa: PERF203
                logger.warning(e)
                logger.warning(f"Retrying {i+1}th time...")
                if "'messages' must contain the word 'json' in some form" in e.message:
                    kwargs["add_json_in_prompt"] = True
                elif embedding and "maximum context length" in e.message:
                    kwargs["input_content_list"] = [
                        content[: len(content) // 2] for content in kwargs.get("input_content_list", [])
                    ]
            except Exception as e:  # noqa: BLE001
                logger.warning(e)
                logger.warning(f"Retrying {i+1}th time...")
                time.sleep(self.retry_wait_seconds)
        error_message = f"Failed to create chat completion after {max_retry} retries."
        raise RuntimeError(error_message)

    def _create_embedding_inner_function(
        self, input_content_list: list[str], **kwargs: Any
    ) -> list[Any]:  # noqa: ARG002
        content_to_embedding_dict = {}
        filtered_input_content_list = []
        if self.use_embedding_cache:
            for content in input_content_list:
                cache_result = self.cache.embedding_get(content)
                if cache_result is not None:
                    content_to_embedding_dict[content] = cache_result
                else:
                    filtered_input_content_list.append(content)
        else:
            filtered_input_content_list = input_content_list

        if len(filtered_input_content_list) > 0:
            for sliced_filtered_input_content_list in [
                filtered_input_content_list[i : i + LLM_SETTINGS.embedding_max_str_num]
                for i in range(0, len(filtered_input_content_list), LLM_SETTINGS.embedding_max_str_num)
            ]:
                if self.use_azure:
                    response = self.embedding_client.embeddings.create(
                        model=self.embedding_model,
                        input=sliced_filtered_input_content_list,
                    )
                else:
                    response = self.embedding_client.embeddings.create(
                        model=self.embedding_model,
                        input=sliced_filtered_input_content_list,
                    )
                for index, data in enumerate(response.data):
                    content_to_embedding_dict[sliced_filtered_input_content_list[index]] = data.embedding

                if self.dump_embedding_cache:
                    self.cache.embedding_set(content_to_embedding_dict)
        return [content_to_embedding_dict[content] for content in input_content_list]

    def _build_log_messages(self, messages: list[dict]) -> str:
        log_messages = ""
        for m in messages:
            log_messages += (
                f"\n{LogColors.MAGENTA}{LogColors.BOLD}Role:{LogColors.END}"
                f"{LogColors.CYAN}{m['role']}{LogColors.END}\n"
                f"{LogColors.MAGENTA}{LogColors.BOLD}Content:{LogColors.END} "
                f"{LogColors.CYAN}{m['content']}{LogColors.END}\n"
            )
        return log_messages

    def _create_chat_completion_inner_function(  # noqa: C901, PLR0912, PLR0915
        self,
        messages: list[dict],
        temperature: float | None = None,
        max_tokens: int | None = None,
        chat_cache_prefix: str = "",
        frequency_penalty: float | None = None,
        presence_penalty: float | None = None,
        *,
        json_mode: bool = False,
        add_json_in_prompt: bool = False,
        seed: Optional[int] = None,
    ) -> str:
        """
        seed : Optional[int]
            When retrying with cache enabled, it will keep returning the same results.
            To make retries useful, we need to enable a seed.
            This seed is different from `self.chat_seed` for GPT. It is for the local cache mechanism enabled by RD-Agent locally.
        """
        if seed is None and LLM_SETTINGS.use_auto_chat_cache_seed_gen:
            seed = LLM_CACHE_SEED_GEN.get_next_seed()

        # TODO: we can add this function back to avoid so much `self.cfg.log_llm_chat_content`
        if LLM_SETTINGS.log_llm_chat_content:
            logger.info(self._build_log_messages(messages), tag="llm_messages")
        # TODO: fail to use loguru adaptor due to stream response
        input_content_json = json.dumps(messages)
        input_content_json = (
            chat_cache_prefix + input_content_json + f"<seed={seed}/>"
        )  # FIXME this is a hack to make sure the cache represents the round index
        if self.use_chat_cache:
            cache_result = self.cache.chat_get(input_content_json)
            if cache_result is not None:
                if LLM_SETTINGS.log_llm_chat_content:
                    logger.info(f"{LogColors.CYAN}Response:{cache_result}{LogColors.END}", tag="llm_messages")
                return cache_result, None

        if temperature is None:
            temperature = LLM_SETTINGS.chat_temperature
        if max_tokens is None:
            max_tokens = LLM_SETTINGS.chat_max_tokens
        if frequency_penalty is None:
            frequency_penalty = LLM_SETTINGS.chat_frequency_penalty
        if presence_penalty is None:
            presence_penalty = LLM_SETTINGS.chat_presence_penalty

        # Use index 4 to skip the current function and intermediate calls,
        # and get the locals of the caller's frame.
        caller_locals = inspect.stack()[4].frame.f_locals
        if "self" in caller_locals:
            tag = caller_locals["self"].__class__.__name__
        else:
            tag = inspect.stack()[4].function
        model = self.chat_model_map.get(tag, self.chat_model)

        finish_reason = None
        if self.use_llama2:
            response = self.generator.chat_completion(
                messages,  # type: ignore
                max_gen_len=max_tokens,
                temperature=temperature,
            )
            resp = response[0]["generation"]["content"]
            if LLM_SETTINGS.log_llm_chat_content:
                logger.info(f"{LogColors.CYAN}Response:{resp}{LogColors.END}", tag="llm_messages")
        elif self.use_gcr_endpoint:
            body = str.encode(
                json.dumps(
                    {
                        "input_data": {
                            "input_string": messages,
                            "parameters": {
                                "temperature": self.gcr_endpoint_temperature,
                                "top_p": self.gcr_endpoint_top_p,
                                "do_sample": self.gcr_endpoint_do_sample,
                                "max_new_tokens": self.gcr_endpoint_max_token,
                            },
                        },
                    },
                ),
            )

            req = urllib.request.Request(self.gcr_endpoint, body, self.headers)  # noqa: S310
            response = urllib.request.urlopen(req)  # noqa: S310
            resp = json.loads(response.read().decode())["output"]
            if LLM_SETTINGS.log_llm_chat_content:
                logger.info(f"{LogColors.CYAN}Response:{resp}{LogColors.END}", tag="llm_messages")
        else:
            kwargs = dict(
                model=model,
                messages=messages,
                max_tokens=max_tokens,
                temperature=temperature,
                stream=self.chat_stream,
                seed=self.chat_seed,
                frequency_penalty=frequency_penalty,
                presence_penalty=presence_penalty,
            )
            if json_mode:
                if add_json_in_prompt:
                    for message in messages[::-1]:
                        message["content"] = message["content"] + "\nPlease respond in json format."
                        if message["role"] == "system":
                            break
                kwargs["response_format"] = {"type": "json_object"}
            response = self.chat_client.chat.completions.create(**kwargs)

            if self.chat_stream:
                resp = ""
                # TODO: with logger.config(stream=self.chat_stream): and add a `stream_start` flag to add timestamp for first message.
                if LLM_SETTINGS.log_llm_chat_content:
                    logger.info(f"{LogColors.CYAN}Response:{LogColors.END}", tag="llm_messages")

                for chunk in response:
                    content = (
                        chunk.choices[0].delta.content
                        if len(chunk.choices) > 0 and chunk.choices[0].delta.content is not None
                        else ""
                    )
                    if LLM_SETTINGS.log_llm_chat_content:
                        logger.info(LogColors.CYAN + content + LogColors.END, raw=True, tag="llm_messages")
                    resp += content
                    if len(chunk.choices) > 0 and chunk.choices[0].finish_reason is not None:
                        finish_reason = chunk.choices[0].finish_reason

                if LLM_SETTINGS.log_llm_chat_content:
                    logger.info("\n", raw=True, tag="llm_messages")

            else:
                resp = response.choices[0].message.content
                finish_reason = response.choices[0].finish_reason
                if LLM_SETTINGS.log_llm_chat_content:
                    logger.info(f"{LogColors.CYAN}Response:{resp}{LogColors.END}", tag="llm_messages")
                    logger.info(
                        json.dumps(
                            {
                                "tag": tag,
                                "total_tokens": response.usage.total_tokens,
                                "prompt_tokens": response.usage.prompt_tokens,
                                "completion_tokens": response.usage.completion_tokens,
                                "model": model,
                            }
                        ),
                        tag="llm_messages",
                    )
            if json_mode:
                json.loads(resp)
        if self.dump_chat_cache:
            self.cache.chat_set(input_content_json, resp)
        return resp, finish_reason

    def calculate_token_from_messages(self, messages: list[dict]) -> int:
        if self.use_llama2 or self.use_gcr_endpoint:
            logger.warning("num_tokens_from_messages() is not implemented for model llama2.")
            return 0  # TODO implement this function for llama2

        if "gpt4" in self.chat_model or "gpt-4" in self.chat_model:
            tokens_per_message = 3
            tokens_per_name = 1
        else:
            tokens_per_message = 4  # every message follows <start>{role/name}\n{content}<end>\n
            tokens_per_name = -1  # if there's a name, the role is omitted
        num_tokens = 0
        for message in messages:
            num_tokens += tokens_per_message
            for key, value in message.items():
                num_tokens += len(self.encoder.encode(value))
                if key == "name":
                    num_tokens += tokens_per_name
        num_tokens += 3  # every reply is primed with <start>assistant<message>
        return num_tokens

    def build_messages_and_calculate_token(
        self,
        user_prompt: str,
        system_prompt: str | None,
        former_messages: list[dict] | None = None,
        *,
        shrink_multiple_break: bool = False,
    ) -> int:
        if former_messages is None:
            former_messages = []
        messages = self.build_messages(
            user_prompt, system_prompt, former_messages, shrink_multiple_break=shrink_multiple_break
        )
        return self.calculate_token_from_messages(messages)


def calculate_embedding_distance_between_str_list(
    source_str_list: list[str],
    target_str_list: list[str],
) -> list[list[float]]:
    if not source_str_list or not target_str_list:
        return [[]]

    embeddings = APIBackend().create_embedding(source_str_list + target_str_list)

    source_embeddings = embeddings[: len(source_str_list)]
    target_embeddings = embeddings[len(source_str_list) :]

    source_embeddings_np = np.array(source_embeddings)
    target_embeddings_np = np.array(target_embeddings)

    source_embeddings_np = source_embeddings_np / np.linalg.norm(source_embeddings_np, axis=1, keepdims=True)
    target_embeddings_np = target_embeddings_np / np.linalg.norm(target_embeddings_np, axis=1, keepdims=True)
    similarity_matrix = np.dot(source_embeddings_np, target_embeddings_np.T)

    return similarity_matrix.tolist()<|MERGE_RESOLUTION|>--- conflicted
+++ resolved
@@ -327,11 +327,7 @@
 
             self.chat_model = LLM_SETTINGS.chat_model if chat_model is None else chat_model
             self.chat_model_map = json.loads(LLM_SETTINGS.chat_model_map)
-<<<<<<< HEAD
-            self.encoder = tiktoken.encoding_for_model(self.chat_model.split("_")[0])
-=======
             self.encoder = self._get_encoder()
->>>>>>> 89c50aee
             self.chat_api_base = LLM_SETTINGS.chat_azure_api_base if chat_api_base is None else chat_api_base
             self.chat_api_version = (
                 LLM_SETTINGS.chat_azure_api_version if chat_api_version is None else chat_api_version
