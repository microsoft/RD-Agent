--- conflicted
+++ resolved
@@ -21,6 +21,7 @@
 from rdagent.log import LogColors
 from rdagent.log import rdagent_logger as logger
 from rdagent.oai.llm_conf import LLM_SETTINGS
+from rdagent.core.conf import RD_AGENT_SETTINGS
 
 DEFAULT_QLIB_DOT_PATH = Path("./")
 
@@ -617,16 +618,11 @@
             To make retries useful, we need to enable a seed.
             This seed is different from `self.chat_seed` for GPT. It is for the local cache mechanism enabled by RD-Agent locally.
         """
-<<<<<<< HEAD
         if seed is None and RD_AGENT_SETTINGS.use_auto_chat_cache_seed_gen:
             seed = self.cache_seed_gen.get_next_seed()
 
         # TODO: we can add this function back to avoid so much `self.cfg.log_llm_chat_content`
-        if self.cfg.log_llm_chat_content:
-=======
-        # TODO: we can add this function back to avoid so much `LLM_SETTINGS.log_llm_chat_content`
         if LLM_SETTINGS.log_llm_chat_content:
->>>>>>> c3fa2454
             logger.info(self._build_log_messages(messages), tag="llm_messages")
         # TODO: fail to use loguru adaptor due to stream response
         input_content_json = json.dumps(messages)
