--- conflicted
+++ resolved
@@ -204,13 +204,7 @@
         messages = self.build_chat_completion_message(user_prompt, **kwargs)
 
         response = self.api_backend._try_create_chat_completion_or_embedding(
-<<<<<<< HEAD
-            messages=messages,
-            chat_completion=True,
-            **kwargs,
-=======
             messages=messages, chat_completion=True, **kwargs,
->>>>>>> b4160c9c
         )
         messages.append(
             {
@@ -425,13 +419,7 @@
         elif isinstance(input_content, list):
             input_content_list = input_content
         resp = self._try_create_chat_completion_or_embedding(
-<<<<<<< HEAD
-            input_content_list=input_content_list,
-            embedding=True,
-            **kwargs,
-=======
             input_content_list=input_content_list, embedding=True, **kwargs,
->>>>>>> b4160c9c
         )
         if isinstance(input_content, str):
             return resp[0]
