import pickle
import subprocess
import uuid
from abc import ABC, abstractmethod
from pathlib import Path
from typing import Tuple, Union

import pandas as pd
<<<<<<< HEAD
=======
from filelock import FileLock
from finco.log import FinCoLog

from factor_implementation.share_modules.conf import FactorImplementSettings
>>>>>>> b4160c9c
from factor_implementation.share_modules.exception import (
    CodeFormatException,
    NoOutputException,
    RuntimeErrorException,
)
<<<<<<< HEAD
from filelock import FileLock
from finco.log import FinCoLog
from oai.llm_utils import md5_hash

from rdagent.factor_implementation.share_modules.factor_implementation_config import (
    FactorImplementSettings,
)
=======
from oai.llm_utils import md5_hash
>>>>>>> b4160c9c


class FactorImplementationTask:
    # TODO: remove the factor_ prefix may be better
    def __init__(
        self,
        factor_name,
        factor_description,
        factor_formulation,
        factor_formulation_description,
        variables: dict = {},
    ) -> None:
        self.factor_name = factor_name
        self.factor_description = factor_description
        self.factor_formulation = factor_formulation
        self.factor_formulation_description = factor_formulation_description
        # TODO: check variables a good candidate
        self.variables = variables

    def get_factor_information(self):
        return f"""factor_name: {self.factor_name}
factor_description: {self.factor_description}
factor_formulation: {self.factor_formulation}
factor_formulation_description: {self.factor_formulation_description}"""

    @staticmethod
    def from_dict(dict):
        return FactorImplementationTask(**dict)

    def __repr__(self) -> str:
        return f"<{self.__class__.__name__}[{self.factor_name}]>"


class FactorImplementation(ABC):
    def __init__(self, target_task: FactorImplementationTask) -> None:
        self.target_task = target_task

    @abstractmethod
    def execute(self, *args, **kwargs) -> Tuple[str, pd.DataFrame]:
        raise NotImplementedError("__call__ method is not implemented.")


class FileBasedFactorImplementation(FactorImplementation):
    """
    This class is used to implement a factor by writing the code to a file.
    Input data and output factor value are also written to files.
    """

    # TODO: (Xiao) think raising errors may get better information for processing
    FB_FROM_CACHE = "The factor value has been executed and stored in the instance variable."
    FB_EXEC_SUCCESS = "Execution succeeded without error."
    FB_CODE_NOT_SET = "code is not set."
    FB_EXECUTION_SUCCEEDED = "Execution succeeded without error."
    FB_OUTPUT_FILE_NOT_FOUND = "\nExpected output file not found."
    FB_OUTPUT_FILE_FOUND = "\nExpected output file found."

    def __init__(
        self,
        target_task: FactorImplementationTask,
        code,
        executed_factor_value_dataframe=None,
        raise_exception=False,
    ) -> None:
        super().__init__(target_task)
        self.code = code
        self.executed_factor_value_dataframe = executed_factor_value_dataframe
        self.logger = FinCoLog()
        self.raise_exception = raise_exception
        self.workspace_path = Path(
            FactorImplementSettings().file_based_execution_workspace,
        ) / str(uuid.uuid4())

    @staticmethod
    def link_data_to_workspace(data_path: Path, workspace_path: Path):
        data_path = Path(data_path)
        workspace_path = Path(workspace_path)
        for data_file_path in data_path.iterdir():
            workspace_data_file_path = workspace_path / data_file_path.name
            if workspace_data_file_path.exists():
                workspace_data_file_path.unlink()
            subprocess.run(
                ["ln", "-s", data_file_path, workspace_data_file_path],
                check=False,
            )

    def execute(self, store_result: bool = False) -> Tuple[str, pd.DataFrame]:
        """
        execute the implementation and get the factor value by the following steps:
        1. make the directory in workspace path
        2. write the code to the file in the workspace path
        3. link all the source data to the workspace path folder
        4. execute the code
        5. read the factor value from the output file in the workspace path folder
        returns the execution feedback as a string and the factor value as a pandas dataframe

        parameters:
        store_result: if True, store the factor value in the instance variable, this feature is to be used in the gt implementation to avoid multiple execution on the same gt implementation
        """
        if self.code is None:
            if self.raise_exception:
                raise CodeFormatException(self.FB_CODE_NOT_SET)
            else:
                # TODO: to make the interface compatible with previous code. I kept the original behavior.
                raise ValueError(self.FB_CODE_NOT_SET)
        with FileLock(self.workspace_path / "execution.lock"):
            (Path.cwd() / "git_ignore_folder" / "factor_implementation_execution_cache").mkdir(
<<<<<<< HEAD
                exist_ok=True,
                parents=True,
=======
                exist_ok=True, parents=True,
>>>>>>> b4160c9c
            )
            if FactorImplementSettings().enable_execution_cache:
                # NOTE: cache the result for the same code
                target_file_name = md5_hash(self.code)
                cache_file_path = (
                    Path.cwd()
                    / "git_ignore_folder"
                    / "factor_implementation_execution_cache"
                    / f"{target_file_name}.pkl"
                )
                if cache_file_path.exists() and not self.raise_exception:
                    cached_res = pickle.load(open(cache_file_path, "rb"))
                    if store_result and cached_res[1] is not None:
                        self.executed_factor_value_dataframe = cached_res[1]
                    return cached_res

            if self.executed_factor_value_dataframe is not None:
                return self.FB_FROM_CACHE, self.executed_factor_value_dataframe

            source_data_path = Path(
                FactorImplementSettings().file_based_execution_data_folder,
            )
            self.workspace_path.mkdir(exist_ok=True, parents=True)

            code_path = self.workspace_path / f"{self.target_task.factor_name}.py"
            code_path.write_text(self.code)

            self.link_data_to_workspace(source_data_path, self.workspace_path)

            execution_feedback = self.FB_EXECUTION_SUCCEEDED
            try:
                subprocess.check_output(
                    f"python {code_path}",
                    shell=True,
                    cwd=self.workspace_path,
                    stderr=subprocess.STDOUT,
                    timeout=FactorImplementSettings().file_based_execution_timeout,
                )
            except subprocess.CalledProcessError as e:
                import site

                execution_feedback = (
                    e.output.decode()
                    .replace(str(code_path.parent.absolute()), r"/path/to")
                    .replace(str(site.getsitepackages()[0]), r"/path/to/site-packages")
                )
                if len(execution_feedback) > 2000:
                    execution_feedback = (
                        execution_feedback[:1000] + "....hidden long error message...." + execution_feedback[-1000:]
                    )
                if self.raise_exception:
                    raise RuntimeErrorException(execution_feedback)
            except subprocess.TimeoutExpired:
                execution_feedback += f"Execution timeout error and the timeout is set to {FactorImplementSettings().file_based_execution_timeout} seconds."
                if self.raise_exception:
                    raise RuntimeErrorException(execution_feedback)

            workspace_output_file_path = self.workspace_path / "result.h5"
            if not workspace_output_file_path.exists():
                execution_feedback += self.FB_OUTPUT_FILE_NOT_FOUND
                executed_factor_value_dataframe = None
                if self.raise_exception:
                    raise NoOutputException(execution_feedback)
            else:
                try:
                    executed_factor_value_dataframe = pd.read_hdf(workspace_output_file_path)
                    execution_feedback += self.FB_OUTPUT_FILE_FOUND
                except Exception as e:
                    execution_feedback += f"Error found when reading hdf file: {e}"[:1000]
                    executed_factor_value_dataframe = None

            if store_result and executed_factor_value_dataframe is not None:
                self.executed_factor_value_dataframe = executed_factor_value_dataframe

        if FactorImplementSettings().enable_execution_cache:
            pickle.dump(
                (execution_feedback, executed_factor_value_dataframe),
                open(cache_file_path, "wb"),
            )
        return execution_feedback, executed_factor_value_dataframe

    def __str__(self) -> str:
        # NOTE:
        # If the code cache works, the workspace will be None.
        return f"File Factor[{self.target_task.factor_name}]: {self.workspace_path}"

    def __repr__(self) -> str:
        return self.__str__()

    @staticmethod
    def from_folder(task: FactorImplementationTask, path: Union[str, Path], **kwargs):
        path = Path(path)
        factor_path = (path / task.factor_name).with_suffix(".py")
        with factor_path.open("r") as f:
            code = f.read()
        return FileBasedFactorImplementation(task, code=code, **kwargs)<|MERGE_RESOLUTION|>--- conflicted
+++ resolved
@@ -6,19 +6,11 @@
 from typing import Tuple, Union
 
 import pandas as pd
-<<<<<<< HEAD
-=======
-from filelock import FileLock
-from finco.log import FinCoLog
-
-from factor_implementation.share_modules.conf import FactorImplementSettings
->>>>>>> b4160c9c
 from factor_implementation.share_modules.exception import (
     CodeFormatException,
     NoOutputException,
     RuntimeErrorException,
 )
-<<<<<<< HEAD
 from filelock import FileLock
 from finco.log import FinCoLog
 from oai.llm_utils import md5_hash
@@ -26,9 +18,6 @@
 from rdagent.factor_implementation.share_modules.factor_implementation_config import (
     FactorImplementSettings,
 )
-=======
-from oai.llm_utils import md5_hash
->>>>>>> b4160c9c
 
 
 class FactorImplementationTask:
@@ -135,12 +124,7 @@
                 raise ValueError(self.FB_CODE_NOT_SET)
         with FileLock(self.workspace_path / "execution.lock"):
             (Path.cwd() / "git_ignore_folder" / "factor_implementation_execution_cache").mkdir(
-<<<<<<< HEAD
-                exist_ok=True,
-                parents=True,
-=======
                 exist_ok=True, parents=True,
->>>>>>> b4160c9c
             )
             if FactorImplementSettings().enable_execution_cache:
                 # NOTE: cache the result for the same code
