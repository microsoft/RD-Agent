--- conflicted
+++ resolved
@@ -4,18 +4,9 @@
 from pathlib import Path
 
 import pandas as pd
-<<<<<<< HEAD
 from rdagent.core.evolving_framework import EvoAgent, KnowledgeBase
 from rdagent.core.utils import multiprocessing_wrapper
 from rdagent.factor_implementation.evolving.evaluators import (
-=======
-from fire.core import Fire
-from tqdm import tqdm
-
-from core.evolving_framework import EvoAgent, KnowledgeBase
-from core.utils import multiprocessing_wrapper
-from factor_implementation.evolving.evaluators import (
->>>>>>> b4160c9c
     FactorImplementationEvaluatorV1,
     FactorImplementationsMultiEvaluator,
 )
@@ -34,11 +25,8 @@
     FactorImplementationTask,
     FileBasedFactorImplementation,
 )
-<<<<<<< HEAD
 from fire.core import Fire
 from tqdm import tqdm
-=======
->>>>>>> b4160c9c
 
 ALPHA101_INIT_COMPONENTS = [
     "1. abs(): absolute value to certain columns",
@@ -116,7 +104,6 @@
     def load_or_init_knowledge_base(self, former_knowledge_base_path: Path = None, component_init_list: list = []):
         if former_knowledge_base_path is not None and former_knowledge_base_path.exists():
             factor_knowledge_base = pickle.load(open(former_knowledge_base_path, "rb"))
-<<<<<<< HEAD
             if (
                 self.evolving_version == 1
                 and not isinstance(
@@ -128,13 +115,6 @@
                     factor_knowledge_base,
                     FactorImplementationGraphKnowledgeBase,
                 )
-=======
-            if self.evolving_version == 1 and not isinstance(
-                factor_knowledge_base, FactorImplementationKnowledgeBaseV1,
-            ) or self.evolving_version == 2 and not isinstance(
-                factor_knowledge_base,
-                FactorImplementationGraphKnowledgeBase,
->>>>>>> b4160c9c
             ):
                 raise ValueError("The former knowledge base is not compatible with the current version")
         else:
@@ -282,15 +262,7 @@
         print([feedback.final_decision if feedback is not None else None for feedback in feedbacks].count(True))
 
     def implement_amc(
-<<<<<<< HEAD
-        self,
-        evo_sub_path_str,
-        former_knowledge_base_path_str,
-        implementation_dump_path_str,
-        slice_index,
-=======
         self, evo_sub_path_str, former_knowledge_base_path_str, implementation_dump_path_str, slice_index,
->>>>>>> b4160c9c
     ):
         factor_implementations: FactorImplementationList = pickle.load(open(evo_sub_path_str, "rb"))
         factor_implementations.target_factor_tasks = factor_implementations.target_factor_tasks[
