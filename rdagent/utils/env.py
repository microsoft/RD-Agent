"""
The motivation of the utils is for environment management

Tries to create uniform environment for the agent to run;
- All the code and data is expected included in one folder
"""

# TODO: move the scenario specific docker env into other folders.

import json
import os
import pickle
import contextlib
import re
import select
import shutil
import subprocess
import time
import uuid
import zipfile
from abc import abstractmethod
from pathlib import Path
from types import MappingProxyType
from typing import Any, Generic, Mapping, Optional, TypeVar

import docker  # type: ignore[import-untyped]
import docker.models  # type: ignore[import-untyped]
import docker.models.containers  # type: ignore[import-untyped]
import docker.types  # type: ignore[import-untyped]
from pydantic import BaseModel, model_validator
from pydantic_settings import SettingsConfigDict
from rich import print
from rich.console import Console
from rich.progress import Progress, SpinnerColumn, TextColumn
from rich.rule import Rule
from rich.table import Table
from tqdm import tqdm

from rdagent.core.conf import ExtendedBaseSettings
from rdagent.core.experiment import RD_AGENT_SETTINGS
from rdagent.log import rdagent_logger as logger
from rdagent.oai.llm_utils import md5_hash
from rdagent.utils.workflow import wait_retry


# Normalize all bind paths in volumes to absolute paths based on a given working directory (mount_path).
def normalize_volumes(vols: dict, working_dir: str) -> dict:
    abs_vols = {}
    for lp, vinfo in vols.items():
        bind_path = vinfo["bind"]
        if not os.path.isabs(bind_path):
            # If bind path is not absolute, treat it as relative to the working dir (mount_path)
            abs_path = os.path.abspath(os.path.join(working_dir, bind_path))
            vinfo = vinfo.copy()
            vinfo["bind"] = abs_path
        abs_vols[lp] = vinfo
    return abs_vols


def pull_image_with_progress(image: str) -> None:
    client = docker.APIClient(base_url="unix://var/run/docker.sock")
    pull_logs = client.pull(image, stream=True, decode=True)
    progress_bars = {}

    for log in pull_logs:
        if "id" in log and log.get("progressDetail"):
            layer_id = log["id"]
            progress_detail = log["progressDetail"]
            current = progress_detail.get("current", 0)
            total = progress_detail.get("total", 0)

            if total:
                if layer_id not in progress_bars:
                    progress_bars[layer_id] = tqdm(total=total, desc=f"Layer {layer_id}", unit="B", unit_scale=True)
                progress_bars[layer_id].n = current
                progress_bars[layer_id].refresh()

        elif "status" in log:
            print(log["status"])

    for pb in progress_bars.values():
        pb.close()


class EnvConf(ExtendedBaseSettings):
    default_entry: str
    extra_volumes: dict = {}
    running_timeout_period: int = 3600  # 10 minutes
    # helper settings to support transparent;
    enable_cache: bool = True
    retry_count: int = 5  # retry count for the docker run
    retry_wait_seconds: int = 10  # retry wait seconds for the docker run


ASpecificEnvConf = TypeVar("ASpecificEnvConf", bound=EnvConf)


class Env(Generic[ASpecificEnvConf]):
    """
    We use BaseModel as the setting due to the features it provides
    - It provides base typing and checking features.
    - loading and dumping the information will be easier: for example, we can use package like `pydantic-yaml`
    """

    conf: ASpecificEnvConf  # different env have different conf.

    def __init__(self, conf: ASpecificEnvConf):
        self.conf = conf

    def zip_a_folder_into_a_file(self, folder_path: str, zip_file_path: str) -> None:
        """
        Zip a folder into a file, use zipfile instead of subprocess
        """
        with zipfile.ZipFile(zip_file_path, "w") as z:
            for root, _, files in os.walk(folder_path):
                for file in files:
                    z.write(os.path.join(root, file), os.path.relpath(os.path.join(root, file), folder_path))

    def unzip_a_file_into_a_folder(self, zip_file_path: str, folder_path: str) -> None:
        """
        Unzip a file into a folder, use zipfile instead of subprocess
        """
        # Clear folder_path before extracting
        if os.path.exists(folder_path):
            shutil.rmtree(folder_path)
        os.makedirs(folder_path)

        with zipfile.ZipFile(zip_file_path, "r") as z:
            z.extractall(folder_path)

    @abstractmethod
    def prepare(self, *args, **kwargs) -> None:  # type: ignore[no-untyped-def]
        """
        Prepare for the environment based on it's configure
        """

    def run(self, entry: str | None = None, local_path: str = ".", env: dict | None = None, **kwargs: dict) -> str:
        """
        Run the folder under the environment.

        Parameters
        ----------
        entry : str | None
            We may we the entry point when we run it.
            For example, we may have different entries when we run and summarize the project.
        local_path : str | None
            the local path (to project, mainly for code) will be mounted into the docker
            Here are some examples for a None local path
            - for example, run docker for updating the data in the extra_volumes.
            - simply run the image. The results are produced by output or network
        env : dict | None
            Run the code with your specific environment.

        Returns
        -------
            the stdout
        """
        stdout, _ = self.run_ret_code(entry=entry, local_path=local_path, env=env, **kwargs)
        return stdout

    def __run_ret_code_with_retry(
        self,
        entry: str | None = None,
        local_path: str = ".",
        env: dict | None = None,
        running_extra_volume: Mapping = MappingProxyType({}),
        remove_timestamp: bool = True,
    ) -> tuple[str, int]:
        # TODO: remove_timestamp can be implemented in a shallower way...
        for retry_index in range(self.conf.retry_count + 1):
            try:
                start = time.time()
                log_output, return_code = self._run_ret_code(
                    entry, local_path, env, running_extra_volume=running_extra_volume, remove_timestamp=remove_timestamp
                )
                end = time.time()
                logger.info(f"Running time: {end - start} seconds")
                if end - start + 1 >= self.conf.running_timeout_period:
                    logger.warning(
                        f"The running time exceeds {self.conf.running_timeout_period} seconds, so the process is killed."
                    )
                    log_output += f"\n\nThe running time exceeds {self.conf.running_timeout_period} seconds, so the process is killed."
                return log_output, return_code
            except Exception as e:
                if retry_index == self.conf.retry_count:
                    raise
                logger.warning(
                    f"Error while running the container: {e}, current try index: {retry_index + 1}, {self.conf.retry_count - retry_index - 1} retries left."
                )
                time.sleep(self.conf.retry_wait_seconds)
        raise RuntimeError  # for passing CI

    def run_ret_code(
        self,
        entry: str | None = None,
        local_path: str = ".",
        env: dict | None = None,
        **kwargs: dict,
    ) -> tuple[str, int]:
        """
        Run the folder under the environment and return both the stdout and the exit code.

        Parameters
        ----------
        entry : str | None
            We may we the entry point when we run it.
            For example, we may have different entries when we run and summarize the project.
        local_path : str | None
            the local path (to project, mainly for code) will be mounted into the docker
            Here are some examples for a None local path
            - for example, run docker for updating the data in the extra_volumes.
            - simply run the image. The results are produced by output or network
        env : dict | None
            Run the code with your specific environment.

        Returns
        -------
            A tuple containing the stdout and the exit code
        """
        running_extra_volume = kwargs.get("running_extra_volume", {})
        if entry is None:
            entry = self.conf.default_entry

        if "|" in entry:
            logger.warning(
                "You are using a command with a shell pipeline (i.e., '|'). "
                "The exit code ($exit_code) will reflect the result of "
                "the last command in the pipeline.",
            )

        entry_add_timeout = (
            f"/bin/sh -c 'timeout --kill-after=10 {self.conf.running_timeout_period} {entry}; "
            + "entry_exit_code=$?; "
            + (f"chmod -R 777 {self.conf.mount_path}; " if hasattr(self.conf, "mount_path") else "")
            + "exit $entry_exit_code'"
        )

        if self.conf.enable_cache:
            stdout, return_code = self.cached_run(entry_add_timeout, local_path, env, running_extra_volume)
        else:
            stdout, return_code = self.__run_ret_code_with_retry(
                entry_add_timeout, local_path, env, running_extra_volume, remove_timestamp=False
            )

        return stdout, return_code

    def cached_run(
        self,
        entry: str | None = None,
        local_path: str = ".",
        env: dict | None = None,
        running_extra_volume: Mapping = MappingProxyType({}),
        remove_timestamp: bool = True,
    ) -> tuple[str, int]:
        """
        Run the folder under the environment.
        Will cache the output and the folder diff for next round of running.
        Use the python codes and the parameters(entry, running_extra_volume) as key to hash the input.
        """
        target_folder = Path(RD_AGENT_SETTINGS.pickle_cache_folder_path_str) / f"utils.env.run"
        target_folder.mkdir(parents=True, exist_ok=True)

        # we must add the information of data (beyond code) into the key.
        # Otherwise, all commands operating on data will become invalid (e.g. rm -r submission.csv)
        # So we recursively walk in the folder and add the sorted relative filename list as part of the key.
        data_key = []
        for path in Path(local_path).rglob("*"):
            p = str(path.relative_to(Path(local_path)))
            if p.startswith("__pycache__"):
                continue
            data_key.append(p)
        data_key = sorted(data_key)

        key = md5_hash(
            json.dumps(
                [
                    [str(path.relative_to(Path(local_path))), path.read_text()]
                    for path in sorted(Path(local_path).rglob("*.py"))
                ]
            )
            + json.dumps({"entry": entry, "running_extra_volume": dict(running_extra_volume)})
            + json.dumps({"extra_volumes": self.conf.extra_volumes})
            + json.dumps(data_key)
        )
        if Path(target_folder / f"{key}.pkl").exists() and Path(target_folder / f"{key}.zip").exists():
            with open(target_folder / f"{key}.pkl", "rb") as f:
                ret: tuple[str, int] = pickle.load(f)
            self.unzip_a_file_into_a_folder(str(target_folder / f"{key}.zip"), local_path)
        else:
            ret = self.__run_ret_code_with_retry(entry, local_path, env, running_extra_volume, remove_timestamp)
            with open(target_folder / f"{key}.pkl", "wb") as f:
                pickle.dump(ret, f)
            self.zip_a_folder_into_a_file(local_path, str(target_folder / f"{key}.zip"))
        return ret

    @abstractmethod
    def _run_ret_code(
        self,
        entry: str | None,
        local_path: str = ".",
        env: dict | None = None,
        running_extra_volume: Mapping = MappingProxyType({}),
        **kwargs: Any,
    ) -> tuple[str, int]:
        """
        Execute the specified entry point within the given environment and local path.

        Parameters
        ----------
        entry : str | None
            The entry point to execute. If None, defaults to the configured entry.
        local_path : str
            The local directory path where the execution should occur.
        env : dict | None
            Environment variables to set during execution.
        kwargs : dict
            Additional keyword arguments for execution customization.

        Returns
        -------
        tuple[str, int]
            A tuple containing the standard output and the exit code of the execution.
        """
        pass

    def dump_python_code_run_and_get_results(
        self,
        code: str,
        dump_file_names: list[str],
        local_path: str,
        env: dict | None = None,
        running_extra_volume: Mapping = MappingProxyType({}),
        code_dump_file_py_name: Optional[str] = None,
    ) -> tuple[str, list]:
        """
        Dump the code into the local path and run the code.
        """
        random_file_name = f"{uuid.uuid4()}.py" if code_dump_file_py_name is None else f"{code_dump_file_py_name}.py"
        with open(os.path.join(local_path, random_file_name), "w") as f:
            f.write(code)
        entry = f"python {random_file_name}"
        log_output = self.run(entry, local_path, env, running_extra_volume=dict(running_extra_volume))
        results = []
        os.remove(os.path.join(local_path, random_file_name))
        for name in dump_file_names:
            if os.path.exists(os.path.join(local_path, f"{name}")):
                results.append(pickle.load(open(os.path.join(local_path, f"{name}"), "rb")))
                os.remove(os.path.join(local_path, f"{name}"))
            else:
                return log_output, []
        return log_output, results


# class EnvWithCache
#

## Local Environment -----


class LocalConf(EnvConf):
    bin_path: str = ""
    """path like <path1>:<path2>:<path3>, which will be prepend to bin path."""

    retry_count: int = 0  # retry count for; run `retry_count + 1` times


ASpecificLocalConf = TypeVar("ASpecificLocalConf", bound=LocalConf)


class LocalEnv(Env[ASpecificLocalConf]):
    """
    Sometimes local environment may be more convenient for testing
    """

    def prepare(self) -> None: ...

    def _run_ret_code(
        self,
        entry: str | None = None,
        local_path: str | None = None,
        env: dict | None = None,
        running_extra_volume: Mapping = MappingProxyType({}),
        **kwargs: dict,
    ) -> tuple[str, int]:

        # Handle volume links
        volumes = {}
        if self.conf.extra_volumes is not None:
            for lp, rp in self.conf.extra_volumes.items():
                volumes[lp] = rp
            cache_path = "/tmp/sample" if "/sample/" in "".join(self.conf.extra_volumes.keys()) else "/tmp/full"
            Path(cache_path).mkdir(parents=True, exist_ok=True)
            volumes[cache_path] = "./cache"
        for lp, rp in running_extra_volume.items():
            volumes[lp] = rp

        assert local_path is not None, "local_path should not be None"
        volumes = normalize_volumes(volumes, local_path)

        @contextlib.contextmanager
        def _symlink_ctx(vol_map: Mapping[str, str]):
            created_links: list[Path] = []
            try:
                for real, link in vol_map.items():
                    link_path = Path(link)
                    real_path = Path(real)
                    if not link_path.parent.exists():
                        link_path.parent.mkdir(parents=True, exist_ok=True)
                    if link_path.exists() or link_path.is_symlink():
                        link_path.unlink()
                    link_path.symlink_to(real_path)
                    created_links.append(link_path)
                yield
            finally:
                for p in created_links:
                    try:
                        if p.is_symlink() or p.exists():
                            p.unlink()
                    except FileNotFoundError:
                        pass

        with _symlink_ctx(volumes):
            # Setup environment
            if env is None:
                env = {}
            path = [*self.conf.bin_path.split(":"), "/bin/", "/usr/bin/", *env.get("PATH", "").split(":")]
            env["PATH"] = ":".join(path)

            if entry is None:
                entry = self.conf.default_entry

            print(Rule("[bold green]LocalEnv Logs Begin[/bold green]", style="dark_orange"))
            table = Table(title="Run Info", show_header=False)
            table.add_column("Key", style="bold cyan")
            table.add_column("Value", style="bold magenta")
            table.add_row("Entry", entry)
            table.add_row("Local Path", local_path or "")
            table.add_row("Env", "\n".join(f"{k}:{v}" for k, v in env.items()))
            table.add_row("Volumes", "\n".join(f"{k}:{v}" for k, v in volumes.items()))
            print(table)

<<<<<<< HEAD
            cwd = Path(local_path).resolve() if local_path else None
            env = {k: str(v) if isinstance(v, int) else v for k, v in env.items()}

            process = subprocess.Popen(
                entry,
                cwd=cwd,
                env={**os.environ, **env},
                stdout=subprocess.PIPE,
                stderr=subprocess.PIPE,
                text=True,
                shell=True,
                bufsize=1,
                universal_newlines=True,
            )

            # Setup polling
            if process.stdout is None or process.stderr is None:
                raise RuntimeError("The subprocess did not correctly create stdout/stderr pipes")

            stdout_fd = process.stdout.fileno()
            stderr_fd = process.stderr.fileno()

            poller = select.poll()
            poller.register(stdout_fd, select.POLLIN)
            poller.register(stderr_fd, select.POLLIN)

            combined_output = ""
            while True:
                if process.poll() is not None:
                    break
                events = poller.poll(100)
                for fd, event in events:
                    if event & select.POLLIN:
                        if fd == stdout_fd:
                            output = process.stdout.readline()
                            if output:
                                Console().print(output.strip(), markup=False)
                                combined_output += output
                        elif fd == stderr_fd:
                            chunk = os.read(stderr_fd, 4096)
                            if chunk:
                                error = chunk.decode(errors="replace")
                                Console().print(error, end="", markup=False)
                                combined_output += error

            # Capture any final output
            remaining_output, remaining_error = process.communicate()
            if remaining_output:
                Console().print(remaining_output.strip(), markup=False)
                combined_output += remaining_output
            if remaining_error:
                Console().print(remaining_error.strip(), markup=False)
                combined_output += remaining_error

            return_code = process.returncode
            print(Rule("[bold green]LocalEnv Logs End[/bold green]", style="dark_orange"))

            return combined_output, return_code
=======
        # Setup polling
        if process.stdout is None or process.stderr is None:
            raise RuntimeError("The subprocess did not correctly create stdout/stderr pipes")

        stdout_fd = process.stdout.fileno()
        stderr_fd = process.stderr.fileno()

        poller = select.poll()
        poller.register(stdout_fd, select.POLLIN)
        poller.register(stderr_fd, select.POLLIN)

        combined_output = ""
        while True:
            if process.poll() is not None:
                break
            events = poller.poll(100)
            for fd, event in events:
                if event & select.POLLIN:
                    if fd == stdout_fd:
                        while True:
                            output = process.stdout.readline()
                            if output == "":
                                break
                            Console().print(output.strip(), markup=False)
                            combined_output += output
                    elif fd == stderr_fd:
                        while True:
                            error = process.stderr.readline()
                            if error == "":
                                break
                            Console().print(error.strip(), markup=False)
                            combined_output += error

        # Capture any final output
        remaining_output, remaining_error = process.communicate()
        if remaining_output:
            Console().print(remaining_output.strip(), markup=False)
            combined_output += remaining_output
        if remaining_error:
            Console().print(remaining_error.strip(), markup=False)
            combined_output += remaining_error

        return_code = process.returncode
        print(Rule("[bold green]LocalEnv Logs End[/bold green]", style="dark_orange"))

        return combined_output, return_code
>>>>>>> 10050ef3


class CondaConf(LocalConf):
    conda_env_name: str
    default_entry: str = "python main.py"

    @model_validator(mode="after")
    def change_bin_path(self, **data: Any) -> "CondaConf":
        conda_path_result = subprocess.run(
            f"conda run -n {self.conda_env_name} --no-capture-output env | grep '^PATH='",
            capture_output=True,
            text=True,
            shell=True,
        )
        self.bin_path = conda_path_result.stdout.strip().split("=")[1] if conda_path_result.returncode == 0 else ""
        return self


class MLECondaConf(CondaConf):
    enable_cache: bool = False  # aligning with the docker settings.


## Docker Environment -----
class DockerConf(EnvConf):
    build_from_dockerfile: bool = False
    dockerfile_folder_path: Optional[Path] = (
        None  # the path to the dockerfile optional path provided when build_from_dockerfile is False
    )
    image: str  # the image you want to build
    mount_path: str  # the path in the docker image to mount the folder
    default_entry: str  # the entry point of the image

    extra_volumes: dict = {}
    extra_volume_mode: str = "ro"  # by default. only the mount_path should be writable, others are changed to read-only
    # Sometime, we need maintain some extra data for the workspace.
    # And the extra data may be shared and the downloading can be time consuming.
    # So we just want to download it once.
    network: str | None = "bridge"  # the network mode for the docker
    shm_size: str | None = None
    enable_gpu: bool = True  # because we will automatically disable GPU if not available. So we enable it by default.
    mem_limit: str | None = "48g"  # Add memory limit attribute
    cpu_count: int | None = None  # Add CPU limit attribute

    running_timeout_period: int = 3600  # 1 hour

    enable_cache: bool = True  # enable the cache mechanism

    retry_count: int = 5  # retry count for the docker run
    retry_wait_seconds: int = 10  # retry wait seconds for the docker run


class QlibCondaConf(CondaConf):
    conda_env_name: str = "rdagent4qlib"
    enable_cache: bool = False
    default_entry: str = "qrun conf.yaml"
    # extra_volumes: dict = {str(Path("~/.qlib/").expanduser().resolve().absolute()): "/root/.qlib/"}


class QlibCondaEnv(LocalEnv[QlibCondaConf]):
    def prepare(self) -> None:
        """Prepare the conda environment if not already created."""
        try:
            envs = subprocess.run("conda env list", capture_output=True, text=True, shell=True)
            if self.conf.conda_env_name not in envs.stdout:
                print(f"[yellow]Conda env '{self.conf.conda_env_name}' not found, creating...[/yellow]")
                subprocess.check_call(
                    f"conda create -y -n {self.conf.conda_env_name} python=3.10",
                    shell=True,
                )
                subprocess.check_call(
                    f"conda run -n {self.conf.conda_env_name} pip install --upgrade pip cython",
                    shell=True,
                )
                subprocess.check_call(
                    f"conda run -n {self.conf.conda_env_name} pip install git+https://github.com/microsoft/qlib.git@3e72593b8c985f01979bebcf646658002ac43b00",
                    shell=True,
                )
                subprocess.check_call(
                    f"conda run -n {self.conf.conda_env_name} pip install catboost xgboost scipy==1.11.4 tables torch",
                    shell=True,
                )
        except Exception as e:
            print(f"[red]Failed to prepare conda env: {e}[/red]")


class QlibDockerConf(DockerConf):
    model_config = SettingsConfigDict(env_prefix="QLIB_DOCKER_")

    build_from_dockerfile: bool = True
    dockerfile_folder_path: Path = Path(__file__).parent.parent / "scenarios" / "qlib" / "docker"
    image: str = "local_qlib:latest"
    mount_path: str = "/workspace/qlib_workspace/"
    default_entry: str = "qrun conf.yaml"
    extra_volumes: dict = {str(Path("~/.qlib/").expanduser().resolve().absolute()): "/root/.qlib/"}
    shm_size: str | None = "16g"
    enable_gpu: bool = True
    enable_cache: bool = False


class DMDockerConf(DockerConf):
    model_config = SettingsConfigDict(env_prefix="DM_DOCKER_")

    build_from_dockerfile: bool = True
    dockerfile_folder_path: Path = Path(__file__).parent.parent / "scenarios" / "data_mining" / "docker"
    image: str = "local_dm:latest"
    mount_path: str = "/workspace/dm_workspace/"
    default_entry: str = "python train.py"
    extra_volumes: dict = {
        str(
            Path("~/.rdagent/.data/physionet.org/files/mimic-eicu-fiddle-feature/1.0.0/FIDDLE_mimic3/")
            .expanduser()
            .resolve()
            .absolute()
        ): "/root/.data/"
    }
    shm_size: str | None = "16g"


class KGDockerConf(DockerConf):
    model_config = SettingsConfigDict(env_prefix="KG_DOCKER_")

    build_from_dockerfile: bool = True
    dockerfile_folder_path: Path = Path(__file__).parent.parent / "scenarios" / "kaggle" / "docker" / "kaggle_docker"
    image: str = "local_kg:latest"
    # image: str = "gcr.io/kaggle-gpu-images/python:latest"
    mount_path: str = "/workspace/kg_workspace/"
    default_entry: str = "python train.py"
    # extra_volumes: dict = {
    #     # TODO connect to the place where the data is stored
    #     Path("git_ignore_folder/data").resolve(): "/root/.data/"
    # }

    running_timeout_period: int = 600
    mem_limit: str | None = (
        "48g"  # Add memory limit attribute # new-york-city-taxi-fare-prediction may need more memory
    )


class DSDockerConf(DockerConf):
    model_config = SettingsConfigDict(env_prefix="DS_DOCKER_")

    build_from_dockerfile: bool = False
    image: str = "gcr.io/kaggle-gpu-images/python:latest"
    mount_path: str = "/kaggle/workspace"
    default_entry: str = "python main.py"

    running_timeout_period: int = 600
    mem_limit: str | None = (
        "48g"  # Add memory limit attribute # new-york-city-taxi-fare-prediction may need more memory
    )


class MLEBDockerConf(DockerConf):
    model_config = SettingsConfigDict(env_prefix="MLEB_DOCKER_")

    build_from_dockerfile: bool = True
    dockerfile_folder_path: Path = Path(__file__).parent.parent / "scenarios" / "kaggle" / "docker" / "mle_bench_docker"
    image: str = "local_mle:latest"
    # image: str = "gcr.io/kaggle-gpu-images/python:latest"
    mount_path: str = "/workspace/data_folder/"
    default_entry: str = "mlebench prepare --all"
    # extra_volumes: dict = {
    #     # TODO connect to the place where the data is stored
    #     Path("git_ignore_folder/data").resolve(): "/root/.data/"
    # }
    mem_limit: str | None = (
        "48g"  # Add memory limit attribute # new-york-city-taxi-fare-prediction may need more memory
    )
    enable_cache: bool = False


# physionet.org/files/mimic-eicu-fiddle-feature/1.0.0/FIDDLE_mimic3
class DockerEnv(Env[DockerConf]):
    # TODO: Save the output into a specific file

    def prepare(self, *args, **kwargs) -> None:  # type: ignore[no-untyped-def]
        """
        Download image if it doesn't exist
        """
        client = docker.from_env()
        if (
            self.conf.build_from_dockerfile
            and self.conf.dockerfile_folder_path is not None
            and self.conf.dockerfile_folder_path.exists()
        ):
            logger.info(f"Building the image from dockerfile: {self.conf.dockerfile_folder_path}")
            resp_stream = client.api.build(
                path=str(self.conf.dockerfile_folder_path), tag=self.conf.image, network_mode=self.conf.network
            )
            if isinstance(resp_stream, str):
                logger.info(resp_stream)
            with Progress(SpinnerColumn(), TextColumn("{task.description}")) as p:
                task = p.add_task("[cyan]Building image...")
                for part in resp_stream:
                    lines = part.decode("utf-8").split("\r\n")
                    for line in lines:
                        if line.strip():
                            status_dict = json.loads(line)
                            if "error" in status_dict:
                                p.update(task, description=f"[red]error: {status_dict['error']}")
                                raise docker.errors.BuildError(status_dict["error"], "")
                            if "stream" in status_dict:
                                p.update(task, description=status_dict["stream"])
            logger.info(f"Finished building the image from dockerfile: {self.conf.dockerfile_folder_path}")
        try:
            client.images.get(self.conf.image)
        except docker.errors.ImageNotFound:
            image_pull = client.api.pull(self.conf.image, stream=True, decode=True)
            current_status = ""
            layer_set = set()
            completed_layers = 0
            with Progress(TextColumn("{task.description}"), TextColumn("{task.fields[progress]}")) as sp:
                main_task = sp.add_task("[cyan]Pulling image...", progress="")
                status_task = sp.add_task("[bright_magenta]layer status", progress="")
                for line in image_pull:
                    if "error" in line:
                        sp.update(status_task, description=f"[red]error", progress=line["error"])
                        raise docker.errors.APIError(line["error"])

                    layer_id = line["id"]
                    status = line["status"]
                    p_text = line.get("progress", None)

                    if layer_id not in layer_set:
                        layer_set.add(layer_id)

                    if p_text:
                        current_status = p_text

                    if status == "Pull complete" or status == "Already exists":
                        completed_layers += 1

                    sp.update(main_task, progress=f"[green]{completed_layers}[white]/{len(layer_set)} layers completed")
                    sp.update(
                        status_task,
                        description=f"[bright_magenta]layer {layer_id} [yellow]{status}",
                        progress=current_status,
                    )
        except docker.errors.APIError as e:
            raise RuntimeError(f"Error while pulling the image: {e}")

    def _gpu_kwargs(self, client: docker.DockerClient) -> dict:  # type: ignore[no-any-unimported]
        """get gpu kwargs based on its availability"""
        if not self.conf.enable_gpu:
            return {}
        gpu_kwargs = {
            "device_requests": (
                [docker.types.DeviceRequest(count=-1, capabilities=[["gpu"]])] if self.conf.enable_gpu else None
            ),
        }

        def get_image(image_name: str) -> None:
            try:
                client.images.get(image_name)
            except docker.errors.ImageNotFound:
                pull_image_with_progress(image_name)

        @wait_retry(5, 10)
        def _f() -> dict:
            try:
                get_image(self.conf.image)
                client.containers.run(self.conf.image, "nvidia-smi", **gpu_kwargs)
                logger.info("GPU Devices are available.")
            except docker.errors.APIError:
                return {}
            return gpu_kwargs

        return _f()

    def replace_time_info(self, input_string: str) -> str:
        """To remove any time related information from the logs since it will destroy the cache mechanism"""
        """We currently set this function as default, but it can be changed in the future"""
        datetime_pattern = r"\b\d{4}-\d{2}-\d{2} \d{2}:\d{2}:\d{2}(?:\.\d+)?\b"
        output_string = re.sub(datetime_pattern, "[DATETIME]", input_string)
        return output_string

    def _run_ret_code(
        self,
        entry: str | None = None,
        local_path: str = ".",
        env: dict | None = None,
        running_extra_volume: Mapping = MappingProxyType({}),
        remove_timestamp: bool = True,
        **kwargs: Any,
    ) -> tuple[str, int]:
        if env is None:
            env = {}
        env["PYTHONWARNINGS"] = "ignore"
        env["TF_CPP_MIN_LOG_LEVEL"] = "2"
        env["PYTHONUNBUFFERED"] = "1"
        client = docker.from_env()

        volumes = {}
        if local_path is not None:
            local_path = os.path.abspath(local_path)
            volumes[local_path] = {"bind": self.conf.mount_path, "mode": "rw"}

        if self.conf.extra_volumes is not None:
            for lp, rp in self.conf.extra_volumes.items():
                volumes[lp] = {"bind": rp, "mode": self.conf.extra_volume_mode}
            cache_path = "/tmp/sample" if "/sample/" in "".join(self.conf.extra_volumes.keys()) else "/tmp/full"
            Path(cache_path).mkdir(parents=True, exist_ok=True)
            volumes[cache_path] = {"bind": "./cache", "mode": "rw"}
        for lp, rp in running_extra_volume.items():
            volumes[lp] = {"bind": rp, "mode": self.conf.extra_volume_mode}

        volumes = normalize_volumes(volumes, self.conf.mount_path)

        log_output = ""

        try:
            container: docker.models.containers.Container = client.containers.run(  # type: ignore[no-any-unimported]
                image=self.conf.image,
                command=entry,
                volumes=volumes,
                environment=env,
                detach=True,
                working_dir=self.conf.mount_path,
                # auto_remove=True, # remove too fast might cause the logs not to be get
                network=self.conf.network,
                shm_size=self.conf.shm_size,
                mem_limit=self.conf.mem_limit,  # Set memory limit
                cpu_count=self.conf.cpu_count,  # Set CPU limit
                **self._gpu_kwargs(client),
            )
            logs = container.logs(stream=True)
            print(Rule("[bold green]Docker Logs Begin[/bold green]", style="dark_orange"))
            table = Table(title="Run Info", show_header=False)
            table.add_column("Key", style="bold cyan")
            table.add_column("Value", style="bold magenta")
            table.add_row("Image", self.conf.image)
            table.add_row("Container ID", container.id)
            table.add_row("Container Name", container.name)
            table.add_row("Entry", entry)
            table.add_row("Env", "\n".join(f"{k}:{v}" for k, v in env.items()))
            table.add_row("Volumes", "\n".join(f"{k}:{v}" for k, v in volumes.items()))
            print(table)
            for log in logs:
                decoded_log = log.strip().decode()
                decoded_log = self.replace_time_info(decoded_log) if remove_timestamp else decoded_log
                Console().print(decoded_log, markup=False)
                log_output += decoded_log + "\n"
            exit_status = container.wait()["StatusCode"]
            container.stop()
            container.remove()
            print(Rule("[bold green]Docker Logs End[/bold green]", style="dark_orange"))
            return log_output, exit_status
        except docker.errors.ContainerError as e:
            raise RuntimeError(f"Error while running the container: {e}")
        except docker.errors.ImageNotFound:
            raise RuntimeError("Docker image not found.")
        except docker.errors.APIError as e:
            raise RuntimeError(f"Error while running the container: {e}")


class QTDockerEnv(DockerEnv):
    """Qlib Torch Docker"""

    def __init__(self, conf: DockerConf = QlibDockerConf()):
        super().__init__(conf)

    def prepare(self, *args, **kwargs) -> None:  # type: ignore[no-untyped-def]
        """
        Download image & data if it doesn't exist
        """
        super().prepare()
        qlib_data_path = next(iter(self.conf.extra_volumes.keys()))
        if not (Path(qlib_data_path) / "qlib_data" / "cn_data").exists():
            logger.info("We are downloading!")
            cmd = "python -m qlib.run.get_data qlib_data --target_dir ~/.qlib/qlib_data/cn_data --region cn --interval 1d --delete_old False"
            self.run(entry=cmd)
        else:
            logger.info("Data already exists. Download skipped.")


class DMDockerEnv(DockerEnv):
    """Qlib Torch Docker"""

    def __init__(self, conf: DockerConf = DMDockerConf()):
        super().__init__(conf)

    def prepare(self, username: str, password: str) -> None:
        """
        Download image & data if it doesn't exist
        """
        super().prepare()
        data_path = next(iter(self.conf.extra_volumes.keys()))
        if not (Path(data_path)).exists():
            logger.info("We are downloading!")
            cmd = "wget -r -N -c -np --user={} --password={} -P ~/.rdagent/.data/ https://physionet.org/files/mimic-eicu-fiddle-feature/1.0.0/".format(
                username, password
            )
            os.system(cmd)
        else:
            logger.info("Data already exists. Download skipped.")


class KGDockerEnv(DockerEnv):
    """Kaggle Competition Docker"""

    def __init__(self, competition: str | None = None, conf: DockerConf = KGDockerConf()):
        super().__init__(conf)


class MLEBDockerEnv(DockerEnv):
    """MLEBench Docker"""

    def __init__(self, conf: DockerConf = MLEBDockerConf()):
        super().__init__(conf)<|MERGE_RESOLUTION|>--- conflicted
+++ resolved
@@ -439,7 +439,6 @@
             table.add_row("Volumes", "\n".join(f"{k}:{v}" for k, v in volumes.items()))
             print(table)
 
-<<<<<<< HEAD
             cwd = Path(local_path).resolve() if local_path else None
             env = {k: str(v) if isinstance(v, int) else v for k, v in env.items()}
 
@@ -459,13 +458,6 @@
             if process.stdout is None or process.stderr is None:
                 raise RuntimeError("The subprocess did not correctly create stdout/stderr pipes")
 
-            stdout_fd = process.stdout.fileno()
-            stderr_fd = process.stderr.fileno()
-
-            poller = select.poll()
-            poller.register(stdout_fd, select.POLLIN)
-            poller.register(stderr_fd, select.POLLIN)
-
             combined_output = ""
             while True:
                 if process.poll() is not None:
@@ -474,15 +466,18 @@
                 for fd, event in events:
                     if event & select.POLLIN:
                         if fd == stdout_fd:
-                            output = process.stdout.readline()
-                            if output:
+                            while True:
+                                output = process.stdout.readline()
+                                if output == "":
+                                    break
                                 Console().print(output.strip(), markup=False)
                                 combined_output += output
                         elif fd == stderr_fd:
-                            chunk = os.read(stderr_fd, 4096)
-                            if chunk:
-                                error = chunk.decode(errors="replace")
-                                Console().print(error, end="", markup=False)
+                            while True:
+                                error = process.stderr.readline()
+                                if error == "":
+                                    break
+                                Console().print(error.strip(), markup=False)
                                 combined_output += error
 
             # Capture any final output
@@ -498,54 +493,6 @@
             print(Rule("[bold green]LocalEnv Logs End[/bold green]", style="dark_orange"))
 
             return combined_output, return_code
-=======
-        # Setup polling
-        if process.stdout is None or process.stderr is None:
-            raise RuntimeError("The subprocess did not correctly create stdout/stderr pipes")
-
-        stdout_fd = process.stdout.fileno()
-        stderr_fd = process.stderr.fileno()
-
-        poller = select.poll()
-        poller.register(stdout_fd, select.POLLIN)
-        poller.register(stderr_fd, select.POLLIN)
-
-        combined_output = ""
-        while True:
-            if process.poll() is not None:
-                break
-            events = poller.poll(100)
-            for fd, event in events:
-                if event & select.POLLIN:
-                    if fd == stdout_fd:
-                        while True:
-                            output = process.stdout.readline()
-                            if output == "":
-                                break
-                            Console().print(output.strip(), markup=False)
-                            combined_output += output
-                    elif fd == stderr_fd:
-                        while True:
-                            error = process.stderr.readline()
-                            if error == "":
-                                break
-                            Console().print(error.strip(), markup=False)
-                            combined_output += error
-
-        # Capture any final output
-        remaining_output, remaining_error = process.communicate()
-        if remaining_output:
-            Console().print(remaining_output.strip(), markup=False)
-            combined_output += remaining_output
-        if remaining_error:
-            Console().print(remaining_error.strip(), markup=False)
-            combined_output += remaining_error
-
-        return_code = process.returncode
-        print(Rule("[bold green]LocalEnv Logs End[/bold green]", style="dark_orange"))
-
-        return combined_output, return_code
->>>>>>> 10050ef3
 
 
 class CondaConf(LocalConf):
