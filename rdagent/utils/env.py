--- conflicted
+++ resolved
@@ -123,9 +123,9 @@
 
 class DockerConf(BaseSettings):
     build_from_dockerfile: bool = False
-    dockerfile_folder_path: Optional[
-        Path
-    ] = None  # the path to the dockerfile optional path provided when build_from_dockerfile is False
+    dockerfile_folder_path: Optional[Path] = (
+        None  # the path to the dockerfile optional path provided when build_from_dockerfile is False
+    )
     image: str  # the image you want to build
     mount_path: str  # the path in the docker image to mount the folder
     default_entry: str  # the entry point of the image
@@ -189,13 +189,8 @@
     #     Path("git_ignore_folder/data").resolve(): "/root/.data/"
     # }
 
-<<<<<<< HEAD
-    # local_data_path: str = "/data/userdata/share/kaggle"
-
     running_timeout_period: int = 600
 
-=======
->>>>>>> d41343a6
 
 # physionet.org/files/mimic-eicu-fiddle-feature/1.0.0/FIDDLE_mimic3
 class DockerEnv(Env[DockerConf]):
