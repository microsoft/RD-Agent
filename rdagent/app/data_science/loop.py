<<<<<<< HEAD
import asyncio
=======
from pathlib import Path

>>>>>>> 7c717054
import fire

from rdagent.app.data_science.conf import DS_RD_SETTING
from rdagent.core.utils import import_class
from rdagent.log import rdagent_logger as logger
from rdagent.scenarios.data_science.loop import DataScienceRDLoop


def main(
    path: str | None = None,
    checkout: bool | str | Path = True,
    step_n: int | None = None,
    loop_n: int | None = None,
    competition="bms-molecular-translation",
    timeout=None,
    replace_timer=True,
    exp_gen_cls: str | None = None,
):
    """

    Parameters
    ----------
    path :
        A path like `$LOG_PATH/__session__/1/0_propose`. This indicates that we restore the state after finishing step 0 in loop 1.
    checkout :
        Used only when a path is provided.
        Can be True, False, or a path.
        Default is True.
        - If True, the new loop will use the existing folder and clear logs for sessions after the one corresponding to the given path.
        - If False, the new loop will use the existing folder but keep the logs for sessions after the one corresponding to the given path.
        - If a path (or a str like Path) is provided, the new loop will be saved to that path, leaving the original path unchanged.
    step_n :
        Number of steps to run; if None, the process will run indefinitely until an error or KeyboardInterrupt occurs.
    loop_n :
        Number of loops to run; if None, the process will run indefinitely until an error or KeyboardInterrupt occurs.
        - If the current loop is incomplete, it will be counted as the first loop for completion.
        - If both step_n and loop_n are provided, the process will stop as soon as either condition is met.
    competition :
        Competition name.
    replace_timer :
        If a session is loaded, determines whether to replace the timer with session.timer.
    exp_gen_cls :
        When there are different stages, the exp_gen can be replaced with the new proposal.


    Auto R&D Evolving loop for models in a Kaggle scenario.
    You can continue running a session by using the command:
    .. code-block:: bash
        dotenv run -- python rdagent/app/data_science/loop.py [--competition titanic] $LOG_PATH/__session__/1/0_propose  --step_n 1   # `step_n` is an optional parameter
        rdagent kaggle --competition playground-series-s4e8  # This command is recommended.
    """
    if competition is not None:
        DS_RD_SETTING.competition = competition

    if not DS_RD_SETTING.competition:
        logger.error("Please specify competition name.")

    if path is None:
        kaggle_loop = DataScienceRDLoop(DS_RD_SETTING)
    else:
        kaggle_loop: DataScienceRDLoop = DataScienceRDLoop.load(path, checkout=checkout, replace_timer=replace_timer)

    # replace exp_gen if we have new class
    if exp_gen_cls is not None:
        kaggle_loop.exp_gen = import_class(exp_gen_cls)(kaggle_loop.exp_gen.scen)

    asyncio.run(kaggle_loop.run(step_n=step_n, loop_n=loop_n, all_duration=timeout))


if __name__ == "__main__":
    fire.Fire(main)<|MERGE_RESOLUTION|>--- conflicted
+++ resolved
@@ -1,9 +1,5 @@
-<<<<<<< HEAD
 import asyncio
-=======
 from pathlib import Path
-
->>>>>>> 7c717054
 import fire
 
 from rdagent.app.data_science.conf import DS_RD_SETTING
