--- conflicted
+++ resolved
@@ -229,21 +229,11 @@
         replace_timer: bool = True,
     ) -> "LoopBase":
         session = super().load(path, output_path, do_truncate, replace_timer)
-<<<<<<< HEAD
         logger.log_object(DS_RD_SETTING.competition, tag="competition")  # NOTE: necessary to make mle_summary work.
-        if (
-            DS_RD_SETTING.enable_knowledge_base
-            and DS_RD_SETTING.knowledge_base_version == "v1"
-            and Path(DS_RD_SETTING.knowledge_base_path).exists()
-        ):
-            knowledge_base = DSKnowledgeBase(path=DS_RD_SETTING.knowledge_base_path)
-            session.trace.knowledge_base = knowledge_base
-=======
         if DS_RD_SETTING.enable_knowledge_base and DS_RD_SETTING.knowledge_base_version == "v1":
             session.trace.knowledge_base = DSKnowledgeBase(
                 path=DS_RD_SETTING.knowledge_base_path, idea_pool_json_path=DS_RD_SETTING.idea_pool_json_path
             )
->>>>>>> b2eec327
         return session
 
     def dump(self, path: str | Path) -> None:
