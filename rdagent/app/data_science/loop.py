--- conflicted
+++ resolved
@@ -304,18 +304,7 @@
     if competition is not None:
         DS_RD_SETTING.competition = competition
 
-<<<<<<< HEAD
     if not DS_RD_SETTING.competition:
-=======
-    if DS_RD_SETTING.competition:
-        if DS_RD_SETTING.scen.endswith("KaggleScen"):
-            download_data(competition=DS_RD_SETTING.competition, settings=DS_RD_SETTING)
-        else:
-            if not Path(f"{DS_RD_SETTING.local_data_path}/{competition}").exists():
-                logger.error(f"Please prepare data for competition {competition} first.")
-                return
-    else:
->>>>>>> 684c03a8
         logger.error("Please specify competition name.")
 
     if path is None:
