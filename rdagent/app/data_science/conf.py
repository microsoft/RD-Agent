--- conflicted
+++ resolved
@@ -76,15 +76,13 @@
         None  # This is to store the mid tar file since writing the tar file is preferred in local storage then copy to target storage
     )
 
-<<<<<<< HEAD
-    ### inject diverse
-    enable_inject_diverse: bool = False
-=======
     #### Evaluation on Test related
     eval_sub_dir: str = "eval"  # TODO: fixme, this is not a good name
     """We'll use f"{DS_RD_SETTING.local_data_path}/{DS_RD_SETTING.eval_sub_dir}/{competition}"
     to find the scriipt to evaluate the submission on test"""
->>>>>>> 4e53108e
+
+    ### inject diverse
+    enable_inject_diverse: bool = False
 
 
 DS_RD_SETTING = DataScienceBasePropSetting()