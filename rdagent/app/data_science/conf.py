from typing import Literal
from pydantic_settings import SettingsConfigDict

from rdagent.app.kaggle.conf import KaggleBasePropSetting


class DataScienceBasePropSetting(KaggleBasePropSetting):
    model_config = SettingsConfigDict(env_prefix="DS_", protected_namespaces=())

    # Main components
    ## Scen
    scen: str = "rdagent.scenarios.data_science.scen.KaggleScen"
    """Scenario class for data mining model"""

    ## Workflow Related
    consecutive_errors: int = 5

    debug_timeout: int = 600
    """The timeout limit for running on debugging data"""
    full_timeout: int = 3600
    """The timeout limit for running on full data"""

    ### specific feature

    #### enable specification
    spec_enabled: bool = True

    ### proposal related
    proposal_version: str = "v1"
    coder_on_whole_pipeline: bool = False
    max_trace_hist: int = 3

    coder_max_loop: int = 10
    runner_max_loop: int = 3

<<<<<<< HEAD
    ### model dump
    enable_model_dump: bool = False
    model_dump_check_level: Literal["medium", "high"] = "medium"
=======
    rule_base_eval: bool = False
>>>>>>> 52efc85f


DS_RD_SETTING = DataScienceBasePropSetting()<|MERGE_RESOLUTION|>--- conflicted
+++ resolved
@@ -33,13 +33,11 @@
     coder_max_loop: int = 10
     runner_max_loop: int = 3
 
-<<<<<<< HEAD
+    rule_base_eval: bool = False
+
     ### model dump
     enable_model_dump: bool = False
     model_dump_check_level: Literal["medium", "high"] = "medium"
-=======
-    rule_base_eval: bool = False
->>>>>>> 52efc85f
 
 
 DS_RD_SETTING = DataScienceBasePropSetting()