--- conflicted
+++ resolved
@@ -50,11 +50,7 @@
     coder_max_loop: int = 10
     runner_max_loop: int = 3
 
-<<<<<<< HEAD
     coder_debug_mode: bool = False
-=======
-    sample_data_by_LLM: bool = True
->>>>>>> fae3defe
     use_raw_description: bool = False
     show_nan_columns: bool = False
 
