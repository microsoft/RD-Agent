--- conflicted
+++ resolved
@@ -140,14 +140,11 @@
     """Enable hypothesis critique and rewrite stages for improving hypothesis quality"""
     enable_scale_check: bool = False
 
-<<<<<<< HEAD
     #### hypothesis selection method
     llm_select_hypothesis: bool = True
     """Whether to use LLM to select hypothesis. If True, use LLM selection; if False, use the existing ranking method."""
-=======
     #### enable runner code change summary
     runner_enable_code_change_summary: bool = True
->>>>>>> 970561a0
 
 
 DS_RD_SETTING = DataScienceBasePropSetting()