--- conflicted
+++ resolved
@@ -156,6 +156,15 @@
     """Number of failures tolerated before escalating to next timeout level (stage width). Every 'patience' failures, timeout increases by 'runner_timeout_increase_stage'"""
     show_hard_limit: bool = True
 
+    #### hypothesis critique and rewrite
+    enable_hypo_critique_rewrite: bool = True
+    """Enable hypothesis critique and rewrite stages for improving hypothesis quality"""
+    enable_scale_check: bool = False
+
+    #### mcp in coder
+    enable_context7: bool = True
+    """enable the use of context7 as mcp to search for relevant documents of current implementation errors"""
+
     #### enable runner code change summary
     runner_enable_code_change_summary: bool = True
 
@@ -173,14 +182,6 @@
     """Enable hypothesis critique and rewrite stages for improving hypothesis quality"""
     enable_scale_check: bool = False
 
-<<<<<<< HEAD
-    #### mcp in coder
-    enable_context7: bool = True
-    """enable the use of context7 as mcp to search for relevant documents of current implementation errors"""
-
-    #### enable runner code change summary
-    runner_enable_code_change_summary: bool = True
-=======
     ##### select related
     ratio_merge_or_ensemble: int = 70
     """The ratio of merge or ensemble to be considered as a valid solution"""
@@ -195,7 +196,6 @@
     user_interaction_wait_seconds: int = 6000  # seconds to wait for user interaction
     user_interaction_mid_folder: Path = Path.cwd() / "git_ignore_folder" / "RD-Agent_user_interaction"
 
->>>>>>> f360d0a2
 
 DS_RD_SETTING = DataScienceBasePropSetting()
 
