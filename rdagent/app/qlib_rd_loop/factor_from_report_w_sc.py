import json
from pathlib import Path
from typing import Any, Tuple

import fire
from jinja2 import Environment, StrictUndefined

<<<<<<< HEAD
from rdagent.app.qlib_rd_loop.conf import FACTOR_FROM_REPORT_PROP_SETTING
=======
from rdagent.app.qlib_rd_loop.conf import (
    FACTOR_FROM_REPORT_PROP_SETTING,
    FactorBasePropSetting,
)
>>>>>>> 48c81ead
from rdagent.app.qlib_rd_loop.factor_w_sc import FactorRDLoop
from rdagent.components.document_reader.document_reader import (
    extract_first_page_screenshot_from_pdf,
    load_and_process_pdfs_by_langchain,
)
from rdagent.components.workflow.rd_loop import RDLoop
from rdagent.core.exception import FactorEmptyError
from rdagent.core.prompts import Prompts
from rdagent.core.proposal import Hypothesis
from rdagent.log import rdagent_logger as logger
from rdagent.oai.llm_utils import APIBackend
from rdagent.scenarios.qlib.experiment.factor_experiment import QlibFactorExperiment
from rdagent.scenarios.qlib.factor_experiment_loader.pdf_loader import (
    FactorExperimentLoaderFromPDFfiles,
)
from rdagent.utils.workflow import LoopMeta

prompts_path = Path(__file__).parent / "prompts.yaml"
prompts = Prompts(file_path=prompts_path)


def generate_hypothesis(factor_result: dict, report_content: str) -> str:
    """
    Generate a hypothesis based on factor results and report content.

    Args:
        factor_result (dict): The results of the factor analysis.
        report_content (str): The content of the report.

    Returns:
        str: The generated hypothesis.
    """
    system_prompt = (
        Environment(undefined=StrictUndefined).from_string(prompts["hypothesis_generation"]["system"]).render()
    )
    user_prompt = (
        Environment(undefined=StrictUndefined)
        .from_string(prompts["hypothesis_generation"]["user"])
        .render(factor_descriptions=json.dumps(factor_result), report_content=report_content)
    )

    response = APIBackend().build_messages_and_create_chat_completion(
        user_prompt=user_prompt,
        system_prompt=system_prompt,
        json_mode=True,
    )

    response_json = json.loads(response)

    return Hypothesis(
        hypothesis=response_json.get("hypothesis", "No hypothesis provided"),
        reason=response_json.get("reason", "No reason provided"),
        concise_reason=response_json.get("concise_reason", "No concise reason provided"),
        concise_observation=response_json.get("concise_observation", "No concise observation provided"),
        concise_justification=response_json.get("concise_justification", "No concise justification provided"),
        concise_knowledge=response_json.get("concise_knowledge", "No concise knowledge provided"),
    )


def extract_hypothesis_and_exp_from_reports(report_file_path: str) -> Tuple[QlibFactorExperiment, Hypothesis]:
    """
    Extract hypothesis and experiment details from report files.

    Args:
        report_file_path (str): Path to the report file.

    Returns:
        Tuple[QlibFactorExperiment, Hypothesis]: The extracted experiment and generated hypothesis.
    """
    with logger.tag("extract_factors_and_implement"):
        with logger.tag("load_factor_tasks"):
            exp = FactorExperimentLoaderFromPDFfiles().load(report_file_path)
            if exp is None or exp.sub_tasks == []:
                return None, None

        with logger.tag("load_pdf_screenshot"):
            pdf_screenshot = extract_first_page_screenshot_from_pdf(report_file_path)
            logger.log_object(pdf_screenshot)

    docs_dict = load_and_process_pdfs_by_langchain(Path(report_file_path))

    factor_result = {
        task.factor_name: {
            "description": task.factor_description,
            "formulation": task.factor_formulation,
            "variables": task.variables,
            "resources": task.factor_resources,
        }
        for task in exp.sub_tasks
    }

    report_content = "\n".join(docs_dict.values())
    hypothesis = generate_hypothesis(factor_result, report_content)
    return exp, hypothesis


class FactorReportLoop(FactorRDLoop, metaclass=LoopMeta):
    skip_loop_error = (FactorEmptyError,)

<<<<<<< HEAD
    def __init__(self, PROP_SETTING: FACTOR_FROM_REPORT_PROP_SETTING):
=======
    def __init__(self, PROP_SETTING: FactorBasePropSetting):
>>>>>>> 48c81ead
        super().__init__(PROP_SETTING=PROP_SETTING)
        self.judge_pdf_data_items = json.load(open(PROP_SETTING.report_result_json_file_path, "r"))
        self.pdf_file_index = 0
        self.valid_pdf_file_count = 0
<<<<<<< HEAD
        self.current_loop_hypothesis = None
        self.current_loop_exp = None
        self.steps = ['propose_hypo_exp', 'propose', 'exp_gen', 'coding', 'running', 'feedback']
=======
>>>>>>> 48c81ead

    def propose_hypo_exp(self, prev_out: dict[str, Any]):
        with logger.tag("r"):
            while True:
                if self.valid_pdf_file_count > 15:
                    break
                report_file_path = self.judge_pdf_data_items[self.pdf_file_index]
                logger.info(f"Processing number {self.pdf_file_index} report: {report_file_path}")
                self.pdf_file_index += 1
                exp, hypothesis = extract_hypothesis_and_exp_from_reports(str(report_file_path))
                if exp is None:
                    continue
                self.valid_pdf_file_count += 1
                exp.based_experiments = [QlibFactorExperiment(sub_tasks=[])] + [t[1] for t in self.trace.hist if t[2]]
                exp.sub_workspace_list = exp.sub_workspace_list[: FACTOR_FROM_REPORT_PROP_SETTING.max_factors_per_exp]
                exp.sub_tasks = exp.sub_tasks[: FACTOR_FROM_REPORT_PROP_SETTING.max_factors_per_exp]
                logger.log_object(hypothesis, tag="hypothesis generation")
                logger.log_object(exp.sub_tasks, tag="experiment generation")
                self.current_loop_hypothesis = hypothesis
                self.current_loop_exp = exp
                return None

    def propose(self, prev_out: dict[str, Any]):
        return self.current_loop_hypothesis

    def exp_gen(self, prev_out: dict[str, Any]):
        return self.current_loop_exp


def main(path=None, step_n=None):
    """
    You can continue running session by

    .. code-block:: python

        dotenv run -- python rdagent/app/qlib_rd_loop/factor_from_report_w_sc.py $LOG_PATH/__session__/1/0_propose  --step_n 1   # `step_n` is a optional parameter

    """
    if path is None:
        model_loop = FactorReportLoop(FACTOR_FROM_REPORT_PROP_SETTING)
    else:
        model_loop = FactorReportLoop.load(path)
    model_loop.run(step_n=step_n)


if __name__ == "__main__":
    fire.Fire(main)<|MERGE_RESOLUTION|>--- conflicted
+++ resolved
@@ -5,14 +5,7 @@
 import fire
 from jinja2 import Environment, StrictUndefined
 
-<<<<<<< HEAD
 from rdagent.app.qlib_rd_loop.conf import FACTOR_FROM_REPORT_PROP_SETTING
-=======
-from rdagent.app.qlib_rd_loop.conf import (
-    FACTOR_FROM_REPORT_PROP_SETTING,
-    FactorBasePropSetting,
-)
->>>>>>> 48c81ead
 from rdagent.app.qlib_rd_loop.factor_w_sc import FactorRDLoop
 from rdagent.components.document_reader.document_reader import (
     extract_first_page_screenshot_from_pdf,
@@ -110,23 +103,14 @@
 
 
 class FactorReportLoop(FactorRDLoop, metaclass=LoopMeta):
-    skip_loop_error = (FactorEmptyError,)
-
-<<<<<<< HEAD
     def __init__(self, PROP_SETTING: FACTOR_FROM_REPORT_PROP_SETTING):
-=======
-    def __init__(self, PROP_SETTING: FactorBasePropSetting):
->>>>>>> 48c81ead
         super().__init__(PROP_SETTING=PROP_SETTING)
         self.judge_pdf_data_items = json.load(open(PROP_SETTING.report_result_json_file_path, "r"))
         self.pdf_file_index = 0
         self.valid_pdf_file_count = 0
-<<<<<<< HEAD
         self.current_loop_hypothesis = None
         self.current_loop_exp = None
         self.steps = ['propose_hypo_exp', 'propose', 'exp_gen', 'coding', 'running', 'feedback']
-=======
->>>>>>> 48c81ead
 
     def propose_hypo_exp(self, prev_out: dict[str, Any]):
         with logger.tag("r"):
