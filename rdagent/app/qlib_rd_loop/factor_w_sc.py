"""
Factor workflow with session control
"""

import fire

from rdagent.app.qlib_rd_loop.conf import FACTOR_PROP_SETTING
from rdagent.components.workflow.rd_loop import RDLoop
from rdagent.core.exception import FactorEmptyError


class FactorRDLoop(RDLoop):
    skip_loop_error = (FactorEmptyError,)


def main(path=None, step_n=None):
    """
    You can continue running session by

    .. code-block:: python

        dotenv run -- python rdagent/app/qlib_rd_loop/factor_w_sc.py $LOG_PATH/__session__/1/0_propose  --step_n 1   # `step_n` is a optional paramter

    """
    if path is None:
        model_loop = FactorRDLoop(FACTOR_PROP_SETTING)
    else:
        model_loop = FactorRDLoop.load(path)
    model_loop.run(step_n=step_n)


if __name__ == "__main__":
<<<<<<< HEAD
    fire.Fire(main)


if __name__ == "__main__":
=======
>>>>>>> 245cb710
    fire.Fire(main)<|MERGE_RESOLUTION|>--- conflicted
+++ resolved
@@ -30,11 +30,4 @@
 
 
 if __name__ == "__main__":
-<<<<<<< HEAD
-    fire.Fire(main)
-
-
-if __name__ == "__main__":
-=======
->>>>>>> 245cb710
     fire.Fire(main)