--- conflicted
+++ resolved
@@ -91,11 +91,7 @@
 
         with logger.tag("load_pdf_screenshot"):
             pdf_screenshot = extract_first_page_screenshot_from_pdf(report_file_path)
-<<<<<<< HEAD
-            logger.log_object(pdf_screenshot, tag="load_pdf_screenshot")
-=======
             logger.log_object(pdf_screenshot)
->>>>>>> 9218e5f1
 
     docs_dict = load_and_process_pdfs_by_langchain(Path(report_file_path))
 
