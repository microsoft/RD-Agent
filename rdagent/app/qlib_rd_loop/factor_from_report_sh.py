# TODO: we should have more advanced mechanism to handle such requirements for saving sessions.
import json
import pickle
from pathlib import Path
from typing import Any

import fire
import pandas as pd
from dotenv import load_dotenv
from jinja2 import Environment, StrictUndefined

from rdagent.app.qlib_rd_loop.conf import FACTOR_PROP_SETTING
from rdagent.components.document_reader.document_reader import (
    extract_first_page_screenshot_from_pdf,
    load_and_process_pdfs_by_langchain,
)
from rdagent.components.workflow.conf import BasePropSetting
from rdagent.components.workflow.rd_loop import RDLoop
from rdagent.core.developer import Developer
from rdagent.core.prompts import Prompts
from rdagent.core.proposal import (
    Hypothesis,
    Hypothesis2Experiment,
    HypothesisExperiment2Feedback,
    HypothesisGen,
    Trace,
)
from rdagent.core.scenario import Scenario
from rdagent.core.utils import import_class
from rdagent.log import rdagent_logger as logger
from rdagent.oai.llm_utils import APIBackend
from rdagent.scenarios.qlib.developer.factor_coder import QlibFactorCoSTEER
from rdagent.scenarios.qlib.experiment.factor_experiment import (
    QlibFactorExperiment,
    QlibFactorScenario,
)
from rdagent.scenarios.qlib.factor_experiment_loader.pdf_loader import (
    FactorExperimentLoaderFromPDFfiles,
    classify_report_from_dict,
)
from rdagent.utils.workflow import LoopBase, LoopMeta

<<<<<<< HEAD
=======
assert load_dotenv()

scen: Scenario = import_class(FACTOR_PROP_SETTING.scen)()

hypothesis_gen: HypothesisGen = import_class(FACTOR_PROP_SETTING.hypothesis_gen)(scen)

hypothesis2experiment: Hypothesis2Experiment = import_class(FACTOR_PROP_SETTING.hypothesis2experiment)()

qlib_factor_coder: Developer = import_class(FACTOR_PROP_SETTING.coder)(scen)

qlib_factor_runner: Developer = import_class(FACTOR_PROP_SETTING.runner)(scen)

qlib_factor_summarizer: HypothesisExperiment2Feedback = import_class(FACTOR_PROP_SETTING.summarizer)(scen)

>>>>>>> 5860055d
with open(FACTOR_PROP_SETTING.report_result_json_file_path, "r") as f:
    judge_pdf_data = json.load(f)

prompts_path = Path(__file__).parent / "prompts.yaml"
prompts = Prompts(file_path=prompts_path)


<<<<<<< HEAD
=======
def save_progress(trace, current_index):
    with open(FACTOR_PROP_SETTING.progress_file_path, "wb") as f:
        pickle.dump((trace, current_index), f)


def load_progress():
    if Path(FACTOR_PROP_SETTING.progress_file_path).exists():
        with open(FACTOR_PROP_SETTING.progress_file_path, "rb") as f:
            return pickle.load(f)
    return Trace(scen=scen), 0

>>>>>>> 5860055d

def generate_hypothesis(factor_result: dict, report_content: str) -> str:
    system_prompt = (
        Environment(undefined=StrictUndefined).from_string(prompts["hypothesis_generation"]["system"]).render()
    )
    user_prompt = (
        Environment(undefined=StrictUndefined)
        .from_string(prompts["hypothesis_generation"]["user"])
        .render(factor_descriptions=json.dumps(factor_result), report_content=report_content)
    )

    response = APIBackend().build_messages_and_create_chat_completion(
        user_prompt=user_prompt,
        system_prompt=system_prompt,
        json_mode=True,
    )

    response_json = json.loads(response)
    hypothesis_text = response_json.get("hypothesis", "No hypothesis generated.")
    reason_text = response_json.get("reason", "No reason provided.")
    concise_reason_text = response_json.get("concise_reason", "No concise reason provided.")

    return Hypothesis(hypothesis=hypothesis_text, reason=reason_text, concise_reason=concise_reason_text)


def extract_factors_and_implement(report_file_path: str) -> tuple:
    scenario = QlibFactorScenario()

    with logger.tag("extract_factors_and_implement"):
        with logger.tag("load_factor_tasks"):
            exp = FactorExperimentLoaderFromPDFfiles().load(report_file_path)
            if exp is None or exp.sub_tasks == []:
                return None, None

        with logger.tag("load_pdf_screenshot"):
            pdf_screenshot = extract_first_page_screenshot_from_pdf(report_file_path)
            logger.log_object(pdf_screenshot)

    docs_dict = load_and_process_pdfs_by_langchain(Path(report_file_path))

    factor_result = {
        task.factor_name: {
            "description": task.factor_description,
            "formulation": task.factor_formulation,
            "variables": task.variables,
            "resources": task.factor_resources,
        }
        for task in exp.sub_tasks
    }

    report_content = "\n".join(docs_dict.values())
    hypothesis = generate_hypothesis(factor_result, report_content)

    return exp, hypothesis


class FactorReportLoop(LoopBase, metaclass=LoopMeta):
    def __init__(self, PROP_SETTING: BasePropSetting):
        scen: Scenario = import_class(PROP_SETTING.scen)()

        self.coder: Developer = import_class(PROP_SETTING.coder)(scen)
        self.runner: Developer = import_class(PROP_SETTING.runner)(scen)

<<<<<<< HEAD
        self.summarizer: HypothesisExperiment2Feedback = import_class(PROP_SETTING.summarizer)(scen)
        self.trace = Trace(scen=scen)
=======
try:
    judge_pdf_data_items = list(judge_pdf_data.items())
    for index in range(start_index, len(judge_pdf_data_items)):
        if index > 1000:
            break
        file_path, attributes = judge_pdf_data_items[index]
        if attributes["class"] == 1:
            report_file_path = Path(
                file_path.replace(FACTOR_PROP_SETTING.origin_report_path, FACTOR_PROP_SETTING.local_report_path)
            )
            if report_file_path.exists():
                logger.info(f"Processing {report_file_path}")
>>>>>>> 5860055d

        self.judge_pdf_data_items = list(judge_pdf_data.items())
        self.index = 0
        super().__init__()

    def propose_hypo_exp(self, prev_out: dict[str, Any]):
        with logger.tag("r"):
            while True:
                file_path, attributes = self.judge_pdf_data_items[self.index]
                self.index += 1
                if attributes["class"] == 1:
                    report_file_path = Path(
                        file_path.replace(FACTOR_PROP_SETTING.origin_report_path, FACTOR_PROP_SETTING.local_report_path)
                    )
                    if report_file_path.exists():
                        logger.info(f"Processing {report_file_path}")
                    exp, hypothesis = extract_factors_and_implement(str(report_file_path))
                    if exp is None:
                        continue
                    exp.based_experiments = [t[1] for t in self.trace.hist if t[2]]
                    if len(exp.based_experiments) == 0:
                        exp.based_experiments.append(QlibFactorExperiment(sub_tasks=[]))
                    logger.log_object(hypothesis, tag="hypothesis generation")
                    logger.log_object(exp.sub_tasks, tag="experiment generation")
                    return hypothesis,  exp

    def coding(self, prev_out: dict[str, Any]):
        with logger.tag("d"):  # develop
            exp = self.coder.develop(prev_out["propose_hypo_exp"][1])
            logger.log_object(exp.sub_workspace_list, tag="coder result")
        return exp

    def running(self, prev_out: dict[str, Any]):
        with logger.tag("ef"):  # evaluate and feedback
            exp = self.runner.develop(prev_out["coding"])
            logger.log_object(exp, tag="runner result")
        return exp

    def feedback(self, prev_out: dict[str, Any]):
        feedback = self.summarizer.generate_feedback(prev_out["running"], prev_out["propose_hypo_exp"][0], self.trace)
        with logger.tag("ef"):  # evaluate and feedback
            logger.log_object(feedback, tag="feedback")
        self.trace.hist.append((prev_out["propose_hypo_exp"][0], prev_out["running"], feedback))

def main(path=None, step_n=None):
    """
    You can continue running session by

    .. code-block:: python

        dotenv run -- python rdagent/app/qlib_rd_loop/factor_w_sc.py $LOG_PATH/__session__/1/0_propose  --step_n 1   # `step_n` is a optional paramter

    """
    if path is None:
        model_loop = FactorReportLoop(FACTOR_PROP_SETTING)
    else:
        model_loop = FactorReportLoop.load(path)
    model_loop.run(step_n=step_n)


if __name__ == "__main__":
    fire.Fire(main)<|MERGE_RESOLUTION|>--- conflicted
+++ resolved
@@ -9,6 +9,7 @@
 from dotenv import load_dotenv
 from jinja2 import Environment, StrictUndefined
 
+from rdagent.app.qlib_rd_loop.conf import FACTOR_PROP_SETTING
 from rdagent.app.qlib_rd_loop.conf import FACTOR_PROP_SETTING
 from rdagent.components.document_reader.document_reader import (
     extract_first_page_screenshot_from_pdf,
@@ -40,23 +41,6 @@
 )
 from rdagent.utils.workflow import LoopBase, LoopMeta
 
-<<<<<<< HEAD
-=======
-assert load_dotenv()
-
-scen: Scenario = import_class(FACTOR_PROP_SETTING.scen)()
-
-hypothesis_gen: HypothesisGen = import_class(FACTOR_PROP_SETTING.hypothesis_gen)(scen)
-
-hypothesis2experiment: Hypothesis2Experiment = import_class(FACTOR_PROP_SETTING.hypothesis2experiment)()
-
-qlib_factor_coder: Developer = import_class(FACTOR_PROP_SETTING.coder)(scen)
-
-qlib_factor_runner: Developer = import_class(FACTOR_PROP_SETTING.runner)(scen)
-
-qlib_factor_summarizer: HypothesisExperiment2Feedback = import_class(FACTOR_PROP_SETTING.summarizer)(scen)
-
->>>>>>> 5860055d
 with open(FACTOR_PROP_SETTING.report_result_json_file_path, "r") as f:
     judge_pdf_data = json.load(f)
 
@@ -64,20 +48,6 @@
 prompts = Prompts(file_path=prompts_path)
 
 
-<<<<<<< HEAD
-=======
-def save_progress(trace, current_index):
-    with open(FACTOR_PROP_SETTING.progress_file_path, "wb") as f:
-        pickle.dump((trace, current_index), f)
-
-
-def load_progress():
-    if Path(FACTOR_PROP_SETTING.progress_file_path).exists():
-        with open(FACTOR_PROP_SETTING.progress_file_path, "rb") as f:
-            return pickle.load(f)
-    return Trace(scen=scen), 0
-
->>>>>>> 5860055d
 
 def generate_hypothesis(factor_result: dict, report_content: str) -> str:
     system_prompt = (
@@ -99,7 +69,9 @@
     hypothesis_text = response_json.get("hypothesis", "No hypothesis generated.")
     reason_text = response_json.get("reason", "No reason provided.")
     concise_reason_text = response_json.get("concise_reason", "No concise reason provided.")
+    concise_reason_text = response_json.get("concise_reason", "No concise reason provided.")
 
+    return Hypothesis(hypothesis=hypothesis_text, reason=reason_text, concise_reason=concise_reason_text)
     return Hypothesis(hypothesis=hypothesis_text, reason=reason_text, concise_reason=concise_reason_text)
 
 
@@ -141,23 +113,8 @@
         self.coder: Developer = import_class(PROP_SETTING.coder)(scen)
         self.runner: Developer = import_class(PROP_SETTING.runner)(scen)
 
-<<<<<<< HEAD
         self.summarizer: HypothesisExperiment2Feedback = import_class(PROP_SETTING.summarizer)(scen)
         self.trace = Trace(scen=scen)
-=======
-try:
-    judge_pdf_data_items = list(judge_pdf_data.items())
-    for index in range(start_index, len(judge_pdf_data_items)):
-        if index > 1000:
-            break
-        file_path, attributes = judge_pdf_data_items[index]
-        if attributes["class"] == 1:
-            report_file_path = Path(
-                file_path.replace(FACTOR_PROP_SETTING.origin_report_path, FACTOR_PROP_SETTING.local_report_path)
-            )
-            if report_file_path.exists():
-                logger.info(f"Processing {report_file_path}")
->>>>>>> 5860055d
 
         self.judge_pdf_data_items = list(judge_pdf_data.items())
         self.index = 0
