--- conflicted
+++ resolved
@@ -2,11 +2,8 @@
 Factor workflow with session control
 """
 
-<<<<<<< HEAD
 from pathlib import Path
-=======
 import asyncio
->>>>>>> c63e2071
 from typing import Any
 
 import fire
