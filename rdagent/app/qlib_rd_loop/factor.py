"""
TODO: Factor Structure RD-Loop
"""

from dotenv import load_dotenv

from rdagent.core.exception import FactorEmptyError
from rdagent.core.scenario import Scenario
from rdagent.log import rdagent_logger as logger

load_dotenv(override=True)

from rdagent.app.qlib_rd_loop.conf import PROP_SETTING
from rdagent.core.developer import Developer
from rdagent.core.proposal import (
    Hypothesis2Experiment,
    HypothesisExperiment2Feedback,
    HypothesisGen,
    Trace,
)
from rdagent.core.utils import import_class

scen: Scenario = import_class(PROP_SETTING.factor_scen)()

hypothesis_gen: HypothesisGen = import_class(PROP_SETTING.factor_hypothesis_gen)(scen)

hypothesis2experiment: Hypothesis2Experiment = import_class(PROP_SETTING.factor_hypothesis2experiment)()

qlib_factor_coder: Developer = import_class(PROP_SETTING.factor_coder)(scen)

qlib_factor_runner: Developer = import_class(PROP_SETTING.factor_runner)(scen)

qlib_factor_summarizer: HypothesisExperiment2Feedback = import_class(PROP_SETTING.factor_summarizer)(scen)


trace = Trace(scen=scen)
for _ in range(PROP_SETTING.evolving_n):
    try:
<<<<<<< HEAD
        hypothesis = hypothesis_gen.gen(trace)
        exp = hypothesis2experiment.convert(hypothesis, trace)
        exp = qlib_factor_coder.develop(exp)
        exp = qlib_factor_runner.develop(exp)
        feedback = qlib_factor_summarizer.generate_feedback(exp, hypothesis, trace)
=======
        with logger.tag("r"):  # research
            hypothesis = hypothesis_gen.gen(trace)
            logger.log_object(hypothesis, tag="hypothesis generation")

            exp = hypothesis2experiment.convert(hypothesis, trace)
            logger.log_object(exp.sub_tasks, tag="experiment generation")

        with logger.tag("d"):
            exp = qlib_factor_coder.develop(exp)
            logger.log_object(exp.sub_workspace_list)

        with logger.tag("ef"):
            exp = qlib_factor_runner.develop(exp)
            logger.log_object(exp, tag="factor runner result")
            feedback = qlib_factor_summarizer.generateFeedback(exp, hypothesis, trace)
            logger.log_object(feedback, tag="feedback")
>>>>>>> a6c39337

        trace.hist.append((hypothesis, exp, feedback))
    except FactorEmptyError as e:
        logger.warning(e)
        continue<|MERGE_RESOLUTION|>--- conflicted
+++ resolved
@@ -36,13 +36,6 @@
 trace = Trace(scen=scen)
 for _ in range(PROP_SETTING.evolving_n):
     try:
-<<<<<<< HEAD
-        hypothesis = hypothesis_gen.gen(trace)
-        exp = hypothesis2experiment.convert(hypothesis, trace)
-        exp = qlib_factor_coder.develop(exp)
-        exp = qlib_factor_runner.develop(exp)
-        feedback = qlib_factor_summarizer.generate_feedback(exp, hypothesis, trace)
-=======
         with logger.tag("r"):  # research
             hypothesis = hypothesis_gen.gen(trace)
             logger.log_object(hypothesis, tag="hypothesis generation")
@@ -57,9 +50,8 @@
         with logger.tag("ef"):
             exp = qlib_factor_runner.develop(exp)
             logger.log_object(exp, tag="factor runner result")
-            feedback = qlib_factor_summarizer.generateFeedback(exp, hypothesis, trace)
+            feedback = qlib_factor_summarizer.generate_feedback(exp, hypothesis, trace)
             logger.log_object(feedback, tag="feedback")
->>>>>>> a6c39337
 
         trace.hist.append((hypothesis, exp, feedback))
     except FactorEmptyError as e:
