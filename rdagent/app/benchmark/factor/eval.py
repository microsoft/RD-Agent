--- conflicted
+++ resolved
@@ -15,20 +15,15 @@
     FactorTestCaseLoaderFromJsonFile,
 )
 
-<<<<<<< HEAD
 from rdagent.core.utils import import_class
 from rdagent.core.scenario import Scenario
 from rdagent.scenarios.qlib.experiment.factor_experiment import QlibFactorScenario
 
 from pprint import pprint
 
-# 1.read the settings
-bs = BenchmarkSettings()
-=======
 if __name__ == "__main__":
     # 1.read the settings
     bs = BenchmarkSettings()
->>>>>>> 4523b93d
 
     # 2.read and prepare the eval_data
     test_cases = FactorTestCaseLoaderFromJsonFile().load(bs.bench_data_path)
