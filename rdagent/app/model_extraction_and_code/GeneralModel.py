from pathlib import Path

from rdagent.components.coder.model_coder.model import ModelExperiment
from rdagent.core.prompts import Prompts
from rdagent.core.scenario import Scenario

prompt_dict = Prompts(file_path=Path(__file__).parent / "prompts.yaml")


class GeneralModelScenario(Scenario):
    @property
    def background(self) -> str:
        return prompt_dict["general_model_background"]

    @property
    def source_data(self) -> str:
        raise NotImplementedError("source_data of GeneralModelScenario is not implemented")

    @property
    def output_format(self) -> str:
        return prompt_dict["general_model_output_format"]

    @property
    def interface(self) -> str:
        return prompt_dict["general_model_interface"]

    @property
    def simulator(self) -> str:
        return prompt_dict["general_model_simulator"]

    @property
    def rich_style_description(self) -> str:
        return """
<<<<<<< HEAD
### [General Model Research Co-Pilot](#_scenario)
=======
# [Model Research & Development Co-Pilot] (#_scenario)
>>>>>>> a79f9f93
 
#### [Overview](#_summary)
 
This demo automates the extraction and development of PyTorch models from academic papers. It supports various model types through two main components: Reader and Coder.
 
#### [Workflow Components](#_rdloops)
 
1. **[Reader](#_research)**
    - Extracts model information from papers, including architectures and parameters.
    - Converts content into a structured format using Large Language Models.
 
2. **[Evolving Coder](#_development)**
    - Translates structured information into executable PyTorch code.
    - Ensures correct tensor shapes with an evolving coding mechanism.
    - Refines the code to match source specifications.

        """

    def get_scenario_all_desc(self) -> str:
        return f"""Background of the scenario:
{self.background}
The interface you should follow to write the runnable code:
{self.interface}
The output of your code should be in the format:
{self.output_format}
The simulator user can use to test your model:
{self.simulator}
"""<|MERGE_RESOLUTION|>--- conflicted
+++ resolved
@@ -31,14 +31,10 @@
     @property
     def rich_style_description(self) -> str:
         return """
-<<<<<<< HEAD
-### [General Model Research Co-Pilot](#_scenario)
-=======
-# [Model Research & Development Co-Pilot] (#_scenario)
->>>>>>> a79f9f93
- 
+### [Model Research & Development Co-Pilot](#_scenario)
+
 #### [Overview](#_summary)
- 
+
 This demo automates the extraction and development of PyTorch models from academic papers. It supports various model types through two main components: Reader and Coder.
  
 #### [Workflow Components](#_rdloops)
