[![CI](https://github.com/microsoft/RD-Agent/actions/workflows/ci.yml/badge.svg)](https://github.com/microsoft/RD-Agent/actions/workflows/ci.yml)
[![CodeQL](https://github.com/microsoft/RD-Agent/actions/workflows/github-code-scanning/codeql/badge.svg)](https://github.com/microsoft/RD-Agent/actions/workflows/github-code-scanning/codeql)
[![Dependabot Updates](https://github.com/microsoft/RD-Agent/actions/workflows/dependabot/dependabot-updates/badge.svg)](https://github.com/microsoft/RD-Agent/actions/workflows/dependabot/dependabot-updates)
[![Lint PR Title](https://github.com/microsoft/RD-Agent/actions/workflows/pr.yml/badge.svg)](https://github.com/microsoft/RD-Agent/actions/workflows/pr.yml)
[![Readthedocs Preview](https://github.com/microsoft/RD-Agent/actions/workflows/readthedocs-preview.yml/badge.svg)](https://github.com/microsoft/RD-Agent/actions/workflows/readthedocs-preview.yml)
[![Release.yml](https://github.com/microsoft/RD-Agent/actions/workflows/release.yml/badge.svg)](https://github.com/microsoft/RD-Agent/actions/workflows/release.yml)
[![PyPI](https://img.shields.io/pypi/v/rdagent)](https://pypi.org/project/rdagent/)
[![PyPI - Python Version](https://img.shields.io/pypi/pyversions/rdagent)](https://pypi.org/project/rdagent/)
[![pre-commit](https://img.shields.io/badge/pre--commit-enabled-brightgreen?logo=pre-commit)](https://github.com/pre-commit/pre-commit)
[![Checked with mypy](https://www.mypy-lang.org/static/mypy_badge.svg)](http://mypy-lang.org/)
[![Ruff](https://img.shields.io/endpoint?url=https://raw.githubusercontent.com/astral-sh/ruff/main/assets/badge/v2.json)](https://github.com/astral-sh/ruff)
<!-- [![Release](https://img.shields.io/github/v/release/microsoft/RD-Agent)](https://github.com/microsoft/RD-Agent/releases) -->
<!-- [![GitHub](https://img.shields.io/github/license/microsoft/RD-Agent)](https://github.com/microsoft/RD-Agent/blob/main/LICENSE) -->

<!-- Comment badge to wait until the project is publicly available. --> 

# 📰 News
| 🗞️ News        | 📝 Description                 |
| --            | ------                        |
| First release | **RDAgent** is released on Github |


# 🌟 Introduction

![Our focused scenario](docs/_static/scen.jpg)

RDAgent aims to automate the most critical and valuable aspects of the industrial R&D process, and we begin with focusing on the data-driven scenarios to streamline the development of models and data. 
Methodologically, we have identified a framework with two key components: 'R' for proposing new ideas and 'D' for implementing them.
We believe that the automatic evolution of R&D will lead to solutions of significant industrial value.


<!-- Tag Cloud -->
R&D is a very general scenario. The advent of RDAgent can be your
- 🎥 [Automatic Quant Factory](https://rdagent.azurewebsites.net/factor_loop)
- 🤖 Data Mining Agent: iteratively proposing 🎥 [data](https://rdagent.azurewebsites.net/dmm) & 🎥 [models](https://rdagent.azurewebsites.net/model_loop) and implementing them by gaining knowledge from data.
- 🦾 Research Copilot: Auto read 🎥 [research papers](https://rdagent.azurewebsites.net/report_model) /🎥 [financial reports](https://rdagent.azurewebsites.net/report_factor) and implement model structures or building datasets.
- ...

You can click the 🎥 [link](https://rdagent.azurewebsites.net) above to view the demo. More methods and scenarios are being added to the project to empower your R&D processes and boost productivity.
<!-- 
- TODO: Demo: it fails to display the video in the README.md.
We have a quick 🎥 demo for one use case of RDAgent.
[![Demo Video](https://img.youtube.com/vi/5275fcb75803ad2bb9541c3abd86dedfd578a28fa32b46fa28917b33/0.jpg)](https://rdagent.azurewebsites.net:443/media/5275fcb75803ad2bb9541c3abd86dedfd578a28fa32b46fa28917b33.mp4)
 <p align="center">
  <a href="https://rdagent.azurewebsites.net/"> <img src="docs/_static/img/logo/1.png" /> </a>
 </p>
 -->
<<<<<<< HEAD


# ⚡ Quick start
=======
 
 [![Watch the video](https://img.freepik.com/premium-vector/video-streaming-media-player-template-mockup-live-stream-window-player-online-broadcasting_659151-73.jpg)](https://rdagent.azurewebsites.net/)
 

# ⚡Quick start
>>>>>>> 8cf122a0
You can try above demos by running the following command:

### 🐳 Docker installation.
Users must ensure Docker is installed before attempting most scenarios. Please refer to the [official 🐳Docker page](https://docs.docker.com/engine/install/) for installation instructions.

### 🐍 Create a Conda Environment
- Create a new conda environment with Python (3.10 and 3.11 are well-tested in our CI):
  ```sh
  conda create -n rdagent python=3.10
  ```
- Activate the environment:
  ```sh
  conda activate rdagent
  ```

### 🛠️ Install the RDAgent
- You can directly install the RDAgent package from PyPI:
  ```sh
  pip install rdagent
  ```

### ⚙️ Configuration
You have to config your GPT model in the `.env`
```bash
cat << EOF  > .env
OPENAI_API_KEY=<your_api_key>
# EMBEDDING_MODEL=text-embedding-3-small
CHAT_MODEL=gpt-4-turbo
EOF
```

### 🚀 Run the Application

The 🎥 [demo](https://rdagent.azurewebsites.net) is implemented by the following commands(each item represents one demo, you can select the one you prefer):

- Run the **Automated Quantitative Trading & Iterative Factors Evolution**:  Qlib self-loop factor proposal and implementation application
  ```sh
  rdagent fin_factor
  ```

- Run the **Automated Quantitative Trading & Iterative Model Evolution**: Qlib self-loop model proposal and implementation application
  ```sh
  rdagent fin_model
  ```

- Run the **Automated Medical Predtion Model Evolution**: medical self-loop model proposal and implementation application
  ```sh
  rdagent med_model
  ```

- Run the **Automated Quantitative Trading & Factors Extraction from Financial Reports**:  Run the Qlib factor extraction and implementation application based on financial reports
  ```sh
  rdagent fin_factor_report
  ```

- Run the **Automated Model Research & Development Copilot**: model extraction and implementation application
  ```sh
  rdagent general_model  <Your paper url>
  ```

### 🖥️ Monitor the Application Results
- You can serve our demo app to monitor the RD loop by running the following command:
  ```sh
  rdagent ui --port 80 --log_dir <your log folder like "log/2024-07-16_11-21-46-612120/">
  ```

# 🏭 Scenarios

We have applied RD-Agent to multiple valuable data-driven industrial scenarios.


## 🎯 Goal: Agent for Data-driven R&D

In this project, we are aiming to build a Agent to automate Data-Driven R\&D that can
+ 📄 Read real-world material (reports, papers, etc.) and **extract** key formulas, descriptions of interested **features** and **models**, which are the key components of data-driven R&D .
+ 🛠️ **Implement** the extracted formulas (e.g., features, factors, and models) in runnable codes.
   + Due to the limited ability of LLM in implementing at once, evolve the agent to be able to extend abilities by learning from feedback and knowledge and improve the agent's ability to implement more complex models.
+ 💡 Propose **new ideas** based on current knowledge and observations.

<!-- ![Data-Centric R&D Overview](docs/_static/overview.png) -->

## 📈 Scenarios/Demos

In the two key areas of data-driven scenarios, model implementation and data building, our system aims to serve two main roles: 🦾Copilot and 🤖Agent. 
- The 🦾Copilot follows human instructions to automate repetitive tasks. 
- The 🤖Agent, being more autonomous, actively proposes ideas for better results in the future.

The supported scenarios are listed below:

| Scenario/Target | Model Implementation                   | Data Building                                                                      |
| --              | --                                     | --                                                                                 |
| 💹 Finance      | 🤖 [Iteratively Proposing Ideas & Evolving](https://rdagent.azurewebsites.net/model_loop) |  🤖 [Iteratively Proposing Ideas & Evolving](https://rdagent.azurewebsites.net/factor_loop)  <br/>   🦾 [Auto reports reading & implementation](https://rdagent.azurewebsites.net/report_factor)  |
| 🩺 Medical      | 🤖 [Iteratively Proposing Ideas & Evolving](https://rdagent.azurewebsites.net/dmm) | -                                                                                  |
| 🏭 General      | 🦾 [Auto paper reading & implementation](https://rdagent.azurewebsites.net/report_model)    | -                                                                                  |

Different scenarios vary in entrance and configuration. Please check the detailed setup tutorial in the scenarios documents.

Here is a gallery of successful explorations. You can download the source code and view the execution trace using the command below:

```bash
rdagent ui --port 80 --log_dir gallary/
```


# ⚙️ Framework

![image](https://github.com/user-attachments/assets/98fce923-77ab-4982-93c8-a7a01aece766)


Automating the R&D process in data science is a highly valuable yet underexplored area in industry. We propose a framework to push the boundaries of this important research field.

The research questions within this framework can be divided into three main categories:
| Research Area | Paper/Work List |
|--------------------|-----------------|
| Benchmark the R&D abilities | [Benchmark](#benchmark) |
| Idea proposal: Explore new ideas or refine existing ones | [Research](#research) |
| Ability to realize ideas: Implement and execute ideas | [Development](#development) |

We believe that the key to delivering high-quality solutions lies in the ability to evolve R&D capabilities. Agents should learn like human experts, continuously improving their R&D skills.

More documents can be found in the [📚readthedocs](https://rdagent.readthedocs.io/).

# 📃 Paper/Work list

## Benchmark
- [Towards Data-Centric Automatic R&D](https://arxiv.org/abs/2404.11276);
```BibTeX
@misc{chen2024datacentric,
    title={Towards Data-Centric Automatic R&D},
    author={Haotian Chen and Xinjie Shen and Zeqi Ye and Wenjun Feng and Haoxue Wang and Xiao Yang and Xu Yang and Weiqing Liu and Jiang Bian},
    year={2024},
    eprint={2404.11276},
    archivePrefix={arXiv},
    primaryClass={cs.AI}
}
```
![image](https://github.com/user-attachments/assets/494f55d3-de9e-4e73-ba3d-a787e8f9e841)

## Research

In a data mining expert's daily research and development process, they propose a hypothesis (e.g., a model structure like RNN can capture patterns in time-series data), design experiments (e.g., finance data contains time-series and we can verify the hypothesis in this scenario), implement the experiment as code (e.g., Pytorch model structure), and then execute the code to get feedback (e.g., metrics, loss curve, etc.). The experts learn from the feedback and improve in the next iteration.

Based on the principles above, we have established a basic method framework that continuously proposes hypotheses, verifies them, and gets feedback from the real-world practice. This is the first scientific research automation framework that supports linking with real-world verification.

For more detail, please refer to our [Demos page](https://rdagent.azurewebsites.net).

## Development

- [Collaborative Evolving Strategy for Automatic Data-Centric Development](https://arxiv.org/abs/2407.18690)
```BibTeX
@misc{yang2024collaborative,
    title={Collaborative Evolving Strategy for Automatic Data-Centric Development},
    author={Xu Yang and Haotian Chen and Wenjun Feng and Haoxue Wang and Zeqi Ye and Xinjie Shen and Xiao Yang and Shizhao Sun and Weiqing Liu and Jiang Bian},
    year={2024},
    eprint={2407.18690},
    archivePrefix={arXiv},
    primaryClass={cs.AI}
}
```
![image](https://github.com/user-attachments/assets/75d9769b-0edd-4caf-9d45-57d1e577054b)


# 🤝 Contributing

## 📝 Guidelines
This project welcomes contributions and suggestions.
Contributing to this project is straightforward and rewarding. Whether it's solving an issue, addressing a bug, enhancing documentation, or even correcting a typo, every contribution is valuable and helps improve RDAgent.

To get started, you can explore the issues list, or search for `TODO:` comments in the codebase by running the command `grep -r "TODO:"`.

<img src="https://img.shields.io/github/contributors-anon/microsoft/RD-Agent"/>

<<<<<<< HEAD
<a href="https://github.com/microsoft/RD-Agent/graphs/contributors">
  <img src="https://contrib.rocks/image?repo=microsoft/RD-Agent&max=100&columns=15" />
</a>
=======
<a href="https://github.com/microsoft/RD-Agent/graphs/contributors"><img src="https://contrib.rocks/image?repo=microsoft/RD-Agent" /></a>
>>>>>>> 8cf122a0

# Legal disclaimer
<p style="line-height: 1; font-style: italic;">The RD-agent is provided “as is”, without warranty of any kind, express or implied, including but not limited to the warranties of merchantability, fitness for a particular purpose and noninfringement. The RD-agent is aimed to facilitate research and development process in the financial industry and not ready-to-use for any financial investment or advice. Users shall independently assess and test the risks of the RD-agent in a specific use scenario, ensure the responsible use of AI technology, including but not limited to developing and integrating risk mitigation measures, and comply with all applicable laws and regulations in all applicable jurisdictions. The RD-agent does not provide financial opinions or reflect the opinions of Microsoft, nor is it designed to replace the role of qualified financial professionals in formulating, assessing, and approving finance products. The inputs and outputs of the RD-agent belong to the users and users shall assume all liability under any theory of liability, whether in contract, torts, regulatory, negligence, products liability, or otherwise, associated with use of the RD-agent and any inputs and outputs thereof.</p><|MERGE_RESOLUTION|>--- conflicted
+++ resolved
@@ -45,17 +45,12 @@
   <a href="https://rdagent.azurewebsites.net/"> <img src="docs/_static/img/logo/1.png" /> </a>
  </p>
  -->
-<<<<<<< HEAD
-
-
-# ⚡ Quick start
-=======
  
  [![Watch the video](https://img.freepik.com/premium-vector/video-streaming-media-player-template-mockup-live-stream-window-player-online-broadcasting_659151-73.jpg)](https://rdagent.azurewebsites.net/)
  
 
 # ⚡Quick start
->>>>>>> 8cf122a0
+
 You can try above demos by running the following command:
 
 ### 🐳 Docker installation.
@@ -228,13 +223,9 @@
 
 <img src="https://img.shields.io/github/contributors-anon/microsoft/RD-Agent"/>
 
-<<<<<<< HEAD
 <a href="https://github.com/microsoft/RD-Agent/graphs/contributors">
   <img src="https://contrib.rocks/image?repo=microsoft/RD-Agent&max=100&columns=15" />
 </a>
-=======
-<a href="https://github.com/microsoft/RD-Agent/graphs/contributors"><img src="https://contrib.rocks/image?repo=microsoft/RD-Agent" /></a>
->>>>>>> 8cf122a0
 
 # Legal disclaimer
 <p style="line-height: 1; font-style: italic;">The RD-agent is provided “as is”, without warranty of any kind, express or implied, including but not limited to the warranties of merchantability, fitness for a particular purpose and noninfringement. The RD-agent is aimed to facilitate research and development process in the financial industry and not ready-to-use for any financial investment or advice. Users shall independently assess and test the risks of the RD-agent in a specific use scenario, ensure the responsible use of AI technology, including but not limited to developing and integrating risk mitigation measures, and comply with all applicable laws and regulations in all applicable jurisdictions. The RD-agent does not provide financial opinions or reflect the opinions of Microsoft, nor is it designed to replace the role of qualified financial professionals in formulating, assessing, and approving finance products. The inputs and outputs of the RD-agent belong to the users and users shall assume all liability under any theory of liability, whether in contract, torts, regulatory, negligence, products liability, or otherwise, associated with use of the RD-agent and any inputs and outputs thereof.</p>