--- conflicted
+++ resolved
@@ -55,19 +55,14 @@
   conda activate rdagent
   ```
 
-<<<<<<< HEAD
 ### 🛠️ Install the RDAgent
 - You can directly install the RDAgent package from PyPI:
   ```sh
   pip install rdagent
   ```
-=======
-### 🛠️ Install from pip
-  ```sh
-  pip install rdagent
-  ```
+  
+  
 ### 🛠️ Run Make Files
->>>>>>> 34b70872
 
 - If you want to use our project in development mode. **Navigate to the directory containing the MakeFile** and set up the development environment:
   ```sh
@@ -87,57 +82,30 @@
 
 The [🎥demo](https://rdagent.azurewebsites.net) is implemented by the following commands:
 
-<<<<<<< HEAD
-- Run the **Automated Quantitative Trading & Iterative Factors Evolution**:
+- Run the **Automated Quantitative Trading & Iterative Factors Evolution**:  Qlib self-loop factor proposal and implementation application
   ```sh
   rdagent fin_factor
   ```
 
-- Run the **Automated Quantitative Trading & Iterative Model Evolution**:
+- Run the **Automated Quantitative Trading & Iterative Model Evolution**: Qlib self-loop model proposal and implementation application
   ```sh
   python fin_model
   ```
 
-- Run the **Automated Medical Predtion Model Evolution**:
+- Run the **Automated Medical Predtion Model Evolution**: medical self-loop model proposal and implementation application
   ```sh
   python med_model
   ```
 
-- Run the **Automated Quantitative Trading & Factors Extraction from Financial Reports**:
-  ```sh
-  rdagent fin_factor_report
-  ```
-
-- Run the **Automated Model Research & Development Co-Pilot**:
-  ```sh
-  rdagent general_model
-=======
-- Run the Qlib factor extraction and implementation application based on financial reports:
+- Run the **Automated Quantitative Trading & Factors Extraction from Financial Reports**:  Run the Qlib factor extraction and implementation application based on financial reports
   ```sh
   rdagent fin_factor_report <Your report folder>
   ```
 
-- Run the Qlib self-loop factor proposal and implementation application:
-  ```sh
-  rdagent fin_factor
-  ```
-
-- Run the Qlib self-loop model proposal and implementation application:
-  ```sh
-  rdagent fin_model
-  ```
-
-- Run the model extraction and implementation application:
-  ```sh
-  rdagent general_model <Your paper url>
->>>>>>> 34b70872
-  ```
-
-- Run the medical self-loop model proposal and implementation application:
-  ```sh
-  rdagent med_model 
-  ```
-  
+- Run the **Automated Model Research & Development Co-Pilot**: model extraction and implementation application
+  ```sh
+  rdagent general_model  <Your paper url>
+  ```
 
 ### 🚀 Monitor the Application
 - You can serve our demo app to monitor the RD loop by running the following command:
