--- conflicted
+++ resolved
@@ -107,15 +107,9 @@
 
 | Scenario/Target | Model Implementation                   | Data Building                                                                      |
 | --              | --                                     | --                                                                                 |
-<<<<<<< HEAD
-| 💹 Finance       | Iteratively Proposing Ideas & Evolving | Auto reports reading & implementation <br/> Iteratively Proposing Ideas & Evolving |
-| 🩺 Medical       | Iteratively Proposing Ideas & Evolving | -                                                                                  |
-| 🏭 General         | Auto paper reading & implementation    | -                                                                                  |
-=======
-| 💹Finance       | Iteratively Proposing Ideas & Evolving | - Auto reports reading & implementation <br/> - Iteratively Proposing Ideas & Evolving |
-| 🩺Medical       | Iteratively Proposing Ideas & Evolving | -                                                                                  |
-| General         | Auto paper reading & implementation    | -                                                                                  |
->>>>>>> d2770c6a
+| 💹 Finance      | Iteratively Proposing Ideas & Evolving | - Auto reports reading & implementation <br/> - Iteratively Proposing Ideas & Evolving |
+| 🩺 Medical      | Iteratively Proposing Ideas & Evolving | -                                                                                  |
+| 🏭 General      | Auto paper reading & implementation    | -                                                                                  |
 
 Different scenarios vary in entrance and configuration. Please check the detailed setup tutorial in the scenarios documents.
 
